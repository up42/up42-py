## Project information
site_name: UP42 Python SDK
site_url: https://up42.github.io/up42-py/
site_description: UP42 Python SDK

## Repository
repo_name: up42-py
repo_url: https://github.com/up42/up42-py
edit_uri: ''  #disables edit button

# Copyright
copyright: UP42 2020

## Social Media
extra:
  social:
    - icon: fontawesome/brands/github-alt
      link: https://github.com/up42
    - icon: fontawesome/brands/twitter
      link: https://twitter.com/up42_
    - icon: fontawesome/brands/linkedin
      link: https://www.linkedin.com/company/up42/
    - icon: fontawesome/solid/envelope
      link: mailto:support@up42.com

## Page tree
nav:
    - Home: index.md
    - Getting Started:
      - 30 Second Example: 30-second-example.md
      - Installation: installation.md
      - Authentication: authentication.md
      - Structure: structure.md
      - Catalog Search: catalog.md
      - Detailed Example: detailed-example.md
    - Examples:
        - Examples: examples-intro.md
        - Radar processing: examples/radar_processing_1.ipynb
        - Airport monitoring: examples/airports-parallel.ipynb
        - Flood mapping: examples/flood_mapping.ipynb
        - Catalog Quicklooks: examples/map-quicklooks.ipynb
    - CLI:
        - Command Line Interface (CLI): cli.md
        - Command Reference: reference/cli-reference.md
    - Code Reference:
        - up42: reference/up42.md
        - Project: reference/project.md
        - Workflow: reference/workflow.md
        - Job: reference/job.md
        - JobCollection: reference/jobcollection.md
        - JobTask: reference/jobtask.md
        - Catalog: reference/catalog.md
<<<<<<< HEAD
        - CLI: reference/cli.md
=======
        - Tools: reference/tools.md
        - CLI: reference/cli-reference.md
>>>>>>> 01d0604d
    -  Releases:
        - Releases: CHANGELOG.md
    - FAQ & Support:
        - FAQ & Support: support-faq.md
        - Privacy Policy: privacy-policy.md

## Configuration
theme:
  name: material
  custom_dir: docs/theme_override_home/
  # 404 page
  static_templates:
    - 404.html
  # Don't include MkDocs' JavaScript
  include_search_page: false
  search_index_only: true
  # Default values, taken from mkdocs_theme.yml
  language: en
  features:
    - navigation.tabs
  palette:
    primary: indigo
    accent: purple
  font:
    text: Roboto
    code: Roboto Mono
  icon:  # from .icons path. Add to theme override for custom logo.
    logo: up42-logo  # top left header logo
  favicon: assets/logo-up42.ico #browser tab logo

## Plugins
plugins:
  - search
  - autolinks
  - table-reader
  - mkdocs-jupyter
  - exclude:
      glob:
        - "*config*.json"
        - "*cfg*.json"
        - ".ipynb_checkpoints"
        - "*examples/project*"
        - "*examples/guides/*"
  - exclude-search:
      exclude:
        - cli-reference.md
      ignore:
        - cli-reference.md#command-line-interface-cli
  #- minify:
  #    minify_html: false
  - mkdocstrings:
      default_handler: python
      handlers:
        python:
          rendering:
            show_root_heading: false
            show_source: true
            show_category_heading: true
          selection:
            filters:
              - "!^_"  # exlude all members starting with _
      watch:
        - src/my_library
  #- pdf-export

## Custom theme additions
extra_javascript:
        - 'stylesheets/extra.js'
extra_css:
        - stylesheets/extra.css

## Extensions
markdown_extensions:
  - markdown.extensions.admonition
  - markdown.extensions.attr_list
  - markdown.extensions.codehilite:
      guess_lang: false
  - markdown.extensions.def_list
  - markdown.extensions.footnotes
  - markdown.extensions.meta
  - markdown.extensions.toc:
      baselevel: 1
      permalink: true
  - pymdownx.arithmatex
  - pymdownx.betterem:
      smart_enable: all
  - pymdownx.caret
  - pymdownx.critic
  - pymdownx.details
  - pymdownx.emoji
  # - pymdownx.highlight:
  #     linenums_style: pymdownx-inline
  - pymdownx.inlinehilite
  - pymdownx.keys
  - pymdownx.magiclink:
  - pymdownx.mark
  - pymdownx.smartsymbols
  - pymdownx.snippets:
      check_paths: true
  - pymdownx.superfences
  - pymdownx.tabbed
  - pymdownx.tasklist:
      custom_checkbox: true
  - pymdownx.tilde
  - pymdownx.tabbed
  - mkdocs-click

google_analytics:
  - 'UA-132885718-1'
  - 'auto'<|MERGE_RESOLUTION|>--- conflicted
+++ resolved
@@ -50,12 +50,7 @@
         - JobCollection: reference/jobcollection.md
         - JobTask: reference/jobtask.md
         - Catalog: reference/catalog.md
-<<<<<<< HEAD
-        - CLI: reference/cli.md
-=======
-        - Tools: reference/tools.md
         - CLI: reference/cli-reference.md
->>>>>>> 01d0604d
     -  Releases:
         - Releases: CHANGELOG.md
     - FAQ & Support:
