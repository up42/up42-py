--- conflicted
+++ resolved
@@ -352,16 +352,6 @@
 
 <h5> Arguments </h5>
 
-<<<<<<< HEAD
-| Argument           | Overview                                                                                                                                    |
-| ------------------ | ------------------------------------------------------------------------------------------------------------------------------------------- |
-| `figsize`          | **tuple[int, int]**<br/>The size of the visualization. The first number is length, the second one is width. The default value is `(14, 8)`. |
-| `bands`            | **list[int]**<br/>A list of image bands to plot and their order.                                                                            |
-| `titles`           | **list[str]**<br/>Titles for the subplots.                                                                                                  |
-| `filpaths`         | **Union[list[Union[str, Path]], dict, none]**<br/>The file path. By default, the downloaded results will be used.                           |
-| `plot_file_format` | **list[str]**<br/>Accepted file formats. The default value is `[".tif"]`.                                                                   |
-| `**kwargs`         | Any additional arguments of [rasterio.plot.show](https://rasterio.readthedocs.io/en/latest/api/rasterio.plot.html#rasterio.plot.show).      |
-=======
 | Argument           | Overview                                                                                                                                               |
 | ------------------ | ------------------------------------------------------------------------------------------------------------------------------------------------------ |
 | `figsize`          | **tuple[int, int]**<br/>The size of the visualization, in inches. The first number is height, the second one is width. The default value is `(14, 8)`. |
@@ -370,7 +360,6 @@
 | `filepaths`        | **Union[list[Union[str, Path]], dict, none]**<br/>The file paths. By default, the last downloaded results will be used.                                |
 | `plot_file_format` | **list[str]**<br/>Accepted file formats. The default value is `[".tif"]`.                                                                              |
 | `**kwargs`         | Any additional arguments of [rasterio.plot.show](https://rasterio.readthedocs.io/en/latest/api/rasterio.plot.html#rasterio.plot.show).                 |
->>>>>>> ce26dd65
 
 <h5> Example </h5>
 
