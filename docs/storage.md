--- conflicted
+++ resolved
@@ -16,11 +16,7 @@
 
 ## **Access Orders**
 
-<<<<<<< HEAD
-Get a list of all orders in your user storage. Then access or [download](#download-assets)) the image assets of an 
-=======
 Get a list of all orders in your user storage. Then access or [download](#download-assets) the image assets of an 
->>>>>>> 37884a89
 order.
 
 ```python
@@ -48,17 +44,10 @@
 ```
 
 Or access a specific asset via its id `up42.initialize_asset(asset_id="123")`.
-<<<<<<< HEAD
 
 
 ## **Download Assets**
 
-=======
-
-
-## **Download Assets**
-
->>>>>>> 37884a89
 Download a single asset. The default download path is your current working directory, or provide the `output_directory`
 path, see [code-reference](asset-reference.md#up42.asset.Asset.download).
 
