# Changelog

Update your installation to the latest version with the following command:

=== "pip"

    ```bash
    pip install up42-py --upgrade
    ```

=== "conda"

    ```bash
    conda update -c conda-forge up42-py
    ```

You can check your current version with the following command:

=== "pip"

    ```bash
    pip show up42-py
    ```

=== "conda"

    ```bash
    conda search up42-py
    ```

For more information, see [UP42 Python package description](https://pypi.org/project/up42-py/).


<<<<<<< HEAD
## 1.0.1

**May 13, 2024**
- Increased retries and backoff in http resilience.
- Fixed bug with temporary storage overfill when downloading archives.
- Bumped dependencies jinja2, tqdm, geojson.
=======
## 1.0.1a4

**May 13, 2024**
- geojson dependency bumped from 3.0.1 to 3.1.0 to fix conda python 3.12 installer.
>>>>>>> 4bec4a8a


## 1.0.1a3

**May 7, 2024**
- Setting http_adapter default configuration to `retries = 5` and `backoff factor = 1`


## 1.0.1a2

**May 7, 2024**
- Renamed `download_from_gcs_unpack` to `download_archive`
- Renamed `download_gcs_not_unpack` to `download_file`
- Improved test coverage for `download_archive`
- Bug fix in `download_archive`: use output directory provided for temporary archive storage instead of default temp folder


## 1.0.1a1

**May 7, 2024**
- jinja2 dependency bumped from 3.1.3 to 3.1.4.
- tqdm dependency bumped from 4.66.2 to 4.66.3.


## 1.0.0

**Apr 17, 2024**
- Dropped deprecated functionalities: Jobs, Projects, Workflows, Viztools
- Dropped deprecated code related to blocks


## 1.0.0a7

**Apr 16, 2024**
- Dropped `get_blocks`, `get_block_details` and `get_block_coverage` from `main.py`

## 1.0.0a6

**Apr 16, 2024**
- Dropped project id and api key based authentication in `main.py`, `auth.py`, `http/oauth.py` and `http/client.py`
- Adapted tests and fixtures
- Dropped viztools.py

## 1.0.0a5

**Apr 16, 2024**

- Dropped deprecated Workflow functions - info, workflow_tasks, get_workflow_tasks, get_parameters_info,
 _get_default_parameters (internal function), _construct_full_workflow_tasks_dict (internal function),
 get_jobs, delete
- Dropped Workflow tests and fixtures

## 1.0.0a4

**Apr 15, 2024**

- Dropped deprecated Jobtask functions - info, get_results_json, download_results, download_quicklooks
- Dropped Jobtask tests and fixtures

## 1.0.0a3

**Apr 15, 2024**

- Dropped deprecated Job functions - info, status, is_succeeded, download_quicklooks, get_results_json, download_results,
get_logs, upload_results_to_bucket, get_jobtasks, get_jobtasks_results_json, get_credits
- Dropped Job tests and fixtures

## 1.0.0a2

**Apr 15, 2024**

- Dropped deprecated JobCollection functions - info, status, apply, download_results
- Dropped deprecated Project functions - info, get_workflows, get_project_settings, get_jobs
- Dropped Project's fixtures and tests
- Dropped JobCollection's fixtures and tests
- Dropped Workflow's get_jobs function

## 1.0.0a1

**Apr 15, 2024**

- Dropped deprecated viztools functions: folium_base_map(), plot_quicklooks(), plot_coverage(), draw_aoi(), _map_images() (internal function), map_quicklooks(), plot_coverage(), plot_results(), requires_viz() (internal function), map_results(), render() (internal function)

## 0.37.2

**Apr 8, 2024**

Dependabot security updates:
 - Bump black from 22.12.0 to 24.3.0
 - Bump pillow from 10.2.0 to 10.3.0

## 0.37.1

**Apr 5, 2024**

- Removed upper bound for Python 3.12.
- Dropped support for Python 3.8.
- New authentication token are retrieved upon expiration instead of every request.
- Dropped tenacity, requests-oauthlib and types-oauthlib as dependencies.
- Updated the deprecation date for `Jobs`, `Workflow`, and `Projects` related features.
- Multiple refactoring improvements.

## 0.37.1a11

**Apr 4, 2024**

- Added standard headers to `http/session.py`
- Added session provisioning to `auth.py` and `http/client.py`
- Dropped undocumented `authenticate` flag in `auth.py`
- Dropped undocumented kwargs in `auth.py` and `main.py`

## 0.37.1a10

**Apr 3, 2024**

- Updating the deprecation date for `Jobs`, `Workflow`, and `Projects` related features.

## 0.37.1a9

**Apr 2, 2024**

- Dropped legacy `estimation.py`, `test_estimation.py` and `fixtures_estimation.py`

## 0.37.1a8

**March 28, 2024**

- Dependency injection and test coverage improvement in `auth.py`

## 0.37.1a7

**March 27, 2024**

- Raise typed error if token retrieval fails due to wrong credentials.

## 0.37.1a6

**March 26, 2024**

- Switched to using `http.client.Client` in `auth.py` for authentication and token management
- Dropped unneeded resiliency code
- Dropped tenacity, requests-oauthlib and types-oauthlib as unneeded dependencies


## 0.37.1a5

**March 21, 2024**

- Run test pipeline on Python versions 3.9 to 3.12
- Removed upper bound for Python 3.12
- Dropped support for Python 3.8


## 0.37.1a4

**March 21, 2024**

- New http stack client to provide resilient token and requests compliant authentication.


## 0.37.1a3

**March 20, 2024**

- Detection of token retriever based on supplied settings.


## 0.37.1a2

**March 19, 2024**

- Detection of credentials settings based on supplied credentials.


## 0.37.1a1

**March 19, 2024**

- Dropped all the live tests.


## 0.37.0

**March 15, 2024**

- Fixed inadvertent title and tags removals during asset metadata updates.
- Dropped unneeded `auth::env` property and the corresponding tests.
- Generalized new authentication stack to cover account authentication case.
- Added new components within the HTTP layer to facilitate future enhancements in authentication and request processes.
- Adjusted most of the code in accordance with pylint checks.


## 0.37.0a14

**March 15, 2024**

- Fixed inadvertent titles and tags removals during asset metadata updates.

## 0.37.0a13

**March 15, 2024**

- Dropped unneeded `auth::env` property and the corresponding tests.


## 0.37.0a12

**March 14, 2024**

- Adjusted `initialization.py`, `test_initialization.py`, `main.py` and `test_main.py` in accordance with Pylint checks.


## 0.37.0a11

**March 14, 2024**

- Adjusted `asset.py`, `asset_searcher.py`, `test_asset.py` and `fixtures_asset.py` in accordance with Pylint checks.
- Adjusted `test_http_adapter.py` in accordance with Pylint checks.
- Dropped `test_e2e_catalog.py` since it is covered by SDK tests.
- Fixed a flaky test in `test_session.py`


## 0.37.0a10

**March 13, 2024**

- Adjusted `webhooks.py`, `test_webhooks.py` and `fixtures_webhook.py` in accordance with Pylint checks.
- Dropped `test_e2e_30sec.py` since it covers functionality dropped earlier.

## 0.37.0a9

**March 13, 2024**

- Adjusted `macros.py`, `utils.py`, and `test_utils.py` in accordance with Pylint checks.


## 0.37.0a8

**March 13, 2024**

- Adjusted `estimation.py`, `test_estimation.py` and `fixtures_estimation.py` in accordance with Pylint checks.


## 0.37.0a7

**March 13, 2024**

- Adjusted `order.py`, `test_order.py` and `fixtures_order.py` in accordance with Pylint checks.


## 0.37.0a6

**March 13, 2024**

- Adjusted `host.py`, `tools.py`, `test_tools.py`, `storage.py`, `test_storage.py` and `fixtures_storage.py` in accordance with Pylint checks.

## 0.37.0a5

**March 11, 2024**

- Adjusted `auth.py` and `oauth.py` with their coverage and fixtures in accordance with Pylint checks.
- Adjusted `conftest.py` in accordance with Pylint checks.


## 0.37.0a4

**March 07, 2024**

- Generalized new authentication stack to cover account authentication case.

## 0.37.0a3

**March 07, 2024**

- Adjusted `tasking.py`, `test_tasking.py`, and `fixtures_tasking.py` in accordance with Pylint checks.

## 0.37.0a2

**March 06, 2024**

- Adjusted `catalog.py` and `test_catalog.py` in accordance with Pylint checks.
- Conducted minor refactoring in other classes due to changes in function names within the authentication module.


## 0.37.0a1

**March 06, 2024**

- Added a new component within the HTTP layer to facilitate future enhancements in authentication and request processes: ported a resilient and authenticated cached session.


## 0.37.0a0

**March 04, 2024**

Added new components within the HTTP layer to facilitate future enhancements in authentication and request processes:

- Ported the HTTP adapter, providing configurable resilience.
- Ported resilient project authentication, managing token expiration.

## 0.36.0

**February 20, 2024**

- Updated the `place_order()` and `estimate_order()` functions of the CatalogBase class to the latest version of the API.

## 0.35.0

**January 25, 2024**

- Discontinued support for the following edit and create functions:

    - up42:
        - `validate_manifest()`

    - Project:
        - `max_concurrent_jobs`
        - `update_project_settings()`
        - `create_workflow()`

    - Workflow:
        - `max_concurrent_jobs`
        - `update_name()`
        - `add_workflow_tasks()`
        - `get_compatible_blocks()`
        - `get_parameters_info()`
        - `construct_parameters()`
        - `construct_parameters_parallel()`
        - `estimate_job()`
        - `test_job()`
        - `test_jobs_parallel()`
        - `run_job()`
        - `run_jobs_parallel()`

    - Job:
        - `track_status()`
        - `cancel_job()`

- Marked the following visualization functions as deprecated:

    - up42:
        - `viztools.folium_base_map()`

    - Catalog:
        - `plot_coverage()`
        - `map_quicklooks()`
        - `plot_quicklooks()`

    - Job:
        - `map_results()`
        - `plot_results()`

    - JobCollection:
        - `map_results()`
        - `plot_results()`

    - JobTask:
        - `map_results()`
        - `plot_results()`
        - `plot_quicklooks()`

    They will be discontinued after March 31, 2024.


## 0.34.1

**December 15, 2023**

- Restored the `order.get_assets` function.

## 0.34.0

**December 13, 2023**

- Updated the `storage.get_orders` function to the latest version of the API.
- Set Poetry as the only dependency manager.
- Discontinued support for the `order.get_assets` function.

## 0.33.1

**November 23, 2023**

Marked the following parameters of `storage.get_assets` as deprecated to enforce the use of the PySTAC client search.

- `geometry`
- `acquired_before`
- `acquired_after`
- `custom_filter`

## 0.33.0

**November 14, 2023**

- Updated authentication by changing it from project-based to account-based.
- Added a new function to the Asset class: `get_stac_asset_url` generates a signed URL that allows to download a STAC asset from storage without authentication.

## 0.32.0

**September 7, 2023**

A new function added to the Asset class:

- `download_stac_asset` allows you to download STAC assets from storage.

## 0.31.0

**August 9, 2023**

- Supported STAC assets in `asset.stac_items`.
- Added substatuses to `order.track_status`.
- Limited `catalog.search(sort_by)` to `acquisition_date` only.
- Removed `get_credits_history` from the main class.
- `asset.stac_info` now returns the `pystac.Collection` object.
- Python 3.7 is no longer supported.

## 0.30.1

**July 14, 2023**

Fixed the failing construct_order_parameters function and updated tests.

## 0.30.0

**July 3, 2023**

Added a new `tags` argument to the following functions:

- `construct_order_parameters`, to assign tags to new tasking and catalog orders.
- `get_order`, to filter orders by tags.
- `get_assets`, to filter assets by tags.

## 0.29.0

**June 20, 2023**

Integrated new functions into the Tasking class:

- `get_feasibility` — Returns a list of feasibility studies for tasking orders.
- `choose_feasibility` — Allows accepting one of the proposed feasibility study options.
- `get_quotations` — Returns a list of all quotations for tasking orders.
- `decide_quotation` — Allows accepting or rejecting a quotation for a tasking order.

## 0.28.1

**April 6, 2023**

- Updating test to latest version

## 0.28.0

**February 17, 2023**

- Added STAC search functionality to storage.get_assets.
  Now you can filter assets by new parameters: `geometry`, `acquired_after`, `acquired_before`,
  `collection_names`, `producer_names`, `tags`, `search`, `sources`.
- Added storage.pystac_client.
  Use it to authenticate PySTAC client to access your UP42 storage assets using its library.
- Added asset.stac_info.
  Use it to access STAC metadata, such as acquisition, sensor, and collection information.

## 0.27.1

**January 26, 2023**

- Improve error communication of functions using API v2 endpoints.
- add `up42.__version__` attribute to access the package version with Python.
- Adapt asset class attributes (`created` to `createdAt`) to UP42 API.

## 0.27.0

**December 12, 2022**

- Add `asset.update_metadata()` for adjusting title & tags of an asset.
- `storage.get_assets()` has new parameters `created_after`, `created_before`, `workspace_id`  to better filter the
  desired assets. It now queries the assets of all accessible workspaces by default.
- Adopt new UP42 API 2.0 endpoints for user storage & assets.

## 0.26.0

**November 2, 2022**

- Remove Python version upper bound, this will enable immediate but untested installation with any new Python version.
- Changes to `workflow.construct_parameters`:
  - Deprecates the `assets` parameter (list of asset objects), instead use `asset_ids` (list of asset_ids).
  - Removes limitation of using only assets originating from blocks, now also supports assets from catalog &
    tasking.
  - In addition to required parameters, now adds all optional parameters that have default values.
- `tasking.construct_order_parameters` now accepts a Point feature (e.g. use with Blacksky).
- Fix: `get_data_products` with `basic=False` now correctly returns only tasking OR catalog products.
- The up42 object now correctly does not give access to third party imports anymore (restructured init module).

## 0.25.0

**October 25, 2022**

- Add dedicated tasking class for improved handling of satellite tasking orders.
- `construct_order_parameters` now also adds the parameters specific to the selected data-product, and suggests
  possible values based on the data-product schema.

## 0.24.0

**October 20, 2022**

- Add `catalog.get_data_product_schema()` for details on the order parameters
- Switches parameter `sensor` to `collection` in `catalog.download_quicklooks`.
- Various small improvements e.g. quicklooks automatic band selection, Reduced use of default parameters in
  constructor methods, error message display, optimized API call handling for parameter validation etc.
- Internal: Separation of Catalog and CatalogBase to prepare addition of Tasking class, reorganize test fixtures.

## 0.23.1

**October 5, 2022**

- Fixes issue with filename of downloaded assets containing two suffix `.` e.g. `./output..zip`.
  Resolves [#350](https://github.com/up42/up42-py/issues/350)

## 0.23.0

**September 20, 2022**

- Integrates the UP42 data productsm e.g. the selection "Display" and "Reflectance" configuration in the ordering process. The new ordering process requires the selection of a specific data product.
- The `order_parameters` argument for `catalog.estimate_order` and `catalog.place_order` now has a different structure.
  **The previous option to just specify the collection name will soon be deactivated in the UP42 API!**
- New function `catalog.get_data_products`
- New function `catalog.construct_order_parameters`
- `catalog.construct_search_parameters` replaces `catalog.construct_parameters` which is deprecated and will be
  removed in v0.25.0

## 0.22.2

**July 21, 2022**

- Fix unpacking of order assets if no output topfolder inherent in archive

## 0.22.1

**July 19, 2022**

- Fix conda release (include requirements-viz file)

## 0.22.0

**July 5, 2022**

- Adds webhooks functionality to the SDK, see new webhooks docs chapter.
- Introduces optional installation option for the visualization functionalities. The required dependencies are now
  not installed by default.
- Removes `order.metadata` property, as removed from UP42 API.
- Fix: Using a MultiPolygon geometry in construct_parameters will now correctly raise an error as not accepted.
- Documentation overhaul & various improvements

## 0.21.0

**May 12, 2022**

- Adding `up42.get_balance` and `up42.get_credits_history` features for allowing account information retrieval.
- Adding `up42.get_block_coverage` features for retrieval of the catalog blocks' coverage as GeoJSON.
- `project.get_jobs` now has sorting criteria, sorting order and limit parameters.
- Catalog search now enables search for Pleiades Neo etc. (uses host specific API endpoints)
- Fix: `project.get_jobs` now correctly queries the full number of jobs.

## 0.20.2

**April 10, 2022**

- Update documentation
- Non functional changes to enable conda release
- Update requirements and removing overlapping subdependencies

## 0.20.1

**April 5, 2022**

- Update documentation for latest changes on the user console.
- Remove outdated examples.
- Add required files on the dist version for allowing creation of conda meta files.

## 0.20.0

**February 15, 2022**

- Enables getting credits consumed by a job via `job.get_credits`.

## 0.19.0

**January 28, 2022**

- Add support for UP42 data collections via `catalog.get_collections`.
- Switch `catalog.construct_parameters` to use `collection` instead of `sensor` for
  the collection selection.
- Refactor retry mechanism. Resolves issue of unintended token renewals & further limits
  retries.

## 0.18.1

**December 20, 2021**

- Allow installation with Python 3.9

## 0.18.0

**November 10, 2021**

- Add sorting criteria, sorting order and results limit parameters to `storage.get_orders`
  and `storage.get_assets`. Now also uses results pagination which avoids timeout issues
  when querying large asset/order collections.
- Significant speed improvement for:
    -`.get_jobs`, `.get_workflows`, `.get_assets`, `.get_orders` calls.
    - `workflow.create_workflow` when used with `existing=True`.
    - Printing objects representations, which now does not trigger additional object info API calls.
- Removal: Removes deprecated handling of multiple features as input geometry in `.construct_parameters`
  Instead, using multiple features or a MultiPolygon will now raise an error.
  This aligns the Python SDK with the regular UP42 platform behaviour.
- Removal: Remove the Python SDK Command Line Interface.
- Fix: JobTask.info and the printout now uses the correct jobtask information.

## 0.17.0

**September 10, 2021**

- Adds `usage_type` parameter for selection of "DATA" and "ANALYTICS" data in catalog search.
- Adds automatic handling of catalog search results pagination when requesting more
  than 500 results.
- Adds support for datetime objects and all iso-format compatible time strings to
  `construct_parameters`.
- Fix: `get_compatible_blocks` with an empty workflow now returns all data blocks.
- Start deprecation for `handle_multiple_features` parameter in `construct_parameters` to
  guarantee parity with UP42 platform. In the future, the UP42 SDK will only handle
  single geometries.
- Uses Oauth for access token handling.

## 0.16.0

**June 30, 2021**

- Limit memory usage for large file downloads (#237)
- Remove deprecated job.get_status() (Replace by job.status) (#224)
- Remove deprecated jobcollection.get_job_info() and jobcollection.get_status() (Replaced by jobcollection.info and jobcollection.status)
- Remove order-id functionality (#228)
- Limit installation to Python <=3.9.4
- Internal code improvements (e.g. project settings, retry)

## 0.15.2

**April 7, 2021**

- Enables plotting of jobcollection with `.map_results()`.
- Fixes `.cancel_job()` functionality.

## 0.15.1

**March 12, 2021**

- Fixes breaking API change in catalog search.
- Catalog search result now contains a `sceneId` property instead of `scene_id`.

## 0.15.0

**January 27, 2021**

- Add `Storage`, `Order` and `Asset` objects.
- Add possibility to create orders from `Catalog` with `Catalog.place_order`.
- Add possibility to use assets in job parameters with `Workflow.construct_paramaters`.
- Update job estimation endpoint.
- Multiple documentation fixes.

## 0.14.0

**December 7, 2020**

- Add `workflow.estimate_job()` function for estimation of credit costs & job duration before running a job.
- Add `bands=[3,2,1]` parameter in `.plot_results()` and `.map_results()` for band & band order selection.
- `.plot_results()` now accepts kwargs of [rasterio.plot.show](https://rasterio.readthedocs.io/en/latest/api/rasterio.plot.html#rasterio.plot.show) and matplotlib.
- Add `up42.initialize_jobcollection()`
- Add `get_estimation=False` parameter to `workflow.test_job`.
- Add ship-identification example.
- Overhaul "Getting started" examples.

## 0.13.1

**November 18, 2020**

- Handle request rate limits via retry mechanism.
- Limit `map_quicklooks()` to 100 quicklooks.
- Add aircraft detection example & documentation improvements.

## 0.13.0

**October 30, 2020**

- New consistent use & documentation of the basic functionality:
    - All [basic functions](up42-reference.md) (e.g. `up42.get_blocks`) are accessible
        from the `up42` import object. Now consistently documented in the `up42`
        [object code reference](up42-reference.md).
    - The option to use this basic functionality from any lower level object will soon be
        removed (e.g. `project.get_blocks`, `workflow.get_blocks`). Now triggers a deprecation warning.
- The plotting functionality of each object is now documented directly in that [object's code reference](job-reference.md).
- Fix: Repair catalog search for sobloo.
- *Various improvements to docs & code reference.*
- *Overhaul & simplify test fixtures.*
- *Split off viztools module from tools module.*

## 0.12.0

**October 14, 2020**

- Simplify object representation, also simplifies logger messages.
- Add `.info` property to all objects to get the detailed object information, deprecation process for `.get_info`.
- Add `.status` property to job, jobtask and jobcollection objects. Deprecation process for `.get_status`.
- Add selection of job mode for `.get_jobs`.
- Add description of initialization of each object to code reference.
- Fix: Use correct cutoff time 23:59:59 in default datetimes.
- Fix: Download jobtasks to respective jobtask subfolders instead of the job folder.
- Unpin geopandas version in requirements.
- Move sdk documentation to custom subdomain "sdk.up42.com".
- *Simplify mock tests & test fixtures*

## 0.11.0

**August 13, 2020**

- Fix: Remove buffer 0 for fixing invalid geometry.
- Add `.map_quicklooks` method for visualising quicklooks interactively.
- Add an example notebook for mapping quicklooks using `.map_quicklooks` method.

## 0.10.1

**August 13, 2020**

- Hotfix: Fixes usage of multiple features as the input geometry.

## 0.10.0

**August 7, 2020**

- Add parallel jobs feature. Allows running jobs for multiple geometries, scene_ids or
 timeperiods in parallel. Adds `workflow.construct_parameters_parallel`,
 `workflow.test_job_parallel`, `workflow.run_job_parallel` and the new `JobCollection` object.
- Adjusts `workflow.get_jobs` and `project.get_jobs` to return JobCollections.
- Adjusts airports-parallel example notebook to use the parallel jobs feature.
- Adjusts flood mapping example notebook to use OSM block.
- Adds option to not unpack results in `job.download_results`.
- Now allows passing only scene_ids to `workflow.construct_parameters`.
- Improves layout of image results plots for multiple results.
- Added binder links.
- Now truncates log messages > 2k characters.
- *Various small improvements & code refactorings.*

## 0.9.3

**July 15, 2020**

- Add support for secondary GeoJSON file to `job.map_results`

## 0.9.2

**July 4, 2020**

- Fix inconsistency with `job.map_results` selecting the JSON instead of the image

## 0.9.1

**June 25, 2020**

- Fixes typo in catalog search parameters

## 0.9.0

**May 7, 2020**

- Enable block_name and block_display_name for `workflow.add_workflow_tasks`
- Replace requirement to specify provider by sensor for `catalog.download_quicklooks`
- Add option to disable logging in `up42.settings`
- Add `project.get_jobs` and limit `workflow.get_jobs` to jobs in the workflow.
- Fix download of all output files
- Job name selectabable in `workflow.test_job` and `workflow.run_job` (with added suffix _py)
- Fix CRS issues in make `job.map_results`, make plotting functionalities more robust

## 0.8.3

**April 30, 2020**

- Pin geopandas to 0.7.0, package requires new CRS convention

## 0.8.2

**April 24, 2020**

- Removed `job.create_and_run_job`, now split into `job.test_job` and `job.run_job`<|MERGE_RESOLUTION|>--- conflicted
+++ resolved
@@ -31,19 +31,17 @@
 For more information, see [UP42 Python package description](https://pypi.org/project/up42-py/).
 
 
-<<<<<<< HEAD
 ## 1.0.1
 
 **May 13, 2024**
 - Increased retries and backoff in http resilience.
 - Fixed bug with temporary storage overfill when downloading archives.
 - Bumped dependencies jinja2, tqdm, geojson.
-=======
+
 ## 1.0.1a4
 
 **May 13, 2024**
 - geojson dependency bumped from 3.0.1 to 3.1.0 to fix conda python 3.12 installer.
->>>>>>> 4bec4a8a
 
 
 ## 1.0.1a3
