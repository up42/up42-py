--- conflicted
+++ resolved
@@ -29,15 +29,16 @@
     ```
 
 For more information, see [UP42 Python package description](https://pypi.org/project/up42-py/).
+## 2.1.1a5
+
+**Nov 25, 2024**
+- Fix test coverage for `Tasking::get_quotations`.
+
 ## 2.1.1a4
 
-<<<<<<< HEAD
-**Nov TBD, 2024**
-- Fix test coverage for `Tasking::get_quotations`.
-=======
 **Nov 18, 2024**
 - Updating endpoint for `base::get_credits_balance`.
->>>>>>> a9fb2f70
+
 
 ## 2.1.1a3
 
