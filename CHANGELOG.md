# Changelog

Update your installation to the latest version with the following command:

=== "pip"

    ```bash
    pip install up42-py --upgrade
    ```

=== "conda"

    ```bash
    conda update -c conda-forge up42-py
    ```

You can check your current version with the following command:

=== "pip"

    ```bash
    pip show up42-py
    ```

=== "conda"

    ```bash
    conda search up42-py
    ```

For more information, see [UP42 Python package description](https://pypi.org/project/up42-py/).

<<<<<<< HEAD
## 3.0.0a9
**October 22, 2025**

### Removed
- Increased minimum Python version to 3.10
=======
## 3.0.0a8
**October 22, 2025**

### Removed
- Removed deprecated `asset.py` module
>>>>>>> 15a185ed

## 3.0.0a7
**October 20, 2025**

### Removed
- Removed deprecated `storage.py` module

## 3.0.0a6
**October 20, 2025**

### Removed
- Removed `initialize_order` from `up42` global namespace.
- Removed `track_status`, `estimate`, `place`, `get_assets` and `_translate_construct_parameters` from `Order` class.
- Removed `order_id`, `info` and `order_details` properties from `Order` class.

## 3.0.0a5
**October 20, 2025**

### Removed
- Removed the deprecated processing templates: `detection-change-spacept`, `detection-change-spot-hyperverge`, `detection-change-pleiades-hyperverge`.

## 3.0.0a4
**October 15, 2025**

### Removed
- Removed deprecated `webhook.py` module

## 3.0.0a3
**October 15, 2025**

### Removed
- `catalog.py` module with `CatalogBase` and `Catalog` classes
- `test_catalog.py` module
- Unused functions `any_vector_to_fc` and `fc_to_query_geometry` from `utils.py` module
- `initialize_catalog` from `up42` global namespace and its test coverage.

## 3.0.0a2
**October 14, 2025**

### Removed
- Removed `get_credits_balance` from `base` global namespace.

## 3.0.0a1
**October 09, 2025**

### Removed
- Removed `initialize_tasking` from `up42` global namespace.
- Removed `construct_order_parameters`, `get_quotations`, `decide_quotation`, `get_feasibility`, `choose_feasibility` methods from `Tasking` class.
- Removed `Tasking` class.


## 2.6.0
**September 29, 2025**

### Added
- Added `DetectionChangeSimularity` job template.
- Added missing properties to `TaskingOrderDetails` data class.

### Deprecated
- Deprecated `DetectionChangeSpacept`, `DetectionChangePleiadesHyperverge` and `DetectionChangeSPOTHyperverge` classes

### Changed
- Removed `description` field from `ResolutionValue`.

### Security
- Updated urllib3 to >=2.5.0.

### 2.6.0a5
**September 22, 2025**
- Deprecated `DetectionChangeSpacept` data class
- Deprecated `DetectionChangePleiadesHyperverge` data class
- Deprecated `DetectionChangeSPOTHyperverge` data class

### 2.6.0a4
**September 18, 2025**
- Added missing properties to `TaskingOrderDetails` data class.

### 2.6.0a3
**September 15, 2025**
- Security: updated urllib3 to >=2.5.0.

### 2.6.0a2
**September 10, 2025**
- Removed `description` field from `ResolutionValue`.

### 2.6.0a1
**August 27, 2025**
- Added `DetectionChangeSimularity` job template.

## 2.5.0
**August 25, 2025**

### Fixed
- Fix how collection items are retrieved in `BulkDeletion`.

### Added
- Added error message `InvalidSearchRequest` to request when `Producer::search` fails.
- Added bulk deletion of items: `BulkDeletion`.
- Added default property values for `Provider` class to simplify a host creation by name.
- Exported `Provider` class to the global `up42` namespace.
- Added a new processing job template: `UpsamplingNSSentinel`.

### Changed
- Removed `rgb` and `ned` parameters from the `UpsamplingNS` job template.
- Removed `mkdocs`, its dependencies and other unused dependencies

### 2.5.0a7
**August 18, 2025**
- Drop `mkdocs`, its dependencies and other unused dependencies

### 2.5.0a6
**August 18, 2025**
- Propagate request error message with `InvalidSearchRequest` when `Producer::search` fails.

### 2.5.0a5
**August 15, 2025**
- Fix how collection items are retrieved in `BulkDeletion`.

### 2.5.0a4
**August 6, 2025**
- Added bulk deletion of items: `BulkDeletion`.

### 2.5.0a3
**Aug 4, 2025**
- Added default property values for `Provider` class to simplify a host creation by name.
- Exported `Provider` class to the global `up42` namespace.

### 2.5.0a2
**July 25, 2025**
- Added a new processing job template: `UpsamplingNSSentinel`.

### 2.5.0a1
**July 22, 2025**
- Removed `rgb` and `ned` parameters from the `UpsamplingNS` job template.

## 2.4.0
**July 21, 2025**

### Deprecated
- Deprecated the `webhooks` module and the `base::get_credits_balance` function.

### Added
- Added a warning when outdated versions are imported.
- Added `provider_properties` data field to `glossary::Scene` active record class.
- Added `FeasibilityStudy` active record class to `tasking` module.
- Exported `FeasibilityStudy` and `FeasibilityStudySorting` to `up42` namespace.

### 2.4.0a4
**July 16, 2025**
- Display warning when importing outdated versions

### 2.4.0a3
**July 15, 2025**
- Deprecated the `webhooks` module and the `base::get_credits_balance` function

### 2.4.0a2
**July 07, 2025**
- Added `provider_properties` data field to `glossary::Scene` active record class.

### 2.4.0a1
**July 04, 2025**
- Added `FeasibilityStudy` active record class to `tasking` module.
- Exported `FeasibilityStudy` and `FeasibilityStudySorting` to `up42` namespace.

## 2.3.1
**June 26, 2025**

### Fixed
- `Up42ExtensionProperty` for order id

### Security
- Updated requests dependency to 2.32.4
- Updated tornado dependency to 6.5.1

### Deprecated
- `Order.get_assets`

## 2.3.0
**June 10, 2025**

### Added
- Added `CoregistrationJobTemplate` process template to allow running coregistration-simularity

### Deprecated
- Deprecated `Asset.get`
- Deprecated `Asset.all`
- Deprecated `Asset.stac_items` in favour of `pystac::Client.get_items`
- Deprecated `Asset.stac_info`
- Deprecated `Asset.file` in favour of `pystac::Asset.file`
- Deprecated `Asset.download` in favour of `pystac::Asset.file.download`

## 2.2.0
**Apr 29, 2025**
### Added
- Validate process exists after `JobTemplate` initialisation
- Added sorting fields to `QuotationSorting`.
- Added `region` as an optional input type to `base::authenticate` with the possible values being `eu` and `sa`
- When authenticating the region gets set globally and used in `host::user_info_endpoint`, `host::token_endpoint`, `host::endpoint` accordingly
- Added `up42` property to `pystac::Item` and `pystac::Collection` to get and set UP42 STAC extensions data.
- Added `update` extension method to `pystac::Item`.
- Publish `stac_client` function to `up42` namespace.
- Added `file` property to `Asset` class to unify with `pystac::Asset` experience.
- Use unauthenticated session for signed url image file in `FileProvider` module with `FileProvider` class.
- Experiment `stac` module with `FileProvider` descriptor for `pystac::Asset`.
- Added STAC object dynamic extension on `up42` import.
- Added `Asset::save` method.
- Added model fields to `Asset` class.
- Added coverage for `Asset::all` method.
- Exported `AssetSorting` to `up42` namespace.
- Enabled access to authenticated image files via extraction session to a parameter.
- Generalized downloadable images to `ImageFile` in `utils` module.
- Added `quicklook` property to `Scene` class.
- Added `is_host` property to `Provider` class.
- Added `search` method to `Provider` class.
- Added `schema` property to `DataProduct` class.
- Added `Quotation` active record to `tasking` module.
- Exported `Quotation` and `QuotationSorting` to `up42` namespace.
- Added `order_template` module with `BatchOrderTemplate` and supporting classes.
- Add missing properties to `Order` data class and auxiliary classes.
- Introduced `Order::all` method to filter and list orders.
- Added `Order::get` class method as part of conversion to active record pattern.
- Added `Order::track` method.

### Changed

- Adjust `Provider::search` to allow `start_date` and `end_date`, combine them and add to payload as datetime
- Adjust `Order` representation to remove redundant fields.
- Adjust `BatchOrderTemplate` to exclude tags from the payload when not provided, preventing `400 Bad Request` errors from the API.
- Update `AssetSorting` with possible sorting fields
- Adjust `FileProvider::_get_` to check href url that starts with the current region base api url.
- Updated feasibility endpoint URL.
- Relax dependency constraint to allow geopandas 1.0.1.
- Switched to using stac client descriptor in `Asset` class and reduced duplication.
- Made `BatchOrderTemplate::tags` optional.
- Converted `Asset` to a data class with `get` and `all` methods.
- Simplified `Catalog::download_quicklooks` to use `ImageFile` class internally.
- Simplified `CatalogBase::estimate_order` to a static method.
- Simplified `CatalogBase::place_order` to a class method.
- Modified `Storage::get_orders` testing to eliminate dependency on order data.
- Modified `up42::initialize_order` testing to eliminate dependency on order data.
- Modified `CatalogBase::place_order` testing to eliminate dependency on order data.
- Converted `Order` to dataclass.
- Extended `Order::order_details` to cover archive orders as well.

### Deprecated
- Deprecated `Asset::download` method in favour of `Asset.file::download`.
- Deprecated `Asset::download_stac_asset` in favour of `pystac::Asset.file::download`.
- Deprecated `Asset::get_stac_asset_url` in favour of `pystac::Asset.file.url`.
- Deprecated `up42::initialize_tasking`.
- Deprecated `Tasking::get_feasibility`.
- Deprecated `Tasking::choose_feasibility`.
- Deprecated `Asset::update_metadata` in favour of `pystac::Item.update`.
- Deprecated `Asset.asset_id` in favour of `Asset.id`.
- Deprecated `up42::initialize_catalog` since all `Catalog` and `CatalogBase` methods are deprecated.
- Deprecated `Storage::get_assets` in favour of `Asset::all`.
- Deprecated `up42::initialize_asset` in favour of `Asset::get`.
- Deprecated `up42::initialize_storage`.
- Deprecated `Catalog::download_quicklooks` in favour of `Provider::search`.
- Deprecated `Catalog::construct_search_parameters` in favour of `Provider::search`.
- Deprecated `Catalog::search` in favour of `Provider::search`.
- Deprecated `Tasking::get_quotations` in favour of `Quotation::all`.
- Deprecated `Tasking::decide_quotation` in favour of `Quotation` class methods.
- Deprecated `Tasking.construct_order_parameters` in favour of `BatchOrderTemplate`.
- Deprecated `Catalog.construct_order_parameters` in favour of `BatchOrderTemplate`.
- Deprecated `CatalogBase::estimate_order` in favour of `BatchOrderTemplate.estimate`.
- Deprecated `CatalogBase::place_order` in favour of `BatchOrderTemplate::place`.
- Deprecated `Order::estimate` in favour of `BatchOrderTemplate.estimate`.
- Deprecated `Order::place` in favour of `BatchOrderTemplate::place`.
- Deprecated `CatalogBase::get_data_product_schema` in favour of `DataProduct.schema`.
- Deprecated `up42::initiliaze_order` in favour of `Order::get`.
- Deprecated `Order.order_id` in favour of `Order.id`.
- Deprecated `Order.order_details` in favour of `Order.details`.
- Deprecated `Storage::get_orders` method.
- Deprecated `Order::track_status` method.

### Removed
- Remove deprecated viz dependencies.
- Reduced test dependencies on `Asset` structure.
- Dropped eager loading of `Order::info`.
- Dropped `Order::__repr__` in favour of native dataclass implementation.

### Fixed
- Fix authenticated download in `Catalog::download_quicklooks`.
- Fixed `Order::place` method to retrieve order info via additional call and not from response.

## 2.2.0a33
**Apr 9, 2025**
- Adjust `Provider::search` to allow `start_date` and `end_date`, combine them and add to payload as `datetime`

## 2.2.0a32
**Apr 2, 2025**
- Adjust Order representation to remove redundant fields.

## 2.2.0a31
**Apr 1, 2025**
- Adjust `BatchOrderTemplate` to exclude tags from the payload when not provided, preventing 400 Bad Request errors from the API.

## 2.2.0a30
**Mar 28, 2025**
- Validate process exists after `JobTemplate` initialisation

## 2.2.0a29
**Mar 27, 2025**
- Update `AssetSorting` with possible sorting fields

## 2.2.0a28
**Mar 27, 2025**
- Drop `Asset::save` method
- Adjust deprecation message in `Asset::update_metadata` to indicate `pystac::Item.update`.

## 2.2.0a27
**Mar 24, 2025**
- Adjust `FileProvider::_get_` to check href url that starts with the current region base api url.

## 2.2.0a26
**Mar 20, 2025**
- Updated feasibility endpoint URL.

## 2.2.0a25
**Mar 19, 2025**
- Added sorting fields to `QuotationSorting`.

## 2.2.0a24

**Mar 14, 2025**
- Added `region` as an optional input type to `base::authenticate` with the possible values being `eu` & `sa`
- When authenticating the region gets set globally and used in `host::user_info_endpoint`, `host::token_endpoint`, `host::endpoint` accordingly

## 2.2.0a23
**Mar 13, 2025**
- Remove deprecated viz dependencies.

## 2.2.0a22
**Jan 17, 2025**
- Relax dependency constraint to allow geopandas 1.0.1.

## 2.2.0a21
**Jan 16, 2025**
- Added `up42` property to `pystac::Item` and `pystac::Collection` to get and set UP42 STAC extensions data.

## 2.2.0a20
**Jan 9, 2025**
- Added `update` extension method to `pystac::Item`.

## 2.2.0a19
**Dec 20, 2024**
- Switched to using stac client descriptor in `Asset` class and reduced duplication.
- Publish `stac_client` function to `up42` namespace.
- Added `file` property to `Asset` class to unify with `pystac::Asset` experience.
- Deprecated `Asset::download` method in favour of `Asset.file::download`.

## 2.2.0a18
**Dec 19, 2024**
- Use unauthenticated session for signed url image file in `FileProvider` module with `FileProvider` class.

## 2.2.0a17
**Dec 19, 2024**
- Experiment `stac` module with `FileProvider` descriptor for `pystac::Asset`.
- Added STAC object dynamic extension on `up42` import.
- Deprecated `Asset::download_stac_asset` in favour of `pystac::Asset.file::download`.
- Deprecated `Asset::get_stac_asset_url` in favour of `pystac::Asset.file.url`.

## 2.2.0a16
**Dec 19, 2024**
- Made `BatchOrderTemplate::tags` optional.
- Deprecated `up42::initialize_tasking`.
- Deprecated `Tasking::get_feasibility`.
- Deprecated `Tasking::choose_feasibility`.

## 2.2.0a15
**Dec 19, 2024**
- Added `Asset::save` method.
- Deprecated `Asset::update_metadata` in favour of `Asset::save`.

## 2.2.0a14
**Dec 19, 2024**
- Added model fields to `Asset` class.
- Deprecated `Asset.asset_id` in favour of `Asset.id`.
- Deprecated `up42::initialize_catalog` since all `Catalog` and `CatalogBase` methods are deprecated.

## 2.2.0a13
**Dec 19, 2024**
- Added coverage for `Asset::all` method.
- Exported `AssetSorting` to `up42` namespace.
- Reduced test dependencies on `Asset` structure.

## 2.2.0a12
**Dec 19, 2024**
- Converted `Asset` to a data class with `get` and `all` methods.
- Fix authenticated download in `Catalog::download_quicklooks`.
- Deprecated `Storage::get_assets` in favour of `Asset::all`.
- Deprecated `up42::initialize_asset` in favour of `Asset::get`.
- Deprecated `up42::initialize_storage`.

## 2.2.0a11
**Dec 19, 2024**
- Enabled access to authenticated image files via extraction session to a parameter.

## 2.2.0a10
**Dec 18, 2024**
- Generalized downloadable images to `ImageFile` in `utils` module.
- Added `quicklook` property to `Scene` class.
- Deprecated `Catalog::download_quicklooks` in favour of `Provider::search`.
- Simplified `Catalog::download_quicklooks` to use `ImageFile` class internally.

## 2.2.0a9
**Dec 18, 2024**
- Added `is_host` property to `Provider` class.
- Added `search` method to `Provider` class.
- Deprecated `Catalog::construct_search_parameters` in favour of `Provider::search`.
- Deprecated `Catalog::search` in favour of `Provider::search`.
- Simplified `CatalogBase::estimate_order` to a static method.
- Simplified `CatalogBase::place_order` to a class method.

## 2.2.0a8
**Dec 18, 2024**
- Added `schema` property to `DataProduct` class.
- Modified deprecation of `CatalogBase::get_data_product_schema` in favour of `DataProduct.schema`.

## 2.2.0a7
**Dec 18, 2024**
- Added `Quotation` active record to `tasking` module.
- Exported `Quotation` and `QuotationSorting` to `up42` namespace.
- Deprecated `Tasking::get_quotations` in favour of `Quotation::all`.
- Deprecated `Tasking::decide_quotation` in favour of `Quotation` class methods.

## 2.2.0a6
**Dec 18, 2024**
- Added `order_template` module with `BatchOrderTemplate` and supporting classes.
- Deprecated `Tasking.construct_order_parameters` in favour of `BatchOrderTemplate`.
- Deprecated `Catalog.construct_order_parameters` in favour of `BatchOrderTemplate`.
- Deprecated `CatalogBase::estimate_order` in favour of `BatchOrderTemplate.estimate`.
- Deprecated `CatalogBase::place_order` in favour of `BatchOrderTemplate::place`.
- Deprecated `Order::estimate` in favour of `BatchOrderTemplate.estimate`.
- Deprecated `Order::place` in favour of `BatchOrderTemplate::place`.
- Deprecated `CatalogBase::get_data_product_schema`.

## 2.2.0a5
**Dec 17, 2024**
- Deprecated `up42::initiliaze_order` in favour of `Order::get`.
- Add missing properties to `Order` data class and auxiliary classes.
- Deprecated `Order.order_id` in favour of `Order.id`.
- Deprecated `Order.order_details` in favour of `Order.details`.

## 2.2.0a4
**Dec 17, 2024**
- Modified `Storage::get_orders` testing to eliminate dependency on order data.

## 2.2.0a3
**Dec 17, 2024**
- Introduced `Order::all` method to filter and list orders.
- Deprecated `Storage::get_orders` method.

## 2.2.0a2
**Dec 17, 2024**
- Fixed `Order::place` method to retrieve order info via additional call and not from response.
- Modified `up42::initialize_order` testing to eliminate dependency on order data.
- Modified `CatalogBase::place_order` testing to eliminate dependency on order data.

## 2.2.0a1
**Dec 17, 2024**
- Converted `Order` to dataclass.
- Dropped eager loading of `Order::info`.
- Added `Order::get` class method as part of conversion to active record pattern.
- Extended `Order::order_details` to cover archive orders as well.
- Dropped `Order::__repr__` in favour of native dataclass implementation.
- Added `Order::track` method and deprecated `Order::track_status` method.

## 2.1.1
**Dec 10, 2024**

### Changed
- Restore accepting string instead of enum in `Storage::get_orders`.
- Improve coverage for `Tasking::decide_quotation`.
- Improve coverage for `Tasking::get_feasibility`.
- Improve coverage for `Tasking::choose_feasibility`.
- Updating endpoint for `base::get_credits_balance`.
- Switched workspace id retrieval from the deprecated endpoint to the user info endpoint.
- Added requesting `openid` scope when retrieving token.
- Move `tests/fixtures/fixtures_globals.py` to `tests/constants.py`.
- Move `collection_credentials` from `auth.py` to `client.py`.
- Switched to base descriptors in `Storage` class and drop the dependencies from `auth.py` module.

### Fixed
- Fixed bug with passing enum entries instead of values in `Storage::get_orders`.
- Fixed `Catalog::construct_search_parameters` `limit` description in the documentation.
- Fixed paging bug for case of empty response.
- Fixed confusing name for type `FeasibilityDecision` to `FeasibilityStatus`.
- Fixed test coverage for `Tasking::get_quotations`.
- Fixed test coverage for `Tasking::construct_order_parameters`.
- Fixed types of `Asset::asset_id` and `Asset::_get_info`.
- Unified paging between `Order`, `Tasking` and `Storage` classes.

### Removed
- Drop process template `DetectionTreesHeightsSpacept`.
- Dropped limiting false statuses in `Storage::get_orders` since the type hinting is enabled.
- Dropped failing wrong `sortby` value in `Storage::get_orders` since the type hinting is enabled.
- Dropped `Tasking::auth` property.
- Dropped legacy `auth.py`.
- Dropped legacy fixtures for storage test coverage.
- Dropped `asset_searcher.py` module.
- Dropped unused `Auth::request` and the corresponding test coverage.
- Dropped unneeded `Storage::__repr__`.
- Dissolve `auth.Auth` in `_Workspace::authenticate`.

## 2.1.1a13

**Dec 4, 2024**
- Move `tests/fixtures/fixtures_globals.py` to `tests/constants.py`.
- Move constants used in a single test module to the corresponding module.

## 2.1.1a12

**Dec 3, 2024**
- Drop process template `DetectionTreesHeightsSpacept`.

## 2.1.1a11

**Dec 2, 2024**
- Added requesting `openid` scope when retrieving token.
- Switched workspace id retrieval from the deprecated endpoint to the user info endpoint.

## 2.1.1a10

**Dec 2, 2024**
- Remove duplication of workspace mocking in tests.
- Remove duplication of setting raising session in tests.
- Move `collection_credentials` from `auth.py` to `client.py`.
- Dissolve `auth.Auth` in `_Workspace::authenticate`.
- Drop legacy `auth.py`.

## 2.1.1a9

**Nov 29, 2024**
- Restore accepting string instead of enum in `Storage::get_orders`.

## 2.1.1a8

**Nov 28, 2024**
- Dropped legacy fixtures for storage test coverage.
- Unified paging between `Order`, `Tasking` and `Storage` classes.
- Fixed paging bug for case of empty response.
- Dropped `asset_searcher.py` module.
- Switched to base descriptors in `Storage` class and drop the dependencies from `auth.py` module.
- Dropped unused `Auth::request` and the corresponding test coverage.
- Dropped unneeded `Storage::__repr__`.
- Dropped limiting false statuses in `Storage::get_orders` since the type hinting is enabled.
- Fixed bug with passing enum entries instead of values in `Storage::get_orders`.
- Dropped failing wrong `sortby` value in `Storage::get_orders` since the type hinting is enabled.

## 2.1.1a7

**Nov 28, 2024**
- Drop legacy fixtures for order testing.
- Delete unused mocking data.
- Fix confusing name for type `FeasibilityDecision` to `FeasibilityStatus`.

## 2.1.1a6

**Nov 27, 2024**
- Drop `Tasking::auth` property.
- Improve coverage for `Tasking::decide_quotation`.
- Improve coverage for `Tasking::get_feasibility`.
- Improve coverage for `Tasking::choose_feasibility`.
- Drop legacy test fixtures.

## 2.1.1a5

**Nov 25, 2024**
- Fix test coverage for `Tasking::get_quotations`.

## 2.1.1a4

**Nov 18, 2024**
- Updating endpoint for `base::get_credits_balance`.

## 2.1.1a3

**Oct 29, 2024**
- Fix `Catalog::construct_search_parameters` `limit` description in the documentation.

## 2.1.1a2

**Oct 28, 2024**
- Fix test coverage for `Tasking::construct_order_parameters`.

## 2.1.1a1

**Oct 28, 2024**
- Fix types of `Asset::asset_id` and `Asset::_get_info`.

## 2.1.0

**Oct 9, 2024**
### Added
- Moving `estimate_order` method to `CatalogBase` class.
- `Order.get_assets` now allows to get assets from orders in `BEING_FULFILLED` state.

### Fixed
- Fix test coverage for `Catalog`, `Order`, and `Asset` classes.

### Changed
- Switch to `workspace_id` descriptor in `CatalogBase`.
- Switch `Asset` and `Order` classes to use `session` descriptor.
- Remove `utils::autocomplete_order_parameters` and inline to `Catalog::construct_order_parameters` and `Tasking::construct_order_parameters`.
- Make `CatalogBase::type` mandatory.
- Drop `CatalogBase::auth` and introduce `Tasking::auth` for backwards compatibility.
- Drop `Tasking::__repr__`.
- Switch `OrderParamsV2` as output type for `_translate_construct_parameters` in order module.
- Switch `OrderParams` as input type for `CatalogBase::place` and `Catalog::estimate` from `Optional[dict]`.
- Changed `Order::status` type from `str` to `Literal`.
- Changed `Order::track_status` report_time input type to float.

## 2.1.0a12

**Oct 8, 2024**
- Make `CatalogBase::type` mandatory.
- Drop `CatalogBase::auth` and introduce `Tasking::auth` for backwards compatibility.
- Switch to `workspace_id` descriptor in `CatalogBase`.
- Drop `Tasking::__repr__`.

## 2.1.0a11

**Oct 8, 2024**
- Moving `estimate_order` method to `CatalogBase` class.

## 2.1.0a10

**Oct 8, 2024**
- Fix test coverage for `Catalog::download_quicklooks`.

## 2.1.0a9

**Oct 7, 2024**
- Fix test coverage for `Catalog::construct_order_parameters`.

## 2.1.0a8

**Sep 26, 2024**
- Fix test coverage for `Catalog::search`.

## 2.1.0a7

**Sep 25, 2024**
- Fix test coverage for `Catalog::construct_search_parameters`.

## 2.1.0a6

**Sep 25, 2024**
- Fix test coverage for `CatalogBase` class.

## 2.1.0a5

**Sep 20, 2024**
- Remove `utils::autocomplete_order_parameters` and inline to `Catalog::construct_order_parameters` and `Tasking::construct_order_parameters`.

## 2.1.0a4

**Sep 11, 2024**
- `Order.get_assets` now allows to get assets from orders in `BEING_FULFILLED` state.
- Switch `Order` class to use `session` descriptor.
- Set `OrderParams` as input type for `CatalogBase::place` and `Catalog::estimate` from `Optional[dict]`.
- Added `OrderParamsV2` as output type for `_translate_construct_parameters` in order module.
- Changed `Order::status` type from `str` to `Literal`.

## 2.1.0a3

**Sep 10, 2024**
- Switch `Asset` class to use `session` descriptor.
- Improve test coverage `Asset` class.

## 2.1.0a2

**Sep 2, 2024**
- Fix test coverage for `Order::estimate`, `Order::place`, and `Order::track_status` methods.
- Change `Order::track_status` report_time input type to float.

## 2.1.0a1

**Aug 30, 2024**
- Improve test coverage `Order` class.

## 2.0.1

**Aug 15, 2024**

- Switch `ProductGlossary::IntegrationValue` from `Enum` to `Literal`.
- Fixed `FEASIBILITY_STUDY_MAY_BE_REQUIRED` value in the `glossary.IntegrationValue` Literal.


## 2.0.1a3

**Aug 15, 2024**

- Fixed `FEASIBILITY_STUDY_MAY_BE_REQUIRED` in the `glossary.IntegrationValue` Literal.

## 2.0.1a2

**Aug 13, 2024**

- Extract `IntegrationValue` type alias.


## 2.0.1a1

**Aug 13, 2024**

- Switch `ProductGlossary::IntegrationValue` from `Enum` to `Literal`.

## 2.0.0

**Aug 8, 2024**

### Changed
- **Breaking:** Switch to the new product glossary V2 endpoint in `ProductGlossary::get_collections`.
- **Breaking:** Updated `Collection` class in `catalog.py` to match new `ProductGlossary` endpoints.
- Moved `ProductGlossary` and its dependencies to `glossary.py`.
- Published `CollectionType` in the global namespace.

### Removed
The following deprecated code was dropped (**Breaking**):

- Functions in `up42` global namespace
  - `initialize_webhook`
  - `get_webhooks`
  - `create_webhook`
  - `get_webhook_events`

  in `CatalogBase` class
  - keyword arguments in `place_order` method - used to pass arguments `scene` and `geometry`

  in `Catalog` class
  - keyword arguments in `estimate_order` method - used to pass arguments `scene` and `geometry`
  - `sortby` and `ascending` arguments in `construct_search_parameters` method
  - `acquired_after`, `acquired_before`, `geometry` and `custom_filter` arguments in `get_assets` method
  in `Webhook` class
  - `info` and `webhook_id` properties
  - `update` and `create` methods
  - `return_json` argument in `all` method.

- Dropped `ProductGlossary` classes `Producer` and `Host` in `catalog.py`.
- Dropped `processing_templates.AugmentationSpacept`.


## 2.0.0a5

**Aug 7, 2024**
- Moved `ProductGlossary` and its dependencies to `glossary.py`.
- Published `CollectionType` in the global namespace.

## 2.0.0a4

**Aug 6, 2024**
The following deprecated code was dropped:
- Functions in `up42` global namespace
  - `initialize_webhook`
  - `get_webhooks`
  - `create_webhook`
  - `get_webhook_events`
- in `CatalogBase` class
  - keyword arguments in `place_order` method - used to pass arguments `scene` and `geometry`
- in `Catalog` class
  - keyword arguments in `estimate_order` method - used to pass arguments `scene` and `geometry`
  - `sortby` and `ascending` arguments in `construct_search_parameters` method
  - `acquired_after`, `acquired_before`, `geometry` and `custom_filter` arguments in `get_assets` method
- in `Webhook` class
  - `info` and `webhook_id` properties
  - `update` and `create` methods
  - `return_json` argument in `all` method.

## 2.0.0a3

**Aug 06, 2024**
- Switch to the new product glossary V2 endpoint in `ProductGlossaty::get_collections`.
- Updated `Collection` class in `catalog.py` to match new `ProductGlossary` endpoints.
- Dropped `ProductGlossary` classes `Producer` and `Host` in `catalog.py`.

## 2.0.0a2

**Jul 31, 2024**
- Dropped `processing_templates.AugmentationSpacept`.

## 2.0.0a1

**Jul 31, 2024**
- Dropped `ProductGlossary::get_data_products` and switched to `ProductGlossary::get_collections` in dependencies.

## 1.1.1

**Jul 31, 2024**
### Changes
- Added EULA acceptance check to processing job templates.
- Added EULA related statuses to processing jobs.
- Added various failure statuses to job tracking stop list.
- Added `session` descriptor to `CatalogBase`.
- Deprecated `get_data_products` method in `CatalogBase` class.
- Extract `CollectionType` type alias.
- Extract `ProductGlossary` in `catalog.py`.
- Provide type hints for `ProductGlossary` methods.
- Switch to new token endpoint in `auth.py` and `oauth.py`.

### Fixes
- Fix type hint for `get_webhook_events`.

### Improvements
- Drop unused `return_text` parameter in `Auth::request`.
- Improve test coverage for `Catalog::search`.
- Improve `Catalog::download_quicklooks` code.
- Improve test coverage for `Catalog::download_quicklooks` type alias.
- Reduce the usage `auth::request` in `base.py`.
- Simplify the usage of `get_data_products` in `CatalogBase`.
- Simplify pagination in `Catalog::search` code.
- Use token duration information from token data instead of static configuration.
- Use expiry offset to refresh token 30s earlier.

### Dependencies:
- Bumped dependencies `certifi` from 2024.2.2 to 2024.7.4.
- Bumped dependencies `setuptools` from 69.1.1 to 70.0.0.
- Bumped dependencies `urllib` from 2.2.1 to 2.2.2.
- Bumped dependencies `zipp` from 3.17.0 to 3.19.1.

## 1.1.1a11

**Jul 30, 2024**
- Added EULA acceptance check to processing job templates.
- Added various failure statuses to job tracking stop list.
- Added EULA related statuses to processing jobs.

## 1.1.1a10

**Jul 29, 2024**
- Deprecated `get_data_products` method in `CatalogBase` class.

## 1.1.1a9

**Jul 17, 2024**
- Bumped dependencies `zipp` from 3.17.0 to 3.19.1.

## 1.1.1a8

**Jul 17, 2024**
- Bumped dependencies `setuptools` from 69.1.1 to 70.0.0.

## 1.1.1a7

**Jul 16, 2024**
- Simplify pagination in `Catalog::search` code.
- Improve test coverage for `Catalog::search`.

## 1.1.1a6

**Jul 15, 2024**
- Improve `Catalog::download_quicklooks` code.
- Improve test coverage for `Catalog::download_quicklooks` type alias.
- Drop unused `return_text` parameter in `Auth::request`.
- Add `session` descriptor to `CatalogBase`.

## 1.1.1a5

**Jul 15, 2024**
- Extract `CollectionType` type alias.

## 1.1.1a4

**Jul 15, 2024**
- Extract `ProductGlossary` in `catalog.py`.
- Provide type hints for `ProductGlossary` methods.
- Simplify the usage of `get_data_products` in `CatalogBase`.
- Fix type hint for `get_webhook_events`.
- Reduce the usage `auth::request` in `base.py`.


## 1.1.1a3

**Jul 8, 2024**
- Bumped dependencies `certifi` from 2024.2.2 to 2024.7.4.

## 1.1.1a2

**Jul 8, 2024**

- Bumped dependencies `urllib` from 2.2.1 to 2.2.2.

## 1.1.1a1

**Jun 27, 2024**

- Switch to new token endpoint in `auth.py` and `oauth.py`.
- Use token duration information from token data instead of static configuration.
- Use expiry offset to refresh token 30s earlier.

## 1.1.0

**Jun 25, 2024**

### Changes

- `Job`, `JobSorting` and `JobStatus` classes now available in `up42` namespace.
- Change default created and credits ordering as descending.
- Change default status ordering to descending.
- Rename `templates.py` to `processing_templates.py`.

### Fixes

- Fix multiple process id value query parameter to use concatenation with commas.
- Fix multiple status value query parameter to use concatenation with commas.
- Fix processing job tracking to wait until credits are captured or released.
- Fix missing process ids for processing templates.

### Improvements

- Trim off milliseconds in job metadata timestamps to avoid rounding errors.
- Trim nanoseconds in job metadata timestamps since not supported by native Python datetime.
- Update processing template names.
- Add missing `workspace_id` query param to job execution.
- Convert relative paths in processing job page links to absolute ones.

## 1.1.0a7

**Jun 20, 2024**

- Trim off milliseconds in job metadata timestamps to avoid rounding errors.
- Fix multiple process id value query parameter to use concatenation with commas.
- Change default created and credits ordering as descending.

## 1.1.0a6

**Jun 20, 2024**

- Trim nanoseconds in job metadata timestamps since not supported by native Python datetime.
- Fix processing job tracking to wait until credits are captured or released.
- Fix multiple status value query parameter to use concatenation with commas.
- Change default status ordering to descending.

## 1.1.0a5

**Jun 20, 2024**

- Update processing template names.

## 1.1.0a4

**Jun 19, 2024**

- Add missing workspace id query param to job execution.

## 1.1.0a3

**Jun 19, 2024**

- Export `JobStatus` in `up42` namespace.

## 1.1.0a2

**Jun 18, 2024**

- Convert relative paths in processing job page links to absolute ones.

## 1.1.0a1

**Jun 18, 2024**

- Export `Job` and `JobSorting` in `up42` namespace.
- Fix missing process ids for processing templates.
- Rename `templates.py` to `processing_templates.py`.

## 1.0.4

**Jun 17, 2024**

## New Features

### Processing Module:
- Introduced the `Job` class for interacting with processing jobs.
- Implemented job querying capabilities (processing.py).
- Added a collection attribute to the `Job` class.
- Introduced processing job tracking.

### Job Templates:
- Created basic single and multi-item processing job templates in templates.py.
- Enabled job template execution (templates.py).
- Added specialized templates for `SpaceptAugmentation`, `NSUpsamling`, and `Pansharpening`.
- Added cost evaluation to the JobTemplate class (number comparison).
- Implemented `SingleItemJobTemplate` and `MultiItemJobTemplate` helper classes.

## Improvements

### Base Module (formerly main):
- Renamed the `main` module to `base` for clarity.
- Added descriptors: `Session`, `WorkspaceId`, and `StacClient` to `base` module for improved access within classes.

### Webhooks:
- Refactored webhooks as active records.
- Consolidated webhook code into a dedicated module/class.
- Enhanced test coverage for webhooks.
- Deprecated legacy webhook code.

## Dependencies:
- Updated requests to 2.32.0.
- Relaxed geopandas version constraint to < 1.
- Upgraded tornado to 6.4.1.

## Bugfixes:
- Enabled deep copy in Up42Auth for compatibility.
- Fix `tenacity not Found` Error by upgrading `tenacity` dependency.
- Removed deprecated Catalog::construct_parameters method.

## 1.0.4a21

**Jun 17, 2024**

- Support deep copy in `Up42Auth` to be compliant with pystac client.
- Align processing job query parameter names.

## 1.0.4a20

**Jun 17, 2024**

- Added processing job tracking.
- Upgrade tenacity.

## 1.0.4a19

**Jun 13, 2024**

- Added errors and credits retrieval to processing jobs.

## 1.0.4a18

**Jun 13, 2024**

- Deprecate legacy webhook code.
- Drop long deprecated `Catalog::construct_parameters`.

## 1.0.4a17

**Jun 13, 2024**

- Added `collection` to job class in processing module.
- Added `StacClient` descriptor to base module.

## 1.0.4a16

**Jun 11, 2024**

- Added job querying to `processing.py`

## 1.0.4a15

**Jun 11, 2024**

- Added job template execution to `templates.py`

# 1.0.4a14

**Jun 10, 2024**

- Added class `Job` to `processing` module to access processing job features.

## 1.0.4a13

**June 10, 2024**
- Allow dependency `geopandas` from 0.13.2 to any version less than `1`.

## 1.0.4a12

**Jun 10, 2024**

- Bumped dependencies `tornado` from 6.4 to 6.4.1.

## 1.0.4a11

**Jun 10, 2024**

- Added job templates for `SpaceptAugmentation`, `NSUpsamling`, `Pansharpening` to `templates.py`

## 1.0.4a10

**Jun 7, 2024**

- Added simple single and multi item processing job templates to `templates.py`

## 1.0.4a9

**Jun 7, 2024**

- Added cost evaluation to `JobTemplate` class with number comparison support.

## 1.0.4a8

**Jun 6, 2024**

- Added module `processing.py` with base `JobTemplate` class with post-construct inputs validation.
- Added helper `SingleItemJobTemplate` and `MultiItemJobTemplate` classes as bases for future specific processing templates.

## 1.0.4a7

**May 30, 2024**

- Moved instance methods of `Webhooks` class to class methods of `Webhook` class and dropped the former.

## 1.0.4a6

**May 30, 2024**

- Remodeled webhook as active record.

## 1.0.4a5

**May 30, 2024**

- Move webhooks related code from `base.py`

## 1.0.4a4

**May 29, 2024**

- Delegated webhook repr to its info
- Improved test coverage for webhooks
- Dropped unneeded shared and global fixtures for webhook tests


## 1.0.4a3

**May 27, 2024**

- Added `Session` and `WorkspaceId` descriptors to provide access to session and workspace_id from other classes.
- Renaming `main` module to `base`.


## 1.0.4a2

**May 24, 2024**

- Added workspace singleton in `main.py`, encapsulating global state (auth, workspace id).
- Inject auth and workspace id instead of passing a containing object.


## 1.0.4a1

**May 24, 2024**
- Bumped dependencies `requests` from 2.31.0 to 2.32.0.

## 1.0.3

**May 23, 2024**
- Added tenacity as dependency.
- Added resilience on `asset::stac_info` and `asset::stac_items`
- Dropped pystac client subclassing
- Cleaned up fixtures
- Improved test coverage
- Dropped unneeded exposure of token

## 1.0.3a1

**May 23, 2024**
- Added tenacity as dependency.
- Added resilience on `asset::stac_info` and `asset::stac_items`
- Dropped pystac client subclassing
- Cleaned up fixtures
- Improved test coverage
- Dropped unneeded exposure of token


## 1.0.2

**May 15, 2024**
- Added thread safety to token retrieval.


## 1.0.2a1

**May 15, 2024**
- Added thread safety to token retrieval.


## 1.0.1

**May 13, 2024**
- Increased retries and backoff in http resilience.
- Fixed bug with temporary storage overfill when downloading archives.
- Bumped dependencies jinja2, tqdm, geojson.

## 1.0.1a4

**May 13, 2024**
- geojson dependency bumped from 3.0.1 to 3.1.0 to fix conda python 3.12 installer.


## 1.0.1a3

**May 7, 2024**
- Setting http_adapter default configuration to `retries = 5` and `backoff factor = 1`


## 1.0.1a2

**May 7, 2024**
- Renamed `download_from_gcs_unpack` to `download_archive`
- Renamed `download_gcs_not_unpack` to `download_file`
- Improved test coverage for `download_archive`
- Bug fix in `download_archive`: use output directory provided for temporary archive storage instead of default temp folder


## 1.0.1a1

**May 7, 2024**
- jinja2 dependency bumped from 3.1.3 to 3.1.4.
- tqdm dependency bumped from 4.66.2 to 4.66.3.


## 1.0.0

**Apr 17, 2024**
- Dropped deprecated functionalities: Jobs, Projects, Workflows, Viztools
- Dropped deprecated code related to blocks


## 1.0.0a7

**Apr 16, 2024**
- Dropped `get_blocks`, `get_block_details` and `get_block_coverage` from `main.py`

## 1.0.0a6

**Apr 16, 2024**
- Dropped project id and api key based authentication in `main.py`, `auth.py`, `http/oauth.py` and `http/client.py`
- Adapted tests and fixtures
- Dropped viztools.py

## 1.0.0a5

**Apr 16, 2024**

- Dropped deprecated Workflow functions - info, workflow_tasks, get_workflow_tasks, get_parameters_info,
 _get_default_parameters (internal function), _construct_full_workflow_tasks_dict (internal function),
 get_jobs, delete
- Dropped Workflow tests and fixtures

## 1.0.0a4

**Apr 15, 2024**

- Dropped deprecated Jobtask functions - info, get_results_json, download_results, download_quicklooks
- Dropped Jobtask tests and fixtures

## 1.0.0a3

**Apr 15, 2024**

- Dropped deprecated Job functions - info, status, is_succeeded, download_quicklooks, get_results_json, download_results,
get_logs, upload_results_to_bucket, get_jobtasks, get_jobtasks_results_json, get_credits
- Dropped Job tests and fixtures

## 1.0.0a2

**Apr 15, 2024**

- Dropped deprecated JobCollection functions - info, status, apply, download_results
- Dropped deprecated Project functions - info, get_workflows, get_project_settings, get_jobs
- Dropped Project's fixtures and tests
- Dropped JobCollection's fixtures and tests
- Dropped Workflow's get_jobs function

## 1.0.0a1

**Apr 15, 2024**

- Dropped deprecated viztools functions: folium_base_map(), plot_quicklooks(), plot_coverage(), draw_aoi(), _map_images() (internal function), map_quicklooks(), plot_coverage(), plot_results(), requires_viz() (internal function), map_results(), render() (internal function)

## 0.37.2

**Apr 8, 2024**

Dependabot security updates:
 - Bump black from 22.12.0 to 24.3.0
 - Bump pillow from 10.2.0 to 10.3.0

## 0.37.1

**Apr 5, 2024**

- Removed upper bound for Python 3.12.
- Dropped support for Python 3.8.
- New authentication token are retrieved upon expiration instead of every request.
- Dropped tenacity, requests-oauthlib and types-oauthlib as dependencies.
- Updated the deprecation date for `Jobs`, `Workflow`, and `Projects` related features.
- Multiple refactoring improvements.

## 0.37.1a11

**Apr 4, 2024**

- Added standard headers to `http/session.py`
- Added session provisioning to `auth.py` and `http/client.py`
- Dropped undocumented `authenticate` flag in `auth.py`
- Dropped undocumented kwargs in `auth.py` and `main.py`

## 0.37.1a10

**Apr 3, 2024**

- Updating the deprecation date for `Jobs`, `Workflow`, and `Projects` related features.

## 0.37.1a9

**Apr 2, 2024**

- Dropped legacy `estimation.py`, `test_estimation.py` and `fixtures_estimation.py`

## 0.37.1a8

**March 28, 2024**

- Dependency injection and test coverage improvement in `auth.py`

## 0.37.1a7

**March 27, 2024**

- Raise typed error if token retrieval fails due to wrong credentials.

## 0.37.1a6

**March 26, 2024**

- Switched to using `http.client.Client` in `auth.py` for authentication and token management
- Dropped unneeded resiliency code
- Dropped tenacity, requests-oauthlib and types-oauthlib as unneeded dependencies


## 0.37.1a5

**March 21, 2024**

- Run test pipeline on Python versions 3.9 to 3.12
- Removed upper bound for Python 3.12
- Dropped support for Python 3.8


## 0.37.1a4

**March 21, 2024**

- New http stack client to provide resilient token and requests compliant authentication.


## 0.37.1a3

**March 20, 2024**

- Detection of token retriever based on supplied settings.


## 0.37.1a2

**March 19, 2024**

- Detection of credentials settings based on supplied credentials.


## 0.37.1a1

**March 19, 2024**

- Dropped all the live tests.


## 0.37.0

**March 15, 2024**

- Fixed inadvertent title and tags removals during asset metadata updates.
- Dropped unneeded `auth::env` property and the corresponding tests.
- Generalized new authentication stack to cover account authentication case.
- Added new components within the HTTP layer to facilitate future enhancements in authentication and request processes.
- Adjusted most of the code in accordance with pylint checks.


## 0.37.0a14

**March 15, 2024**

- Fixed inadvertent titles and tags removals during asset metadata updates.

## 0.37.0a13

**March 15, 2024**

- Dropped unneeded `auth::env` property and the corresponding tests.


## 0.37.0a12

**March 14, 2024**

- Adjusted `initialization.py`, `test_initialization.py`, `main.py` and `test_main.py` in accordance with Pylint checks.


## 0.37.0a11

**March 14, 2024**

- Adjusted `asset.py`, `asset_searcher.py`, `test_asset.py` and `fixtures_asset.py` in accordance with Pylint checks.
- Adjusted `test_http_adapter.py` in accordance with Pylint checks.
- Dropped `test_e2e_catalog.py` since it is covered by SDK tests.
- Fixed a flaky test in `test_session.py`


## 0.37.0a10

**March 13, 2024**

- Adjusted `webhooks.py`, `test_webhooks.py` and `fixtures_webhook.py` in accordance with Pylint checks.
- Dropped `test_e2e_30sec.py` since it covers functionality dropped earlier.

## 0.37.0a9

**March 13, 2024**

- Adjusted `macros.py`, `utils.py`, and `test_utils.py` in accordance with Pylint checks.


## 0.37.0a8

**March 13, 2024**

- Adjusted `estimation.py`, `test_estimation.py` and `fixtures_estimation.py` in accordance with Pylint checks.


## 0.37.0a7

**March 13, 2024**

- Adjusted `order.py`, `test_order.py` and `fixtures_order.py` in accordance with Pylint checks.


## 0.37.0a6

**March 13, 2024**

- Adjusted `host.py`, `tools.py`, `test_tools.py`, `storage.py`, `test_storage.py` and `fixtures_storage.py` in accordance with Pylint checks.

## 0.37.0a5

**March 11, 2024**

- Adjusted `auth.py` and `oauth.py` with their coverage and fixtures in accordance with Pylint checks.
- Adjusted `conftest.py` in accordance with Pylint checks.


## 0.37.0a4

**March 07, 2024**

- Generalized new authentication stack to cover account authentication case.

## 0.37.0a3

**March 07, 2024**

- Adjusted `tasking.py`, `test_tasking.py`, and `fixtures_tasking.py` in accordance with Pylint checks.

## 0.37.0a2

**March 06, 2024**

- Adjusted `catalog.py` and `test_catalog.py` in accordance with Pylint checks.
- Conducted minor refactoring in other classes due to changes in function names within the authentication module.


## 0.37.0a1

**March 06, 2024**

- Added a new component within the HTTP layer to facilitate future enhancements in authentication and request processes: ported a resilient and authenticated cached session.


## 0.37.0a0

**March 04, 2024**

Added new components within the HTTP layer to facilitate future enhancements in authentication and request processes:

- Ported the HTTP adapter, providing configurable resilience.
- Ported resilient project authentication, managing token expiration.

## 0.36.0

**February 20, 2024**

- Updated the `place_order()` and `estimate_order()` functions of the CatalogBase class to the latest version of the API.

## 0.35.0

**January 25, 2024**

- Discontinued support for the following edit and create functions:

    - up42:
        - `validate_manifest()`

    - Project:
        - `max_concurrent_jobs`
        - `update_project_settings()`
        - `create_workflow()`

    - Workflow:
        - `max_concurrent_jobs`
        - `update_name()`
        - `add_workflow_tasks()`
        - `get_compatible_blocks()`
        - `get_parameters_info()`
        - `construct_parameters()`
        - `construct_parameters_parallel()`
        - `estimate_job()`
        - `test_job()`
        - `test_jobs_parallel()`
        - `run_job()`
        - `run_jobs_parallel()`

    - Job:
        - `track_status()`
        - `cancel_job()`

- Marked the following visualization functions as deprecated:

    - up42:
        - `viztools.folium_base_map()`

    - Catalog:
        - `plot_coverage()`
        - `map_quicklooks()`
        - `plot_quicklooks()`

    - Job:
        - `map_results()`
        - `plot_results()`

    - JobCollection:
        - `map_results()`
        - `plot_results()`

    - JobTask:
        - `map_results()`
        - `plot_results()`
        - `plot_quicklooks()`

    They will be discontinued after March 31, 2024.


## 0.34.1

**December 15, 2023**

- Restored the `order.get_assets` function.

## 0.34.0

**December 13, 2023**

- Updated the `storage.get_orders` function to the latest version of the API.
- Set Poetry as the only dependency manager.
- Discontinued support for the `order.get_assets` function.

## 0.33.1

**November 23, 2023**

Marked the following parameters of `storage.get_assets` as deprecated to enforce the use of the PySTAC client search.

- `geometry`
- `acquired_before`
- `acquired_after`
- `custom_filter`

## 0.33.0

**November 14, 2023**

- Updated authentication by changing it from project-based to account-based.
- Added a new function to the Asset class: `get_stac_asset_url` generates a signed URL that allows to download a STAC asset from storage without authentication.

## 0.32.0

**September 7, 2023**

A new function added to the Asset class:

- `download_stac_asset` allows you to download STAC assets from storage.

## 0.31.0

**August 9, 2023**

- Supported STAC assets in `asset.stac_items`.
- Added substatuses to `order.track_status`.
- Limited `catalog.search(sort_by)` to `acquisition_date` only.
- Removed `get_credits_history` from the main class.
- `asset.stac_info` now returns the `pystac.Collection` object.
- Python 3.7 is no longer supported.

## 0.30.1

**July 14, 2023**

Fixed the failing construct_order_parameters function and updated tests.

## 0.30.0

**July 3, 2023**

Added a new `tags` argument to the following functions:

- `construct_order_parameters`, to assign tags to new tasking and catalog orders.
- `get_order`, to filter orders by tags.
- `get_assets`, to filter assets by tags.

## 0.29.0

**June 20, 2023**

Integrated new functions into the Tasking class:

- `get_feasibility` — Returns a list of feasibility studies for tasking orders.
- `choose_feasibility` — Allows accepting one of the proposed feasibility study options.
- `get_quotations` — Returns a list of all quotations for tasking orders.
- `decide_quotation` — Allows accepting or rejecting a quotation for a tasking order.

## 0.28.1

**April 6, 2023**

- Updating test to latest version

## 0.28.0

**February 17, 2023**

- Added STAC search functionality to storage.get_assets.
  Now you can filter assets by new parameters: `geometry`, `acquired_after`, `acquired_before`,
  `collection_names`, `producer_names`, `tags`, `search`, `sources`.
- Added storage.pystac_client.
  Use it to authenticate PySTAC client to access your UP42 storage assets using its library.
- Added asset.stac_info.
  Use it to access STAC metadata, such as acquisition, sensor, and collection information.

## 0.27.1

**January 26, 2023**

- Improve error communication of functions using API v2 endpoints.
- add `up42.__version__` attribute to access the package version with Python.
- Adapt asset class attributes (`created` to `createdAt`) to UP42 API.

## 0.27.0

**December 12, 2022**

- Add `asset.update_metadata()` for adjusting title & tags of an asset.
- `storage.get_assets()` has new parameters `created_after`, `created_before`, `workspace_id`  to better filter the
  desired assets. It now queries the assets of all accessible workspaces by default.
- Adopt new UP42 API 2.0 endpoints for user storage & assets.

## 0.26.0

**November 2, 2022**

- Remove Python version upper bound, this will enable immediate but untested installation with any new Python version.
- Changes to `workflow.construct_parameters`:
  - Deprecates the `assets` parameter (list of asset objects), instead use `asset_ids` (list of asset_ids).
  - Removes limitation of using only assets originating from blocks, now also supports assets from catalog &
    tasking.
  - In addition to required parameters, now adds all optional parameters that have default values.
- `tasking.construct_order_parameters` now accepts a Point feature (e.g. use with Blacksky).
- Fix: `get_data_products` with `basic=False` now correctly returns only tasking OR catalog products.
- The up42 object now correctly does not give access to third party imports anymore (restructured init module).

## 0.25.0

**October 25, 2022**

- Add dedicated tasking class for improved handling of satellite tasking orders.
- `construct_order_parameters` now also adds the parameters specific to the selected data-product, and suggests
  possible values based on the data-product schema.

## 0.24.0

**October 20, 2022**

- Add `catalog.get_data_product_schema()` for details on the order parameters
- Switches parameter `sensor` to `collection` in `catalog.download_quicklooks`.
- Various small improvements e.g. quicklooks automatic band selection, Reduced use of default parameters in
  constructor methods, error message display, optimized API call handling for parameter validation etc.
- Internal: Separation of Catalog and CatalogBase to prepare addition of Tasking class, reorganize test fixtures.

## 0.23.1

**October 5, 2022**

- Fixes issue with filename of downloaded assets containing two suffix `.` e.g. `./output..zip`.
  Resolves [#350](https://github.com/up42/up42-py/issues/350)

## 0.23.0

**September 20, 2022**

- Integrates the UP42 data productsm e.g. the selection "Display" and "Reflectance" configuration in the ordering process. The new ordering process requires the selection of a specific data product.
- The `order_parameters` argument for `catalog.estimate_order` and `catalog.place_order` now has a different structure.
  **The previous option to just specify the collection name will soon be deactivated in the UP42 API!**
- New function `catalog.get_data_products`
- New function `catalog.construct_order_parameters`
- `catalog.construct_search_parameters` replaces `catalog.construct_parameters` which is deprecated and will be
  removed in v0.25.0

## 0.22.2

**July 21, 2022**

- Fix unpacking of order assets if no output topfolder inherent in archive

## 0.22.1

**July 19, 2022**

- Fix conda release (include requirements-viz file)

## 0.22.0

**July 5, 2022**

- Adds webhooks functionality to the SDK, see new webhooks docs chapter.
- Introduces optional installation option for the visualization functionalities. The required dependencies are now
  not installed by default.
- Removes `order.metadata` property, as removed from UP42 API.
- Fix: Using a MultiPolygon geometry in construct_parameters will now correctly raise an error as not accepted.
- Documentation overhaul & various improvements

## 0.21.0

**May 12, 2022**

- Adding `up42.get_balance` and `up42.get_credits_history` features for allowing account information retrieval.
- Adding `up42.get_block_coverage` features for retrieval of the catalog blocks' coverage as GeoJSON.
- `project.get_jobs` now has sorting criteria, sorting order and limit parameters.
- Catalog search now enables search for Pleiades Neo etc. (uses host specific API endpoints)
- Fix: `project.get_jobs` now correctly queries the full number of jobs.

## 0.20.2

**April 10, 2022**

- Update documentation
- Non functional changes to enable conda release
- Update requirements and removing overlapping subdependencies

## 0.20.1

**April 5, 2022**

- Update documentation for latest changes on the user console.
- Remove outdated examples.
- Add required files on the dist version for allowing creation of conda meta files.

## 0.20.0

**February 15, 2022**

- Enables getting credits consumed by a job via `job.get_credits`.

## 0.19.0

**January 28, 2022**

- Add support for UP42 data collections via `catalog.get_collections`.
- Switch `catalog.construct_parameters` to use `collection` instead of `sensor` for
  the collection selection.
- Refactor retry mechanism. Resolves issue of unintended token renewals & further limits
  retries.

## 0.18.1

**December 20, 2021**

- Allow installation with Python 3.9

## 0.18.0

**November 10, 2021**

- Add sorting criteria, sorting order and results limit parameters to `storage.get_orders`
  and `storage.get_assets`. Now also uses results pagination which avoids timeout issues
  when querying large asset/order collections.
- Significant speed improvement for:
    -`.get_jobs`, `.get_workflows`, `.get_assets`, `.get_orders` calls.
    - `workflow.create_workflow` when used with `existing=True`.
    - Printing objects representations, which now does not trigger additional object info API calls.
- Removal: Removes deprecated handling of multiple features as input geometry in `.construct_parameters`
  Instead, using multiple features or a MultiPolygon will now raise an error.
  This aligns the Python SDK with the regular UP42 platform behaviour.
- Removal: Remove the Python SDK Command Line Interface.
- Fix: JobTask.info and the printout now uses the correct jobtask information.

## 0.17.0

**September 10, 2021**

- Adds `usage_type` parameter for selection of "DATA" and "ANALYTICS" data in catalog search.
- Adds automatic handling of catalog search results pagination when requesting more
  than 500 results.
- Adds support for datetime objects and all iso-format compatible time strings to
  `construct_parameters`.
- Fix: `get_compatible_blocks` with an empty workflow now returns all data blocks.
- Start deprecation for `handle_multiple_features` parameter in `construct_parameters` to
  guarantee parity with UP42 platform. In the future, the UP42 SDK will only handle
  single geometries.
- Uses Oauth for access token handling.

## 0.16.0

**June 30, 2021**

- Limit memory usage for large file downloads (#237)
- Remove deprecated job.get_status() (Replace by job.status) (#224)
- Remove deprecated jobcollection.get_job_info() and jobcollection.get_status() (Replaced by jobcollection.info and jobcollection.status)
- Remove order-id functionality (#228)
- Limit installation to Python <=3.9.4
- Internal code improvements (e.g. project settings, retry)

## 0.15.2

**April 7, 2021**

- Enables plotting of jobcollection with `.map_results()`.
- Fixes `.cancel_job()` functionality.

## 0.15.1

**March 12, 2021**

- Fixes breaking API change in catalog search.
- Catalog search result now contains a `sceneId` property instead of `scene_id`.

## 0.15.0

**January 27, 2021**

- Add `Storage`, `Order` and `Asset` objects.
- Add possibility to create orders from `Catalog` with `Catalog.place_order`.
- Add possibility to use assets in job parameters with `Workflow.construct_paramaters`.
- Update job estimation endpoint.
- Multiple documentation fixes.

## 0.14.0

**December 7, 2020**

- Add `workflow.estimate_job()` function for estimation of credit costs & job duration before running a job.
- Add `bands=[3,2,1]` parameter in `.plot_results()` and `.map_results()` for band & band order selection.
- `.plot_results()` now accepts kwargs of [rasterio.plot.show](https://rasterio.readthedocs.io/en/latest/api/rasterio.plot.html#rasterio.plot.show) and matplotlib.
- Add `up42.initialize_jobcollection()`
- Add `get_estimation=False` parameter to `workflow.test_job`.
- Add ship-identification example.
- Overhaul "Getting started" examples.

## 0.13.1

**November 18, 2020**

- Handle request rate limits via retry mechanism.
- Limit `map_quicklooks()` to 100 quicklooks.
- Add aircraft detection example & documentation improvements.

## 0.13.0

**October 30, 2020**

- New consistent use & documentation of the basic functionality:
    - All [basic functions](up42-reference.md) (e.g. `up42.get_blocks`) are accessible
        from the `up42` import object. Now consistently documented in the `up42`
        [object code reference](up42-reference.md).
    - The option to use this basic functionality from any lower level object will soon be
        removed (e.g. `project.get_blocks`, `workflow.get_blocks`). Now triggers a deprecation warning.
- The plotting functionality of each object is now documented directly in that [object's code reference](job-reference.md).
- Fix: Repair catalog search for sobloo.
- *Various improvements to docs & code reference.*
- *Overhaul & simplify test fixtures.*
- *Split off viztools module from tools module.*

## 0.12.0

**October 14, 2020**

- Simplify object representation, also simplifies logger messages.
- Add `.info` property to all objects to get the detailed object information, deprecation process for `.get_info`.
- Add `.status` property to job, jobtask and jobcollection objects. Deprecation process for `.get_status`.
- Add selection of job mode for `.get_jobs`.
- Add description of initialization of each object to code reference.
- Fix: Use correct cutoff time 23:59:59 in default datetimes.
- Fix: Download jobtasks to respective jobtask subfolders instead of the job folder.
- Unpin geopandas version in requirements.
- Move sdk documentation to custom subdomain "sdk.up42.com".
- *Simplify mock tests & test fixtures*

## 0.11.0

**August 13, 2020**

- Fix: Remove buffer 0 for fixing invalid geometry.
- Add `.map_quicklooks` method for visualising quicklooks interactively.
- Add an example notebook for mapping quicklooks using `.map_quicklooks` method.

## 0.10.1

**August 13, 2020**

- Hotfix: Fixes usage of multiple features as the input geometry.

## 0.10.0

**August 7, 2020**

- Add parallel jobs feature. Allows running jobs for multiple geometries, scene_ids or
 timeperiods in parallel. Adds `workflow.construct_parameters_parallel`,
 `workflow.test_job_parallel`, `workflow.run_job_parallel` and the new `JobCollection` object.
- Adjusts `workflow.get_jobs` and `project.get_jobs` to return JobCollections.
- Adjusts airports-parallel example notebook to use the parallel jobs feature.
- Adjusts flood mapping example notebook to use OSM block.
- Adds option to not unpack results in `job.download_results`.
- Now allows passing only scene_ids to `workflow.construct_parameters`.
- Improves layout of image results plots for multiple results.
- Added binder links.
- Now truncates log messages > 2k characters.
- *Various small improvements & code refactorings.*

## 0.9.3

**July 15, 2020**

- Add support for secondary GeoJSON file to `job.map_results`

## 0.9.2

**July 4, 2020**

- Fix inconsistency with `job.map_results` selecting the JSON instead of the image

## 0.9.1

**June 25, 2020**

- Fixes typo in catalog search parameters

## 0.9.0

**May 7, 2020**

- Enable block_name and block_display_name for `workflow.add_workflow_tasks`
- Replace requirement to specify provider by sensor for `catalog.download_quicklooks`
- Add option to disable logging in `up42.settings`
- Add `project.get_jobs` and limit `workflow.get_jobs` to jobs in the workflow.
- Fix download of all output files
- Job name selectabable in `workflow.test_job` and `workflow.run_job` (with added suffix _py)
- Fix CRS issues in make `job.map_results`, make plotting functionalities more robust

## 0.8.3

**April 30, 2020**

- Pin geopandas to 0.7.0, package requires new CRS convention

## 0.8.2

**April 24, 2020**

- Removed `job.create_and_run_job`, now split into `job.test_job` and `job.run_job`<|MERGE_RESOLUTION|>--- conflicted
+++ resolved
@@ -30,19 +30,17 @@
 
 For more information, see [UP42 Python package description](https://pypi.org/project/up42-py/).
 
-<<<<<<< HEAD
 ## 3.0.0a9
 **October 22, 2025**
 
 ### Removed
 - Increased minimum Python version to 3.10
-=======
+
 ## 3.0.0a8
 **October 22, 2025**
 
 ### Removed
 - Removed deprecated `asset.py` module
->>>>>>> 15a185ed
 
 ## 3.0.0a7
 **October 20, 2025**
