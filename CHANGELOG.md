# Changelog

Update your installation to the latest version with the following command:

=== "pip"

    ```bash
    pip install up42-py --upgrade
    ```

=== "conda"

    ```bash
    conda update -c conda-forge up42-py
    ```

You can check your current version with the following command:

=== "pip"

    ```bash
    pip show up42-py
    ```

=== "conda"

    ```bash
    conda search up42-py
    ```

For more information, see [UP42 Python package description](https://pypi.org/project/up42-py/).
<<<<<<< HEAD
## 1.0.0a3

**Apr 15, 2024**

- Dropped deprecated Job functions - info, status, is_succeeded, download_quicklooks, get_results_json, download_results,
get_logs, upload_results_to_bucket, get_jobtasks, get_jobtasks_results_json, get_credits
- Dropped Job tests and fixtures
=======
>>>>>>> 0707cf8e

## 1.0.0a2

**Apr 15, 2024**

- Dropped deprecated JobCollection functions - info, status, apply, download_results
- Dropped deprecated Project functions - info, get_workflows, get_project_settings, get_jobs
- Dropped Project's fixtures and tests
- Dropped JobCollection's fixtures and tests
- Dropped Workflow's get_jobs function

## 1.0.0a1

**Apr 15, 2024**

- Dropped deprecated viztools functions: folium_base_map(), plot_quicklooks(), plot_coverage(), draw_aoi(), _map_images() (internal function), map_quicklooks(), plot_coverage(), plot_results(), requires_viz() (internal function), map_results(), render() (internal function)

## 0.37.2

**Apr 8, 2024**

Dependabot security updates:
 - Bump black from 22.12.0 to 24.3.0
 - Bump pillow from 10.2.0 to 10.3.0

## 0.37.1

**Apr 5, 2024**

- Removed upper bound for Python 3.12.
- Dropped support for Python 3.8.
- New authentication token are retrieved upon expiration instead of every request.
- Dropped tenacity, requests-oauthlib and types-oauthlib as dependencies.
- Updated the deprecation date for `Jobs`, `Workflow`, and `Projects` related features.
- Multiple refactoring improvements.

## 0.37.1a11

**Apr 4, 2024**

- Added standard headers to `http/session.py`
- Added session provisioning to `auth.py` and `http/client.py`
- Dropped undocumented `authenticate` flag in `auth.py`
- Dropped undocumented kwargs in `auth.py` and `main.py`

## 0.37.1a10

**Apr 3, 2024**

- Updating the deprecation date for `Jobs`, `Workflow`, and `Projects` related features.

## 0.37.1a9

**Apr 2, 2024**

- Dropped legacy `estimation.py`, `test_estimation.py` and `fixtures_estimation.py`

## 0.37.1a8

**March 28, 2024**

- Dependency injection and test coverage improvement in `auth.py`

## 0.37.1a7

**March 27, 2024**

- Raise typed error if token retrieval fails due to wrong credentials.

## 0.37.1a6

**March 26, 2024**

- Switched to using `http.client.Client` in `auth.py` for authentication and token management
- Dropped unneeded resiliency code
- Dropped tenacity, requests-oauthlib and types-oauthlib as unneeded dependencies


## 0.37.1a5

**March 21, 2024**

- Run test pipeline on Python versions 3.9 to 3.12
- Removed upper bound for Python 3.12
- Dropped support for Python 3.8


## 0.37.1a4

**March 21, 2024**

- New http stack client to provide resilient token and requests compliant authentication.


## 0.37.1a3

**March 20, 2024**

- Detection of token retriever based on supplied settings.


## 0.37.1a2

**March 19, 2024**

- Detection of credentials settings based on supplied credentials.


## 0.37.1a1

**March 19, 2024**

- Dropped all the live tests.


## 0.37.0

**March 15, 2024**

- Fixed inadvertent title and tags removals during asset metadata updates.
- Dropped unneeded `auth::env` property and the corresponding tests.
- Generalized new authentication stack to cover account authentication case.
- Added new components within the HTTP layer to facilitate future enhancements in authentication and request processes.
- Adjusted most of the code in accordance with pylint checks.


## 0.37.0a14

**March 15, 2024**

- Fixed inadvertent titles and tags removals during asset metadata updates.

## 0.37.0a13

**March 15, 2024**

- Dropped unneeded `auth::env` property and the corresponding tests.


## 0.37.0a12

**March 14, 2024**

- Adjusted `initialization.py`, `test_initialization.py`, `main.py` and `test_main.py` in accordance with Pylint checks.


## 0.37.0a11

**March 14, 2024**

- Adjusted `asset.py`, `asset_searcher.py`, `test_asset.py` and `fixtures_asset.py` in accordance with Pylint checks.
- Adjusted `test_http_adapter.py` in accordance with Pylint checks.
- Dropped `test_e2e_catalog.py` since it is covered by SDK tests.
- Fixed a flaky test in `test_session.py`


## 0.37.0a10

**March 13, 2024**

- Adjusted `webhooks.py`, `test_webhooks.py` and `fixtures_webhook.py` in accordance with Pylint checks.
- Dropped `test_e2e_30sec.py` since it covers functionality dropped earlier.

## 0.37.0a9

**March 13, 2024**

- Adjusted `macros.py`, `utils.py`, and `test_utils.py` in accordance with Pylint checks.


## 0.37.0a8

**March 13, 2024**

- Adjusted `estimation.py`, `test_estimation.py` and `fixtures_estimation.py` in accordance with Pylint checks.


## 0.37.0a7

**March 13, 2024**

- Adjusted `order.py`, `test_order.py` and `fixtures_order.py` in accordance with Pylint checks.


## 0.37.0a6

**March 13, 2024**

- Adjusted `host.py`, `tools.py`, `test_tools.py`, `storage.py`, `test_storage.py` and `fixtures_storage.py` in accordance with Pylint checks.

## 0.37.0a5

**March 11, 2024**

- Adjusted `auth.py` and `oauth.py` with their coverage and fixtures in accordance with Pylint checks.
- Adjusted `conftest.py` in accordance with Pylint checks.


## 0.37.0a4

**March 07, 2024**

- Generalized new authentication stack to cover account authentication case.

## 0.37.0a3

**March 07, 2024**

- Adjusted `tasking.py`, `test_tasking.py`, and `fixtures_tasking.py` in accordance with Pylint checks.

## 0.37.0a2

**March 06, 2024**

- Adjusted `catalog.py` and `test_catalog.py` in accordance with Pylint checks.
- Conducted minor refactoring in other classes due to changes in function names within the authentication module.


## 0.37.0a1

**March 06, 2024**

- Added a new component within the HTTP layer to facilitate future enhancements in authentication and request processes: ported a resilient and authenticated cached session.


## 0.37.0a0

**March 04, 2024**

Added new components within the HTTP layer to facilitate future enhancements in authentication and request processes:

- Ported the HTTP adapter, providing configurable resilience.
- Ported resilient project authentication, managing token expiration.

## 0.36.0

**February 20, 2024**

- Updated the `place_order()` and `estimate_order()` functions of the CatalogBase class to the latest version of the API.

## 0.35.0

**January 25, 2024**

- Discontinued support for the following edit and create functions:

    - up42:
        - `validate_manifest()`

    - Project:
        - `max_concurrent_jobs`
        - `update_project_settings()`
        - `create_workflow()`

    - Workflow:
        - `max_concurrent_jobs`
        - `update_name()`
        - `add_workflow_tasks()`
        - `get_compatible_blocks()`
        - `get_parameters_info()`
        - `construct_parameters()`
        - `construct_parameters_parallel()`
        - `estimate_job()`
        - `test_job()`
        - `test_jobs_parallel()`
        - `run_job()`
        - `run_jobs_parallel()`

    - Job:
        - `track_status()`
        - `cancel_job()`

- Marked the following visualization functions as deprecated:

    - up42:
        - `viztools.folium_base_map()`

    - Catalog:
        - `plot_coverage()`
        - `map_quicklooks()`
        - `plot_quicklooks()`

    - Job:
        - `map_results()`
        - `plot_results()`

    - JobCollection:
        - `map_results()`
        - `plot_results()`

    - JobTask:
        - `map_results()`
        - `plot_results()`
        - `plot_quicklooks()`

    They will be discontinued after March 31, 2024.


## 0.34.1

**December 15, 2023**

- Restored the `order.get_assets` function.

## 0.34.0

**December 13, 2023**

- Updated the `storage.get_orders` function to the latest version of the API.
- Set Poetry as the only dependency manager.
- Discontinued support for the `order.get_assets` function.

## 0.33.1

**November 23, 2023**

Marked the following parameters of `storage.get_assets` as deprecated to enforce the use of the PySTAC client search.

- `geometry`
- `acquired_before`
- `acquired_after`
- `custom_filter`

## 0.33.0

**November 14, 2023**

- Updated authentication by changing it from project-based to account-based.
- Added a new function to the Asset class: `get_stac_asset_url` generates a signed URL that allows to download a STAC asset from storage without authentication.

## 0.32.0

**September 7, 2023**

A new function added to the Asset class:

- `download_stac_asset` allows you to download STAC assets from storage.

## 0.31.0

**August 9, 2023**

- Supported STAC assets in `asset.stac_items`.
- Added substatuses to `order.track_status`.
- Limited `catalog.search(sort_by)` to `acquisition_date` only.
- Removed `get_credits_history` from the main class.
- `asset.stac_info` now returns the `pystac.Collection` object.
- Python 3.7 is no longer supported.

## 0.30.1

**July 14, 2023**

Fixed the failing construct_order_parameters function and updated tests.

## 0.30.0

**July 3, 2023**

Added a new `tags` argument to the following functions:

- `construct_order_parameters`, to assign tags to new tasking and catalog orders.
- `get_order`, to filter orders by tags.
- `get_assets`, to filter assets by tags.

## 0.29.0

**June 20, 2023**

Integrated new functions into the Tasking class:

- `get_feasibility` — Returns a list of feasibility studies for tasking orders.
- `choose_feasibility` — Allows accepting one of the proposed feasibility study options.
- `get_quotations` — Returns a list of all quotations for tasking orders.
- `decide_quotation` — Allows accepting or rejecting a quotation for a tasking order.

## 0.28.1

**April 6, 2023**

- Updating test to latest version

## 0.28.0

**February 17, 2023**

- Added STAC search functionality to storage.get_assets.
  Now you can filter assets by new parameters: `geometry`, `acquired_after`, `acquired_before`,
  `collection_names`, `producer_names`, `tags`, `search`, `sources`.
- Added storage.pystac_client.
  Use it to authenticate PySTAC client to access your UP42 storage assets using its library.
- Added asset.stac_info.
  Use it to access STAC metadata, such as acquisition, sensor, and collection information.

## 0.27.1

**January 26, 2023**

- Improve error communication of functions using API v2 endpoints.
- add `up42.__version__` attribute to access the package version with Python.
- Adapt asset class attributes (`created` to `createdAt`) to UP42 API.

## 0.27.0

**December 12, 2022**

- Add `asset.update_metadata()` for adjusting title & tags of an asset.
- `storage.get_assets()` has new parameters `created_after`, `created_before`, `workspace_id`  to better filter the
  desired assets. It now queries the assets of all accessible workspaces by default.
- Adopt new UP42 API 2.0 endpoints for user storage & assets.

## 0.26.0

**November 2, 2022**

- Remove Python version upper bound, this will enable immediate but untested installation with any new Python version.
- Changes to `workflow.construct_parameters`:
  - Deprecates the `assets` parameter (list of asset objects), instead use `asset_ids` (list of asset_ids).
  - Removes limitation of using only assets originating from blocks, now also supports assets from catalog &
    tasking.
  - In addition to required parameters, now adds all optional parameters that have default values.
- `tasking.construct_order_parameters` now accepts a Point feature (e.g. use with Blacksky).
- Fix: `get_data_products` with `basic=False` now correctly returns only tasking OR catalog products.
- The up42 object now correctly does not give access to third party imports anymore (restructured init module).

## 0.25.0

**October 25, 2022**

- Add dedicated tasking class for improved handling of satellite tasking orders.
- `construct_order_parameters` now also adds the parameters specific to the selected data-product, and suggests
  possible values based on the data-product schema.

## 0.24.0

**October 20, 2022**

- Add `catalog.get_data_product_schema()` for details on the order parameters
- Switches parameter `sensor` to `collection` in `catalog.download_quicklooks`.
- Various small improvements e.g. quicklooks automatic band selection, Reduced use of default parameters in
  constructor methods, error message display, optimized API call handling for parameter validation etc.
- Internal: Separation of Catalog and CatalogBase to prepare addition of Tasking class, reorganize test fixtures.

## 0.23.1

**October 5, 2022**

- Fixes issue with filename of downloaded assets containing two suffix `.` e.g. `./output..zip`.
  Resolves [#350](https://github.com/up42/up42-py/issues/350)

## 0.23.0

**September 20, 2022**

- Integrates the UP42 data productsm e.g. the selection "Display" and "Reflectance" configuration in the ordering process. The new ordering process requires the selection of a specific data product.
- The `order_parameters` argument for `catalog.estimate_order` and `catalog.place_order` now has a different structure.
  **The previous option to just specify the collection name will soon be deactivated in the UP42 API!**
- New function `catalog.get_data_products`
- New function `catalog.construct_order_parameters`
- `catalog.construct_search_parameters` replaces `catalog.construct_parameters` which is deprecated and will be
  removed in v0.25.0

## 0.22.2

**July 21, 2022**

- Fix unpacking of order assets if no output topfolder inherent in archive

## 0.22.1

**July 19, 2022**

- Fix conda release (include requirements-viz file)

## 0.22.0

**July 5, 2022**

- Adds webhooks functionality to the SDK, see new webhooks docs chapter.
- Introduces optional installation option for the visualization functionalities. The required dependencies are now
  not installed by default.
- Removes `order.metadata` property, as removed from UP42 API.
- Fix: Using a MultiPolygon geometry in construct_parameters will now correctly raise an error as not accepted.
- Documentation overhaul & various improvements

## 0.21.0

**May 12, 2022**

- Adding `up42.get_balance` and `up42.get_credits_history` features for allowing account information retrieval.
- Adding `up42.get_block_coverage` features for retrieval of the catalog blocks' coverage as GeoJSON.
- `project.get_jobs` now has sorting criteria, sorting order and limit parameters.
- Catalog search now enables search for Pleiades Neo etc. (uses host specific API endpoints)
- Fix: `project.get_jobs` now correctly queries the full number of jobs.

## 0.20.2

**April 10, 2022**

- Update documentation
- Non functional changes to enable conda release
- Update requirements and removing overlapping subdependencies

## 0.20.1

**April 5, 2022**

- Update documentation for latest changes on the user console.
- Remove outdated examples.
- Add required files on the dist version for allowing creation of conda meta files.

## 0.20.0

**February 15, 2022**

- Enables getting credits consumed by a job via `job.get_credits`.

## 0.19.0

**January 28, 2022**

- Add support for UP42 data collections via `catalog.get_collections`.
- Switch `catalog.construct_parameters` to use `collection` instead of `sensor` for
  the collection selection.
- Refactor retry mechanism. Resolves issue of unintended token renewals & further limits
  retries.

## 0.18.1

**December 20, 2021**

- Allow installation with Python 3.9

## 0.18.0

**November 10, 2021**

- Add sorting criteria, sorting order and results limit parameters to `storage.get_orders`
  and `storage.get_assets`. Now also uses results pagination which avoids timeout issues
  when querying large asset/order collections.
- Significant speed improvement for:
    -`.get_jobs`, `.get_workflows`, `.get_assets`, `.get_orders` calls.
    - `workflow.create_workflow` when used with `existing=True`.
    - Printing objects representations, which now does not trigger additional object info API calls.
- Removal: Removes deprecated handling of multiple features as input geometry in `.construct_parameters`
  Instead, using multiple features or a MultiPolygon will now raise an error.
  This aligns the Python SDK with the regular UP42 platform behaviour.
- Removal: Remove the Python SDK Command Line Interface.
- Fix: JobTask.info and the printout now uses the correct jobtask information.

## 0.17.0

**September 10, 2021**

- Adds `usage_type` parameter for selection of "DATA" and "ANALYTICS" data in catalog search.
- Adds automatic handling of catalog search results pagination when requesting more
  than 500 results.
- Adds support for datetime objects and all iso-format compatible time strings to
  `construct_parameters`.
- Fix: `get_compatible_blocks` with an empty workflow now returns all data blocks.
- Start deprecation for `handle_multiple_features` parameter in `construct_parameters` to
  guarantee parity with UP42 platform. In the future, the UP42 SDK will only handle
  single geometries.
- Uses Oauth for access token handling.

## 0.16.0

**June 30, 2021**

- Limit memory usage for large file downloads (#237)
- Remove deprecated job.get_status() (Replace by job.status) (#224)
- Remove deprecated jobcollection.get_job_info() and jobcollection.get_status() (Replaced by jobcollection.info and jobcollection.status)
- Remove order-id functionality (#228)
- Limit installation to Python <=3.9.4
- Internal code improvements (e.g. project settings, retry)

## 0.15.2

**April 7, 2021**

- Enables plotting of jobcollection with `.map_results()`.
- Fixes `.cancel_job()` functionality.

## 0.15.1

**March 12, 2021**

- Fixes breaking API change in catalog search.
- Catalog search result now contains a `sceneId` property instead of `scene_id`.

## 0.15.0

**January 27, 2021**

- Add `Storage`, `Order` and `Asset` objects.
- Add possibility to create orders from `Catalog` with `Catalog.place_order`.
- Add possibility to use assets in job parameters with `Workflow.construct_paramaters`.
- Update job estimation endpoint.
- Multiple documentation fixes.

## 0.14.0

**December 7, 2020**

- Add `workflow.estimate_job()` function for estimation of credit costs & job duration before running a job.
- Add `bands=[3,2,1]` parameter in `.plot_results()` and `.map_results()` for band & band order selection.
- `.plot_results()` now accepts kwargs of [rasterio.plot.show](https://rasterio.readthedocs.io/en/latest/api/rasterio.plot.html#rasterio.plot.show) and matplotlib.
- Add `up42.initialize_jobcollection()`
- Add `get_estimation=False` parameter to `workflow.test_job`.
- Add ship-identification example.
- Overhaul "Getting started" examples.

## 0.13.1

**November 18, 2020**

- Handle request rate limits via retry mechanism.
- Limit `map_quicklooks()` to 100 quicklooks.
- Add aircraft detection example & documentation improvements.

## 0.13.0

**October 30, 2020**

- New consistent use & documentation of the basic functionality:
    - All [basic functions](up42-reference.md) (e.g. `up42.get_blocks`) are accessible
        from the `up42` import object. Now consistently documented in the `up42`
        [object code reference](up42-reference.md).
    - The option to use this basic functionality from any lower level object will soon be
        removed (e.g. `project.get_blocks`, `workflow.get_blocks`). Now triggers a deprecation warning.
- The plotting functionality of each object is now documented directly in that [object's code reference](job-reference.md).
- Fix: Repair catalog search for sobloo.
- *Various improvements to docs & code reference.*
- *Overhaul & simplify test fixtures.*
- *Split off viztools module from tools module.*

## 0.12.0

**October 14, 2020**

- Simplify object representation, also simplifies logger messages.
- Add `.info` property to all objects to get the detailed object information, deprecation process for `.get_info`.
- Add `.status` property to job, jobtask and jobcollection objects. Deprecation process for `.get_status`.
- Add selection of job mode for `.get_jobs`.
- Add description of initialization of each object to code reference.
- Fix: Use correct cutoff time 23:59:59 in default datetimes.
- Fix: Download jobtasks to respective jobtask subfolders instead of the job folder.
- Unpin geopandas version in requirements.
- Move sdk documentation to custom subdomain "sdk.up42.com".
- *Simplify mock tests & test fixtures*

## 0.11.0

**August 13, 2020**

- Fix: Remove buffer 0 for fixing invalid geometry.
- Add `.map_quicklooks` method for visualising quicklooks interactively.
- Add an example notebook for mapping quicklooks using `.map_quicklooks` method.

## 0.10.1

**August 13, 2020**

- Hotfix: Fixes usage of multiple features as the input geometry.

## 0.10.0

**August 7, 2020**

- Add parallel jobs feature. Allows running jobs for multiple geometries, scene_ids or
 timeperiods in parallel. Adds `workflow.construct_parameters_parallel`,
 `workflow.test_job_parallel`, `workflow.run_job_parallel` and the new `JobCollection` object.
- Adjusts `workflow.get_jobs` and `project.get_jobs` to return JobCollections.
- Adjusts airports-parallel example notebook to use the parallel jobs feature.
- Adjusts flood mapping example notebook to use OSM block.
- Adds option to not unpack results in `job.download_results`.
- Now allows passing only scene_ids to `workflow.construct_parameters`.
- Improves layout of image results plots for multiple results.
- Added binder links.
- Now truncates log messages > 2k characters.
- *Various small improvements & code refactorings.*

## 0.9.3

**July 15, 2020**

- Add support for secondary GeoJSON file to `job.map_results`

## 0.9.2

**July 4, 2020**

- Fix inconsistency with `job.map_results` selecting the JSON instead of the image

## 0.9.1

**June 25, 2020**

- Fixes typo in catalog search parameters

## 0.9.0

**May 7, 2020**

- Enable block_name and block_display_name for `workflow.add_workflow_tasks`
- Replace requirement to specify provider by sensor for `catalog.download_quicklooks`
- Add option to disable logging in `up42.settings`
- Add `project.get_jobs` and limit `workflow.get_jobs` to jobs in the workflow.
- Fix download of all output files
- Job name selectabable in `workflow.test_job` and `workflow.run_job` (with added suffix _py)
- Fix CRS issues in make `job.map_results`, make plotting functionalities more robust

## 0.8.3

**April 30, 2020**

- Pin geopandas to 0.7.0, package requires new CRS convention

## 0.8.2

**April 24, 2020**

- Removed `job.create_and_run_job`, now split into `job.test_job` and `job.run_job`<|MERGE_RESOLUTION|>--- conflicted
+++ resolved
@@ -29,7 +29,6 @@
     ```
 
 For more information, see [UP42 Python package description](https://pypi.org/project/up42-py/).
-<<<<<<< HEAD
 ## 1.0.0a3
 
 **Apr 15, 2024**
@@ -37,8 +36,6 @@
 - Dropped deprecated Job functions - info, status, is_succeeded, download_quicklooks, get_results_json, download_results,
 get_logs, upload_results_to_bucket, get_jobtasks, get_jobtasks_results_json, get_credits
 - Dropped Job tests and fixtures
-=======
->>>>>>> 0707cf8e
 
 ## 1.0.0a2
 
