# Changelog

Update your installation to the latest version with the following command:

=== "pip"

    ```bash
    pip install up42-py --upgrade
    ```

=== "conda"

    ```bash
    conda update -c conda-forge up42-py
    ```

You can check your current version with the following command:

=== "pip"

    ```bash
    pip show up42-py
    ```

=== "conda"

    ```bash
    conda search up42-py
    ```

For more information, see [UP42 Python package description](https://pypi.org/project/up42-py/).
<<<<<<< HEAD
## 1.1.1a9

**Jul 17, 2024**
- Bumped dependencies `zipp` from 3.17.0 to 3.19.1.
=======
## 1.1.1a8

**Jul 17, 2024**
- Bumped dependencies `setuptools` from 69.1.1 to 70.0.0.
>>>>>>> 20a093cf

## 1.1.1a7

**Jul 16, 2024**
- Simplify pagination in `Catalog::search` code.
- Improve test coverage for `Catalog::search`.

## 1.1.1a6

**Jul 15, 2024**
- Improve `Catalog::download_quicklooks` code.
- Improve test coverage for `Catalog::download_quicklooks` type alias.
- Drop unused `return_text` parameter in `Auth::request`.
- Add `session` descriptor to `CatalogBase`.

## 1.1.1a5

**Jul 15, 2024**
- Extract `CollectionType` type alias.

## 1.1.1a4

**Jul 15, 2024**
- Extract `ProductGlossary` in `catalog.py`.
- Provide type hints for `ProductGlossary` methods.
- Simplify the usage of `get_data_products` in `CatalogBase`.
- Fix type hint for `get_webhook_events`.
- Reduce the usage `auth::request` in `base.py`.


## 1.1.1a3

**Jul 8, 2024**
- Bumped dependencies `certifi` from 2024.2.2 to 2024.7.4.

## 1.1.1a2

**Jul 8, 2024**

- Bumped dependencies `urllib` from 2.2.1 to 2.2.2.

## 1.1.1a1

**Jun 27, 2024**

- Switch to new token endpoint in `auth.py` and `oauth.py`.
- Use token duration information from token data instead of static configuration.
- Use expiry offset to refresh token 30s earlier.

## 1.1.0

**Jun 25, 2024**

### Changes

- `Job`, `JobSorting` and `JobStatus` classes now available in `up42` namespace.
- Change default created and credits ordering as descending.
- Change default status ordering to descending.
- Rename `templates.py` to `processing_templates.py`.

### Fixes

- Fix multiple process id value query parameter to use concatenation with commas.
- Fix multiple status value query parameter to use concatenation with commas.
- Fix processing job tracking to wait until credits are captured or released.
- Fix missing process ids for processing templates.

### Improvements

- Trim off milliseconds in job metadata timestamps to avoid rounding errors.
- Trim nanoseconds in job metadata timestamps since not supported by native Python datetime.
- Update processing template names.
- Add missing `workspace_id` query param to job execution.
- Convert relative paths in processing job page links to absolute ones.

## 1.1.0a7

**Jun 20, 2024**

- Trim off milliseconds in job metadata timestamps to avoid rounding errors.
- Fix multiple process id value query parameter to use concatenation with commas.
- Change default created and credits ordering as descending.

## 1.1.0a6

**Jun 20, 2024**

- Trim nanoseconds in job metadata timestamps since not supported by native Python datetime.
- Fix processing job tracking to wait until credits are captured or released.
- Fix multiple status value query parameter to use concatenation with commas.
- Change default status ordering to descending.

## 1.1.0a5

**Jun 20, 2024**

- Update processing template names.

## 1.1.0a4

**Jun 19, 2024**

- Add missing workspace id query param to job execution.

## 1.1.0a3

**Jun 19, 2024**

- Export `JobStatus` in `up42` namespace.

## 1.1.0a2

**Jun 18, 2024**

- Convert relative paths in processing job page links to absolute ones.

## 1.1.0a1

**Jun 18, 2024**

- Export `Job` and `JobSorting` in `up42` namespace.
- Fix missing process ids for processing templates.
- Rename `templates.py` to `processing_templates.py`.

## 1.0.4

**Jun 17, 2024**

## New Features

### Processing Module:
- Introduced the `Job` class for interacting with processing jobs.
- Implemented job querying capabilities (processing.py).
- Added a collection attribute to the `Job` class.
- Introduced processing job tracking.

### Job Templates:
- Created basic single and multi-item processing job templates in templates.py.
- Enabled job template execution (templates.py).
- Added specialized templates for `SpaceptAugmentation`, `NSUpsamling`, and `Pansharpening`.
- Added cost evaluation to the JobTemplate class (number comparison).
- Implemented `SingleItemJobTemplate` and `MultiItemJobTemplate` helper classes.

## Improvements

### Base Module (formerly main):
- Renamed the `main` module to `base` for clarity.
- Added descriptors: `Session`, `WorkspaceId`, and `StacClient` to `base` module for improved access within classes.

### Webhooks:
- Refactored webhooks as active records.
- Consolidated webhook code into a dedicated module/class.
- Enhanced test coverage for webhooks.
- Deprecated legacy webhook code.

## Dependencies:
- Updated requests to 2.32.0.
- Relaxed geopandas version constraint to < 1.
- Upgraded tornado to 6.4.1.

## Bugfixes:
- Enabled deep copy in Up42Auth for compatibility.
- Fix `tenacity not Found` Error by upgrading `tenacity` dependency.
- Removed deprecated Catalog::construct_parameters method.

## 1.0.4a21

**Jun 17, 2024**

- Support deep copy in `Up42Auth` to be compliant with pystac client.
- Align processing job query parameter names.

## 1.0.4a20

**Jun 17, 2024**

- Added processing job tracking.
- Upgrade tenacity.

## 1.0.4a19

**Jun 13, 2024**

- Added errors and credits retrieval to processing jobs.

## 1.0.4a18

**Jun 13, 2024**

- Deprecate legacy webhook code.
- Drop long deprecated `Catalog::construct_parameters`.

## 1.0.4a17

**Jun 13, 2024**

- Added `collection` to job class in processing module.
- Added `StacClient` descriptor to base module.

## 1.0.4a16

**Jun 11, 2024**

- Added job querying to `processing.py`

## 1.0.4a15

**Jun 11, 2024**

- Added job template execution to `templates.py`

# 1.0.4a14

**Jun 10, 2024**

- Added class `Job` to `processing` module to access processing job features.

## 1.0.4a13

**June 10, 2024**
- Allow dependency `geopandas` from 0.13.2 to any version less than `1`.

## 1.0.4a12

**Jun 10, 2024**

- Bumped dependencies `tornado` from 6.4 to 6.4.1.

## 1.0.4a11

**Jun 10, 2024**

- Added job templates for `SpaceptAugmentation`, `NSUpsamling`, `Pansharpening` to `templates.py`

## 1.0.4a10

**Jun 7, 2024**

- Added simple single and multi item processing job templates to `templates.py`

## 1.0.4a9

**Jun 7, 2024**

- Added cost evaluation to `JobTemplate` class with number comparison support.

## 1.0.4a8

**Jun 6, 2024**

- Added module `processing.py` with base `JobTemplate` class with post-construct inputs validation.
- Added helper `SingleItemJobTemplate` and `MultiItemJobTemplate` classes as bases for future specific processing templates.

## 1.0.4a7

**May 30, 2024**

- Moved instance methods of `Webhooks` class to class methods of `Webhook` class and dropped the former.

## 1.0.4a6

**May 30, 2024**

- Remodeled webhook as active record.

## 1.0.4a5

**May 30, 2024**

- Move webhooks related code from `base.py`

## 1.0.4a4

**May 29, 2024**

- Delegated webhook repr to its info
- Improved test coverage for webhooks
- Dropped unneeded shared and global fixtures for webhook tests


## 1.0.4a3

**May 27, 2024**

- Added `Session` and `WorkspaceId` descriptors to provide access to session and workspace_id from other classes.
- Renaming `main` module to `base`.


## 1.0.4a2

**May 24, 2024**

- Added workspace singleton in `main.py`, encapsulating global state (auth, workspace id).
- Inject auth and workspace id instead of passing a containing object.


## 1.0.4a1

**May 24, 2024**
- Bumped dependencies `requests` from 2.31.0 to 2.32.0.

## 1.0.3

**May 23, 2024**
- Added tenacity as dependency.
- Added resilience on `asset::stac_info` and `asset::stac_items`
- Dropped pystac client subclassing
- Cleaned up fixtures
- Improved test coverage
- Dropped unneeded exposure of token

## 1.0.3a1

**May 23, 2024**
- Added tenacity as dependency.
- Added resilience on `asset::stac_info` and `asset::stac_items`
- Dropped pystac client subclassing
- Cleaned up fixtures
- Improved test coverage
- Dropped unneeded exposure of token


## 1.0.2

**May 15, 2024**
- Added thread safety to token retrieval.


## 1.0.2a1

**May 15, 2024**
- Added thread safety to token retrieval.


## 1.0.1

**May 13, 2024**
- Increased retries and backoff in http resilience.
- Fixed bug with temporary storage overfill when downloading archives.
- Bumped dependencies jinja2, tqdm, geojson.

## 1.0.1a4

**May 13, 2024**
- geojson dependency bumped from 3.0.1 to 3.1.0 to fix conda python 3.12 installer.


## 1.0.1a3

**May 7, 2024**
- Setting http_adapter default configuration to `retries = 5` and `backoff factor = 1`


## 1.0.1a2

**May 7, 2024**
- Renamed `download_from_gcs_unpack` to `download_archive`
- Renamed `download_gcs_not_unpack` to `download_file`
- Improved test coverage for `download_archive`
- Bug fix in `download_archive`: use output directory provided for temporary archive storage instead of default temp folder


## 1.0.1a1

**May 7, 2024**
- jinja2 dependency bumped from 3.1.3 to 3.1.4.
- tqdm dependency bumped from 4.66.2 to 4.66.3.


## 1.0.0

**Apr 17, 2024**
- Dropped deprecated functionalities: Jobs, Projects, Workflows, Viztools
- Dropped deprecated code related to blocks


## 1.0.0a7

**Apr 16, 2024**
- Dropped `get_blocks`, `get_block_details` and `get_block_coverage` from `main.py`

## 1.0.0a6

**Apr 16, 2024**
- Dropped project id and api key based authentication in `main.py`, `auth.py`, `http/oauth.py` and `http/client.py`
- Adapted tests and fixtures
- Dropped viztools.py

## 1.0.0a5

**Apr 16, 2024**

- Dropped deprecated Workflow functions - info, workflow_tasks, get_workflow_tasks, get_parameters_info,
 _get_default_parameters (internal function), _construct_full_workflow_tasks_dict (internal function),
 get_jobs, delete
- Dropped Workflow tests and fixtures

## 1.0.0a4

**Apr 15, 2024**

- Dropped deprecated Jobtask functions - info, get_results_json, download_results, download_quicklooks
- Dropped Jobtask tests and fixtures

## 1.0.0a3

**Apr 15, 2024**

- Dropped deprecated Job functions - info, status, is_succeeded, download_quicklooks, get_results_json, download_results,
get_logs, upload_results_to_bucket, get_jobtasks, get_jobtasks_results_json, get_credits
- Dropped Job tests and fixtures

## 1.0.0a2

**Apr 15, 2024**

- Dropped deprecated JobCollection functions - info, status, apply, download_results
- Dropped deprecated Project functions - info, get_workflows, get_project_settings, get_jobs
- Dropped Project's fixtures and tests
- Dropped JobCollection's fixtures and tests
- Dropped Workflow's get_jobs function

## 1.0.0a1

**Apr 15, 2024**

- Dropped deprecated viztools functions: folium_base_map(), plot_quicklooks(), plot_coverage(), draw_aoi(), _map_images() (internal function), map_quicklooks(), plot_coverage(), plot_results(), requires_viz() (internal function), map_results(), render() (internal function)

## 0.37.2

**Apr 8, 2024**

Dependabot security updates:
 - Bump black from 22.12.0 to 24.3.0
 - Bump pillow from 10.2.0 to 10.3.0

## 0.37.1

**Apr 5, 2024**

- Removed upper bound for Python 3.12.
- Dropped support for Python 3.8.
- New authentication token are retrieved upon expiration instead of every request.
- Dropped tenacity, requests-oauthlib and types-oauthlib as dependencies.
- Updated the deprecation date for `Jobs`, `Workflow`, and `Projects` related features.
- Multiple refactoring improvements.

## 0.37.1a11

**Apr 4, 2024**

- Added standard headers to `http/session.py`
- Added session provisioning to `auth.py` and `http/client.py`
- Dropped undocumented `authenticate` flag in `auth.py`
- Dropped undocumented kwargs in `auth.py` and `main.py`

## 0.37.1a10

**Apr 3, 2024**

- Updating the deprecation date for `Jobs`, `Workflow`, and `Projects` related features.

## 0.37.1a9

**Apr 2, 2024**

- Dropped legacy `estimation.py`, `test_estimation.py` and `fixtures_estimation.py`

## 0.37.1a8

**March 28, 2024**

- Dependency injection and test coverage improvement in `auth.py`

## 0.37.1a7

**March 27, 2024**

- Raise typed error if token retrieval fails due to wrong credentials.

## 0.37.1a6

**March 26, 2024**

- Switched to using `http.client.Client` in `auth.py` for authentication and token management
- Dropped unneeded resiliency code
- Dropped tenacity, requests-oauthlib and types-oauthlib as unneeded dependencies


## 0.37.1a5

**March 21, 2024**

- Run test pipeline on Python versions 3.9 to 3.12
- Removed upper bound for Python 3.12
- Dropped support for Python 3.8


## 0.37.1a4

**March 21, 2024**

- New http stack client to provide resilient token and requests compliant authentication.


## 0.37.1a3

**March 20, 2024**

- Detection of token retriever based on supplied settings.


## 0.37.1a2

**March 19, 2024**

- Detection of credentials settings based on supplied credentials.


## 0.37.1a1

**March 19, 2024**

- Dropped all the live tests.


## 0.37.0

**March 15, 2024**

- Fixed inadvertent title and tags removals during asset metadata updates.
- Dropped unneeded `auth::env` property and the corresponding tests.
- Generalized new authentication stack to cover account authentication case.
- Added new components within the HTTP layer to facilitate future enhancements in authentication and request processes.
- Adjusted most of the code in accordance with pylint checks.


## 0.37.0a14

**March 15, 2024**

- Fixed inadvertent titles and tags removals during asset metadata updates.

## 0.37.0a13

**March 15, 2024**

- Dropped unneeded `auth::env` property and the corresponding tests.


## 0.37.0a12

**March 14, 2024**

- Adjusted `initialization.py`, `test_initialization.py`, `main.py` and `test_main.py` in accordance with Pylint checks.


## 0.37.0a11

**March 14, 2024**

- Adjusted `asset.py`, `asset_searcher.py`, `test_asset.py` and `fixtures_asset.py` in accordance with Pylint checks.
- Adjusted `test_http_adapter.py` in accordance with Pylint checks.
- Dropped `test_e2e_catalog.py` since it is covered by SDK tests.
- Fixed a flaky test in `test_session.py`


## 0.37.0a10

**March 13, 2024**

- Adjusted `webhooks.py`, `test_webhooks.py` and `fixtures_webhook.py` in accordance with Pylint checks.
- Dropped `test_e2e_30sec.py` since it covers functionality dropped earlier.

## 0.37.0a9

**March 13, 2024**

- Adjusted `macros.py`, `utils.py`, and `test_utils.py` in accordance with Pylint checks.


## 0.37.0a8

**March 13, 2024**

- Adjusted `estimation.py`, `test_estimation.py` and `fixtures_estimation.py` in accordance with Pylint checks.


## 0.37.0a7

**March 13, 2024**

- Adjusted `order.py`, `test_order.py` and `fixtures_order.py` in accordance with Pylint checks.


## 0.37.0a6

**March 13, 2024**

- Adjusted `host.py`, `tools.py`, `test_tools.py`, `storage.py`, `test_storage.py` and `fixtures_storage.py` in accordance with Pylint checks.

## 0.37.0a5

**March 11, 2024**

- Adjusted `auth.py` and `oauth.py` with their coverage and fixtures in accordance with Pylint checks.
- Adjusted `conftest.py` in accordance with Pylint checks.


## 0.37.0a4

**March 07, 2024**

- Generalized new authentication stack to cover account authentication case.

## 0.37.0a3

**March 07, 2024**

- Adjusted `tasking.py`, `test_tasking.py`, and `fixtures_tasking.py` in accordance with Pylint checks.

## 0.37.0a2

**March 06, 2024**

- Adjusted `catalog.py` and `test_catalog.py` in accordance with Pylint checks.
- Conducted minor refactoring in other classes due to changes in function names within the authentication module.


## 0.37.0a1

**March 06, 2024**

- Added a new component within the HTTP layer to facilitate future enhancements in authentication and request processes: ported a resilient and authenticated cached session.


## 0.37.0a0

**March 04, 2024**

Added new components within the HTTP layer to facilitate future enhancements in authentication and request processes:

- Ported the HTTP adapter, providing configurable resilience.
- Ported resilient project authentication, managing token expiration.

## 0.36.0

**February 20, 2024**

- Updated the `place_order()` and `estimate_order()` functions of the CatalogBase class to the latest version of the API.

## 0.35.0

**January 25, 2024**

- Discontinued support for the following edit and create functions:

    - up42:
        - `validate_manifest()`

    - Project:
        - `max_concurrent_jobs`
        - `update_project_settings()`
        - `create_workflow()`

    - Workflow:
        - `max_concurrent_jobs`
        - `update_name()`
        - `add_workflow_tasks()`
        - `get_compatible_blocks()`
        - `get_parameters_info()`
        - `construct_parameters()`
        - `construct_parameters_parallel()`
        - `estimate_job()`
        - `test_job()`
        - `test_jobs_parallel()`
        - `run_job()`
        - `run_jobs_parallel()`

    - Job:
        - `track_status()`
        - `cancel_job()`

- Marked the following visualization functions as deprecated:

    - up42:
        - `viztools.folium_base_map()`

    - Catalog:
        - `plot_coverage()`
        - `map_quicklooks()`
        - `plot_quicklooks()`

    - Job:
        - `map_results()`
        - `plot_results()`

    - JobCollection:
        - `map_results()`
        - `plot_results()`

    - JobTask:
        - `map_results()`
        - `plot_results()`
        - `plot_quicklooks()`

    They will be discontinued after March 31, 2024.


## 0.34.1

**December 15, 2023**

- Restored the `order.get_assets` function.

## 0.34.0

**December 13, 2023**

- Updated the `storage.get_orders` function to the latest version of the API.
- Set Poetry as the only dependency manager.
- Discontinued support for the `order.get_assets` function.

## 0.33.1

**November 23, 2023**

Marked the following parameters of `storage.get_assets` as deprecated to enforce the use of the PySTAC client search.

- `geometry`
- `acquired_before`
- `acquired_after`
- `custom_filter`

## 0.33.0

**November 14, 2023**

- Updated authentication by changing it from project-based to account-based.
- Added a new function to the Asset class: `get_stac_asset_url` generates a signed URL that allows to download a STAC asset from storage without authentication.

## 0.32.0

**September 7, 2023**

A new function added to the Asset class:

- `download_stac_asset` allows you to download STAC assets from storage.

## 0.31.0

**August 9, 2023**

- Supported STAC assets in `asset.stac_items`.
- Added substatuses to `order.track_status`.
- Limited `catalog.search(sort_by)` to `acquisition_date` only.
- Removed `get_credits_history` from the main class.
- `asset.stac_info` now returns the `pystac.Collection` object.
- Python 3.7 is no longer supported.

## 0.30.1

**July 14, 2023**

Fixed the failing construct_order_parameters function and updated tests.

## 0.30.0

**July 3, 2023**

Added a new `tags` argument to the following functions:

- `construct_order_parameters`, to assign tags to new tasking and catalog orders.
- `get_order`, to filter orders by tags.
- `get_assets`, to filter assets by tags.

## 0.29.0

**June 20, 2023**

Integrated new functions into the Tasking class:

- `get_feasibility` — Returns a list of feasibility studies for tasking orders.
- `choose_feasibility` — Allows accepting one of the proposed feasibility study options.
- `get_quotations` — Returns a list of all quotations for tasking orders.
- `decide_quotation` — Allows accepting or rejecting a quotation for a tasking order.

## 0.28.1

**April 6, 2023**

- Updating test to latest version

## 0.28.0

**February 17, 2023**

- Added STAC search functionality to storage.get_assets.
  Now you can filter assets by new parameters: `geometry`, `acquired_after`, `acquired_before`,
  `collection_names`, `producer_names`, `tags`, `search`, `sources`.
- Added storage.pystac_client.
  Use it to authenticate PySTAC client to access your UP42 storage assets using its library.
- Added asset.stac_info.
  Use it to access STAC metadata, such as acquisition, sensor, and collection information.

## 0.27.1

**January 26, 2023**

- Improve error communication of functions using API v2 endpoints.
- add `up42.__version__` attribute to access the package version with Python.
- Adapt asset class attributes (`created` to `createdAt`) to UP42 API.

## 0.27.0

**December 12, 2022**

- Add `asset.update_metadata()` for adjusting title & tags of an asset.
- `storage.get_assets()` has new parameters `created_after`, `created_before`, `workspace_id`  to better filter the
  desired assets. It now queries the assets of all accessible workspaces by default.
- Adopt new UP42 API 2.0 endpoints for user storage & assets.

## 0.26.0

**November 2, 2022**

- Remove Python version upper bound, this will enable immediate but untested installation with any new Python version.
- Changes to `workflow.construct_parameters`:
  - Deprecates the `assets` parameter (list of asset objects), instead use `asset_ids` (list of asset_ids).
  - Removes limitation of using only assets originating from blocks, now also supports assets from catalog &
    tasking.
  - In addition to required parameters, now adds all optional parameters that have default values.
- `tasking.construct_order_parameters` now accepts a Point feature (e.g. use with Blacksky).
- Fix: `get_data_products` with `basic=False` now correctly returns only tasking OR catalog products.
- The up42 object now correctly does not give access to third party imports anymore (restructured init module).

## 0.25.0

**October 25, 2022**

- Add dedicated tasking class for improved handling of satellite tasking orders.
- `construct_order_parameters` now also adds the parameters specific to the selected data-product, and suggests
  possible values based on the data-product schema.

## 0.24.0

**October 20, 2022**

- Add `catalog.get_data_product_schema()` for details on the order parameters
- Switches parameter `sensor` to `collection` in `catalog.download_quicklooks`.
- Various small improvements e.g. quicklooks automatic band selection, Reduced use of default parameters in
  constructor methods, error message display, optimized API call handling for parameter validation etc.
- Internal: Separation of Catalog and CatalogBase to prepare addition of Tasking class, reorganize test fixtures.

## 0.23.1

**October 5, 2022**

- Fixes issue with filename of downloaded assets containing two suffix `.` e.g. `./output..zip`.
  Resolves [#350](https://github.com/up42/up42-py/issues/350)

## 0.23.0

**September 20, 2022**

- Integrates the UP42 data productsm e.g. the selection "Display" and "Reflectance" configuration in the ordering process. The new ordering process requires the selection of a specific data product.
- The `order_parameters` argument for `catalog.estimate_order` and `catalog.place_order` now has a different structure.
  **The previous option to just specify the collection name will soon be deactivated in the UP42 API!**
- New function `catalog.get_data_products`
- New function `catalog.construct_order_parameters`
- `catalog.construct_search_parameters` replaces `catalog.construct_parameters` which is deprecated and will be
  removed in v0.25.0

## 0.22.2

**July 21, 2022**

- Fix unpacking of order assets if no output topfolder inherent in archive

## 0.22.1

**July 19, 2022**

- Fix conda release (include requirements-viz file)

## 0.22.0

**July 5, 2022**

- Adds webhooks functionality to the SDK, see new webhooks docs chapter.
- Introduces optional installation option for the visualization functionalities. The required dependencies are now
  not installed by default.
- Removes `order.metadata` property, as removed from UP42 API.
- Fix: Using a MultiPolygon geometry in construct_parameters will now correctly raise an error as not accepted.
- Documentation overhaul & various improvements

## 0.21.0

**May 12, 2022**

- Adding `up42.get_balance` and `up42.get_credits_history` features for allowing account information retrieval.
- Adding `up42.get_block_coverage` features for retrieval of the catalog blocks' coverage as GeoJSON.
- `project.get_jobs` now has sorting criteria, sorting order and limit parameters.
- Catalog search now enables search for Pleiades Neo etc. (uses host specific API endpoints)
- Fix: `project.get_jobs` now correctly queries the full number of jobs.

## 0.20.2

**April 10, 2022**

- Update documentation
- Non functional changes to enable conda release
- Update requirements and removing overlapping subdependencies

## 0.20.1

**April 5, 2022**

- Update documentation for latest changes on the user console.
- Remove outdated examples.
- Add required files on the dist version for allowing creation of conda meta files.

## 0.20.0

**February 15, 2022**

- Enables getting credits consumed by a job via `job.get_credits`.

## 0.19.0

**January 28, 2022**

- Add support for UP42 data collections via `catalog.get_collections`.
- Switch `catalog.construct_parameters` to use `collection` instead of `sensor` for
  the collection selection.
- Refactor retry mechanism. Resolves issue of unintended token renewals & further limits
  retries.

## 0.18.1

**December 20, 2021**

- Allow installation with Python 3.9

## 0.18.0

**November 10, 2021**

- Add sorting criteria, sorting order and results limit parameters to `storage.get_orders`
  and `storage.get_assets`. Now also uses results pagination which avoids timeout issues
  when querying large asset/order collections.
- Significant speed improvement for:
    -`.get_jobs`, `.get_workflows`, `.get_assets`, `.get_orders` calls.
    - `workflow.create_workflow` when used with `existing=True`.
    - Printing objects representations, which now does not trigger additional object info API calls.
- Removal: Removes deprecated handling of multiple features as input geometry in `.construct_parameters`
  Instead, using multiple features or a MultiPolygon will now raise an error.
  This aligns the Python SDK with the regular UP42 platform behaviour.
- Removal: Remove the Python SDK Command Line Interface.
- Fix: JobTask.info and the printout now uses the correct jobtask information.

## 0.17.0

**September 10, 2021**

- Adds `usage_type` parameter for selection of "DATA" and "ANALYTICS" data in catalog search.
- Adds automatic handling of catalog search results pagination when requesting more
  than 500 results.
- Adds support for datetime objects and all iso-format compatible time strings to
  `construct_parameters`.
- Fix: `get_compatible_blocks` with an empty workflow now returns all data blocks.
- Start deprecation for `handle_multiple_features` parameter in `construct_parameters` to
  guarantee parity with UP42 platform. In the future, the UP42 SDK will only handle
  single geometries.
- Uses Oauth for access token handling.

## 0.16.0

**June 30, 2021**

- Limit memory usage for large file downloads (#237)
- Remove deprecated job.get_status() (Replace by job.status) (#224)
- Remove deprecated jobcollection.get_job_info() and jobcollection.get_status() (Replaced by jobcollection.info and jobcollection.status)
- Remove order-id functionality (#228)
- Limit installation to Python <=3.9.4
- Internal code improvements (e.g. project settings, retry)

## 0.15.2

**April 7, 2021**

- Enables plotting of jobcollection with `.map_results()`.
- Fixes `.cancel_job()` functionality.

## 0.15.1

**March 12, 2021**

- Fixes breaking API change in catalog search.
- Catalog search result now contains a `sceneId` property instead of `scene_id`.

## 0.15.0

**January 27, 2021**

- Add `Storage`, `Order` and `Asset` objects.
- Add possibility to create orders from `Catalog` with `Catalog.place_order`.
- Add possibility to use assets in job parameters with `Workflow.construct_paramaters`.
- Update job estimation endpoint.
- Multiple documentation fixes.

## 0.14.0

**December 7, 2020**

- Add `workflow.estimate_job()` function for estimation of credit costs & job duration before running a job.
- Add `bands=[3,2,1]` parameter in `.plot_results()` and `.map_results()` for band & band order selection.
- `.plot_results()` now accepts kwargs of [rasterio.plot.show](https://rasterio.readthedocs.io/en/latest/api/rasterio.plot.html#rasterio.plot.show) and matplotlib.
- Add `up42.initialize_jobcollection()`
- Add `get_estimation=False` parameter to `workflow.test_job`.
- Add ship-identification example.
- Overhaul "Getting started" examples.

## 0.13.1

**November 18, 2020**

- Handle request rate limits via retry mechanism.
- Limit `map_quicklooks()` to 100 quicklooks.
- Add aircraft detection example & documentation improvements.

## 0.13.0

**October 30, 2020**

- New consistent use & documentation of the basic functionality:
    - All [basic functions](up42-reference.md) (e.g. `up42.get_blocks`) are accessible
        from the `up42` import object. Now consistently documented in the `up42`
        [object code reference](up42-reference.md).
    - The option to use this basic functionality from any lower level object will soon be
        removed (e.g. `project.get_blocks`, `workflow.get_blocks`). Now triggers a deprecation warning.
- The plotting functionality of each object is now documented directly in that [object's code reference](job-reference.md).
- Fix: Repair catalog search for sobloo.
- *Various improvements to docs & code reference.*
- *Overhaul & simplify test fixtures.*
- *Split off viztools module from tools module.*

## 0.12.0

**October 14, 2020**

- Simplify object representation, also simplifies logger messages.
- Add `.info` property to all objects to get the detailed object information, deprecation process for `.get_info`.
- Add `.status` property to job, jobtask and jobcollection objects. Deprecation process for `.get_status`.
- Add selection of job mode for `.get_jobs`.
- Add description of initialization of each object to code reference.
- Fix: Use correct cutoff time 23:59:59 in default datetimes.
- Fix: Download jobtasks to respective jobtask subfolders instead of the job folder.
- Unpin geopandas version in requirements.
- Move sdk documentation to custom subdomain "sdk.up42.com".
- *Simplify mock tests & test fixtures*

## 0.11.0

**August 13, 2020**

- Fix: Remove buffer 0 for fixing invalid geometry.
- Add `.map_quicklooks` method for visualising quicklooks interactively.
- Add an example notebook for mapping quicklooks using `.map_quicklooks` method.

## 0.10.1

**August 13, 2020**

- Hotfix: Fixes usage of multiple features as the input geometry.

## 0.10.0

**August 7, 2020**

- Add parallel jobs feature. Allows running jobs for multiple geometries, scene_ids or
 timeperiods in parallel. Adds `workflow.construct_parameters_parallel`,
 `workflow.test_job_parallel`, `workflow.run_job_parallel` and the new `JobCollection` object.
- Adjusts `workflow.get_jobs` and `project.get_jobs` to return JobCollections.
- Adjusts airports-parallel example notebook to use the parallel jobs feature.
- Adjusts flood mapping example notebook to use OSM block.
- Adds option to not unpack results in `job.download_results`.
- Now allows passing only scene_ids to `workflow.construct_parameters`.
- Improves layout of image results plots for multiple results.
- Added binder links.
- Now truncates log messages > 2k characters.
- *Various small improvements & code refactorings.*

## 0.9.3

**July 15, 2020**

- Add support for secondary GeoJSON file to `job.map_results`

## 0.9.2

**July 4, 2020**

- Fix inconsistency with `job.map_results` selecting the JSON instead of the image

## 0.9.1

**June 25, 2020**

- Fixes typo in catalog search parameters

## 0.9.0

**May 7, 2020**

- Enable block_name and block_display_name for `workflow.add_workflow_tasks`
- Replace requirement to specify provider by sensor for `catalog.download_quicklooks`
- Add option to disable logging in `up42.settings`
- Add `project.get_jobs` and limit `workflow.get_jobs` to jobs in the workflow.
- Fix download of all output files
- Job name selectabable in `workflow.test_job` and `workflow.run_job` (with added suffix _py)
- Fix CRS issues in make `job.map_results`, make plotting functionalities more robust

## 0.8.3

**April 30, 2020**

- Pin geopandas to 0.7.0, package requires new CRS convention

## 0.8.2

**April 24, 2020**

- Removed `job.create_and_run_job`, now split into `job.test_job` and `job.run_job`<|MERGE_RESOLUTION|>--- conflicted
+++ resolved
@@ -29,17 +29,15 @@
     ```
 
 For more information, see [UP42 Python package description](https://pypi.org/project/up42-py/).
-<<<<<<< HEAD
 ## 1.1.1a9
 
 **Jul 17, 2024**
 - Bumped dependencies `zipp` from 3.17.0 to 3.19.1.
-=======
+
 ## 1.1.1a8
 
 **Jul 17, 2024**
 - Bumped dependencies `setuptools` from 69.1.1 to 70.0.0.
->>>>>>> 20a093cf
 
 ## 1.1.1a7
 
