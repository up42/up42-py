# Changelog

Update your installation to the latest version with the following command:

=== "pip"

    ```bash
    pip install up42-py --upgrade
    ```

=== "conda"

    ```bash
    conda update -c conda-forge up42-py
    ```

You can check your current version with the following command:

=== "pip"

    ```bash
    pip show up42-py
    ```

=== "conda"

    ```bash
    conda search up42-py
    ```

For more information, see [UP42 Python package description](https://pypi.org/project/up42-py/).

<<<<<<< HEAD
## 0.37.0a8

**March 13, 2024**

- Adjusted `initialization.py` and `test_initialization.py`in accordance with Pylint checks.
=======
## 0.37.0a5


**March 11, 2024**

- Adjusted `auth.py` and `oauth.py` with their coverage and fixtures in accordance with Pylint checks.
- Adjusted `conftest.py` in accordance with Pylint checks.


## 0.37.0a4
>>>>>>> b2d84d27



## 0.37.0a4

**March 07, 2024**

- Generalized new authentication stack to cover account authentication case.

## 0.37.0a3

**March 07, 2024**

- Adjusted `tasking.py`, `test_tasking.py`, and `fixtures_tasking.py` in accordance with Pylint checks.

## 0.37.0a2

**March 06, 2024**

- Adjusted `catalog.py` and `test_catalog.py` in accordance with Pylint checks.
- Conducted minor refactoring in other classes due to changes in function names within the authentication module.


## 0.37.0a1

**March 06, 2024**

- Added a new component within the HTTP layer to facilitate future enhancements in authentication and request processes: ported a resilient and authenticated cached session.


## 0.37.0a0

**March 04, 2024**

Added new components within the HTTP layer to facilitate future enhancements in authentication and request processes:

- Ported the HTTP adapter, providing configurable resilience.
- Ported resilient project authentication, managing token expiration.

## 0.36.0

**February 20, 2024**

- Updated the `place_order()` and `estimate_order()` functions of the CatalogBase class to the latest version of the API.

## 0.35.0

**January 25, 2024**

- Discontinued support for the following edit and create functions:

    - up42:
        - `validate_manifest()`

    - Project:
        - `max_concurrent_jobs`
        - `update_project_settings()`
        - `create_workflow()`

    - Workflow:
        - `max_concurrent_jobs`
        - `update_name()`
        - `add_workflow_tasks()`
        - `get_compatible_blocks()`
        - `get_parameters_info()`
        - `construct_parameters()`
        - `construct_parameters_parallel()`
        - `estimate_job()`
        - `test_job()`
        - `test_jobs_parallel()`
        - `run_job()`
        - `run_jobs_parallel()`

    - Job:
        - `track_status()`
        - `cancel_job()`

- Marked the following visualization functions as deprecated:

    - up42:
        - `viztools.folium_base_map()`

    - Catalog:
        - `plot_coverage()`
        - `map_quicklooks()`
        - `plot_quicklooks()`

    - Job:
        - `map_results()`
        - `plot_results()`

    - JobCollection:
        - `map_results()`
        - `plot_results()`

    - JobTask:
        - `map_results()`
        - `plot_results()`
        - `plot_quicklooks()`

    They will be discontinued after March 31, 2024.


## 0.34.1

**December 15, 2023**

- Restored the `order.get_assets` function.

## 0.34.0

**December 13, 2023**

- Updated the `storage.get_orders` function to the latest version of the API.
- Set Poetry as the only dependency manager.
- Discontinued support for the `order.get_assets` function.

## 0.33.1

**November 23, 2023**

Marked the following parameters of `storage.get_assets` as deprecated to enforce the use of the [PySTAC client](https://sdk.up42.com/notebooks/stac-example/#pystac) search.

- `geometry`
- `acquired_before`
- `acquired_after`
- `custom_filter`

## 0.33.0

**November 14, 2023**

- Updated [authentication](https://sdk.up42.com/authentication) by changing it from project-based to account-based.
- Added a new function to the [Asset class](https://sdk.up42.com/reference/asset-reference): `get_stac_asset_url` generates a signed URL that allows to download a STAC asset from storage without authentication.

## 0.32.0

**September 7, 2023**

A new function added to the [Asset class](https://sdk.up42.com/reference/asset-reference):

- `download_stac_asset` allows you to download STAC assets from storage.

## 0.31.0

**August 9, 2023**

- Supported STAC assets in `asset.stac_items`.
- Added substatuses to `order.track_status`.
- Limited `catalog.search(sort_by)` to `acquisition_date` only.
- Removed `get_credits_history` from the main class.
- `asset.stac_info` now returns the `pystac.Collection` object.
- Python 3.7 is no longer supported.

## 0.30.1

**July 14, 2023**

Fixed the failing [construct_order_parameters](https://sdk.up42.com/reference/tasking-reference/#construct_order_parameters) function and updated tests.

## 0.30.0

**July 3, 2023**

Added a new `tags` argument to the following functions:

- `construct_order_parameters`, to assign tags to new [tasking](https://sdk.up42.com/reference/tasking-reference/#construct_order_parameters) and [catalog](https://sdk.up42.com/reference/catalog-reference/) orders.
- `get_order`, to filter [orders](https://sdk.up42.com/reference/storage-reference/) by tags.
- `get_assets`, to filter [assets](https://sdk.up42.com/reference/storage-reference/) by tags.

## 0.29.0

**June 20, 2023**

Integrated new functions into the [Tasking class](https://sdk.up42.com/reference/tasking-reference):

- `get_feasibility` — Returns a list of feasibility studies for tasking orders.
- `choose_feasibility` — Allows accepting one of the proposed feasibility study options.
- `get_quotations` — Returns a list of all quotations for tasking orders.
- `decide_quotation` — Allows accepting or rejecting a quotation for a tasking order.

## 0.28.1

**April 6, 2023**

- Updating test to latest version

## 0.28.0

**February 17, 2023**

- Added STAC search functionality to
  [storage.get_assets](https://sdk.up42.com/reference/storage-reference/#up42.storage.Storage.get_assets).
  Now you can filter assets by new parameters: `geometry`, `acquired_after`, `acquired_before`,
  `collection_names`, `producer_names`, `tags`, `search`, `sources`.
- Added [storage.pystac_client](https://sdk.up42.com/reference/storage-reference/#up42.storage.Storage.pystac_client).
  Use it to authenticate PySTAC client to access your UP42 storage assets using its library.
- Added [asset.stac_info](https://sdk.up42.com/reference/asset-reference/#up42.asset.Asset.stac_info).
  Use it to access STAC metadata, such as acquisition, sensor, and collection information.

## 0.27.1

**January 26, 2023**

- Improve error communication of functions using API v2 endpoints.
- add `up42.__version__` attribute to access the package version with Python.
- Adapt asset class attributes (`created` to `createdAt`) to UP42 API.

## 0.27.0

**December 12, 2022**

- Add `asset.update_metadata()` for adjusting title & tags of an asset.
- `storage.get_assets()` has new parameters `created_after`, `created_before`, `workspace_id`  to better filter the
  desired assets. It now queries the assets of all accessible workspaces by default. Also see
  [docs reference](https://sdk.up42.com/reference/storage-reference/#up42.storage.Storage.get_assets).
- Adopt new UP42 API 2.0 endpoints for user storage & assets.

## 0.26.0

**November 2, 2022**

- Remove Python version upper bound, this will enable immediate but untested installation with any new Python version.
- Changes to `workflow.construct_parameters`:
  - Deprecates the `assets` parameter (list of asset objects), instead use `asset_ids` (list of asset_ids).
  - Removes limitation of using only assets originating from blocks, now also supports assets from catalog &
    tasking.
  - In addition to required parameters, now adds all optional parameters that have default values.
- `tasking.construct_order_parameters` now accepts a Point feature (e.g. use with Blacksky).
- Fix: `get_data_products` with `basic=False` now correctly returns only tasking OR catalog products.
- The up42 object now correctly does not give access to third party imports anymore (restructured init module).

## 0.25.0

**October 25, 2022**

- Add dedicated tasking class for improved handling of satellite tasking orders.
- `construct_order_parameters` now also adds the parameters specific to the selected data-product, and suggests
  possible values based on the data-product schema.

## 0.24.0

**October 20, 2022**

- Add `catalog.get_data_product_schema()` for details on the order parameters
- Switches parameter `sensor` to `collection` in `catalog.download_quicklooks`.
- Various small improvements e.g. quicklooks automatic band selection, Reduced use of default parameters in
  constructor methods, error message display, optimized API call handling for parameter validation etc.
- Internal: Separation of Catalog and CatalogBase to prepare addition of Tasking class, reorganize test fixtures.

## 0.23.1

**October 5, 2022**

- Fixes issue with filename of downloaded assets containing two suffix `.` e.g. `./output..zip`.
  Resolves [#350](https://github.com/up42/up42-py/issues/350)

## 0.23.0

**September 20, 2022**

- Integrates the UP42 [data products](https://docs.up42.com/developers/api#tag/data-products),
  e.g. the selection "Display" and "Reflectance" configuration in the ordering process. The new ordering process
  requires the selection of a specific data product.
- The `order_parameters` argument for `catalog.estimate_order` and `catalog.place_order` now has a
  [different structure](https://sdk.up42.com/reference/catalog-reference/#up42.catalog.Catalog.place_order).
  **The previous option to just specify the collection name will soon be deactivated in the UP42 API!**
- New function `catalog.get_data_products`
- New function `catalog.construct_order_parameters`
- `catalog.construct_search_parameters` replaces `catalog.construct_parameters` which is deprecated and will be
  removed in v0.25.0

## 0.22.2

**July 21, 2022**

- Fix unpacking of order assets if no output topfolder inherent in archive

## 0.22.1

**July 19, 2022**

- Fix conda release (include requirements-viz file)

## 0.22.0

**July 5, 2022**

- Adds webhooks functionality to the SDK, see new [webhooks docs chapter](https://sdk.up42.com/webhooks/).
- Introduces optional installation option for the visualization functionalities. The required dependencies are now
  not installed by default.
- Removes `order.metadata` property, as removed from UP42 API.
- Fix: Using a MultiPolygon geometry in construct_parameters will now correctly raise an error as not accepted.
- Documentation overhaul & various improvements

## 0.21.0

**May 12, 2022**

- Adding `up42.get_balance` and `up42.get_credits_history` features for allowing account information retrieval.
- Adding `up42.get_block_coverage` features for retrieval of the catalog blocks' coverage as GeoJSON.
- `project.get_jobs` now has sorting criteria, sorting order and limit parameters.
- Catalog search now enables search for Pleiades Neo etc. (uses host specific API endpoints)
- Fix: `project.get_jobs` now correctly queries the full number of jobs.

## 0.20.2

**April 10, 2022**

- Update documentation
- Non functional changes to enable conda release
- Update requirements and removing overlapping subdependencies

## 0.20.1

**April 5, 2022**

- Update documentation for latest changes on the user console.
- Remove outdated examples.
- Add required files on the dist version for allowing creation of conda meta files.

## 0.20.0

**February 15, 2022**

- Enables getting credits consumed by a job via `job.get_credits`.

## 0.19.0

**January 28, 2022**

- Add support for UP42 data collections via `catalog.get_collections`.
- Switch `catalog.construct_parameters` to use `collection` instead of `sensor` for
  the collection selection.
- Refactor retry mechanism. Resolves issue of unintended token renewals & further limits
  retries.

## 0.18.1

**December 20, 2021**

- Allow installation with Python 3.9

## 0.18.0

**November 10, 2021**

- Add sorting criteria, sorting order and results limit parameters to `storage.get_orders`
  and `storage.get_assets`. Now also uses results pagination which avoids timeout issues
  when querying large asset/order collections.
- Significant speed improvement for:
    -`.get_jobs`, `.get_workflows`, `.get_assets`, `.get_orders` calls.
    - `workflow.create_workflow` when used with `existing=True`.
    - Printing objects representations, which now does not trigger additional object info API calls.
- Removal: Removes deprecated handling of multiple features as input geometry in `.construct_parameters`
  Instead, using multiple features or a MultiPolygon will now raise an error.
  This aligns the Python SDK with the regular UP42 platform behaviour.
- Removal: Remove the Python SDK Command Line Interface.
- Fix: JobTask.info and the printout now uses the correct jobtask information.

## 0.17.0

**September 10, 2021**

- Adds `usage_type` parameter for selection of "DATA" and "ANALYTICS" data in catalog search.
- Adds automatic handling of catalog search results pagination when requesting more
  than 500 results.
- Adds support for datetime objects and all iso-format compatible time strings to
  `construct_parameters`.
- Fix: `get_compatible_blocks` with an empty workflow now returns all data blocks.
- Start deprecation for `handle_multiple_features` parameter in `construct_parameters` to
  guarantee parity with UP42 platform. In the future, the UP42 SDK will only handle
  single geometries.
- Uses Oauth for access token handling.

## 0.16.0

**June 30, 2021**

- Limit memory usage for large file downloads (#237)
- Remove deprecated job.get_status() (Replace by job.status) (#224)
- Remove deprecated jobcollection.get_job_info() and jobcollection.get_status() (Replaced by jobcollection.info and jobcollection.status)
- Remove order-id functionality (#228)
- Limit installation to Python <=3.9.4
- Internal code improvements (e.g. project settings, retry)

## 0.15.2

**April 7, 2021**

- Enables plotting of jobcollection with `.map_results()`.
- Fixes `.cancel_job()` functionality.

## 0.15.1

**March 12, 2021**

- Fixes breaking API change in catalog search.
- Catalog search result now contains a `sceneId` property instead of `scene_id`.

## 0.15.0

**January 27, 2021**

- Add `Storage`, `Order` and `Asset` objects.
- Add possibility to create orders from `Catalog` with `Catalog.place_order`.
- Add possibility to use assets in job parameters with `Workflow.construct_paramaters`.
- Update job estimation endpoint.
- Multiple documentation fixes.

## 0.14.0

**December 7, 2020**

- Add `workflow.estimate_job()` function for estimation of credit costs & job duration before running a job.
- Add `bands=[3,2,1]` parameter in `.plot_results()` and `.map_results()` for band & band order selection.
- `.plot_results()` now accepts kwargs of [rasterio.plot.show](https://rasterio.readthedocs.io/en/latest/api/rasterio.plot.html#rasterio.plot.show) and matplotlib.
- Add `up42.initialize_jobcollection()`
- Add `get_estimation=False` parameter to `workflow.test_job`.
- Add ship-identification example.
- Overhaul "Getting started" examples.

## 0.13.1

**November 18, 2020**

- Handle request rate limits via retry mechanism.
- Limit `map_quicklooks()` to 100 quicklooks.
- Add aircraft detection example & documentation improvements.

## 0.13.0

**October 30, 2020**

- New consistent use & documentation of the basic functionality:
    - All [basic functions](up42-reference.md) (e.g. `up42.get_blocks`) are accessible
        from the `up42` import object. Now consistently documented in the `up42`
        [object code reference](up42-reference.md).
    - The option to use this basic functionality from any lower level object will soon be
        removed (e.g. `project.get_blocks`, `workflow.get_blocks`). Now triggers a deprecation warning.
- The plotting functionality of each object is now documented directly in that [object's code reference](job-reference.md).
- Fix: Repair catalog search for sobloo.
- *Various improvements to docs & code reference.*
- *Overhaul & simplify test fixtures.*
- *Split off viztools module from tools module.*

## 0.12.0

**October 14, 2020**

- Simplify object representation, also simplifies logger messages.
- Add `.info` property to all objects to get the detailed object information, deprecation process for `.get_info`.
- Add `.status` property to job, jobtask and jobcollection objects. Deprecation process for `.get_status`.
- Add selection of job mode for `.get_jobs`.
- Add description of initialization of each object to code reference.
- Fix: Use correct cutoff time 23:59:59 in default datetimes.
- Fix: Download jobtasks to respective jobtask subfolders instead of the job folder.
- Unpin geopandas version in requirements.
- Move sdk documentation to custom subdomain "sdk.up42.com".
- *Simplify mock tests & test fixtures*

## 0.11.0

**August 13, 2020**

- Fix: Remove buffer 0 for fixing invalid geometry.
- Add `.map_quicklooks` method for visualising quicklooks interactively.
- Add an example notebook for mapping quicklooks using `.map_quicklooks` method.

## 0.10.1

**August 13, 2020**

- Hotfix: Fixes usage of multiple features as the input geometry.

## 0.10.0

**August 7, 2020**

- Add parallel jobs feature. Allows running jobs for multiple geometries, scene_ids or
 timeperiods in parallel. Adds `workflow.construct_parameters_parallel`,
 `workflow.test_job_parallel`, `workflow.run_job_parallel` and the new `JobCollection` object.
- Adjusts `workflow.get_jobs` and `project.get_jobs` to return JobCollections.
- Adjusts airports-parallel example notebook to use the parallel jobs feature.
- Adjusts flood mapping example notebook to use OSM block.
- Adds option to not unpack results in `job.download_results`.
- Now allows passing only scene_ids to `workflow.construct_parameters`.
- Improves layout of image results plots for multiple results.
- Added binder links.
- Now truncates log messages > 2k characters.
- *Various small improvements & code refactorings.*

## 0.9.3

**July 15, 2020**

- Add support for secondary GeoJSON file to `job.map_results`

## 0.9.2

**July 4, 2020**

- Fix inconsistency with `job.map_results` selecting the JSON instead of the image

## 0.9.1

**June 25, 2020**

- Fixes typo in catalog search parameters

## 0.9.0

**May 7, 2020**

- Enable block_name and block_display_name for `workflow.add_workflow_tasks`
- Replace requirement to specify provider by sensor for `catalog.download_quicklooks`
- Add option to disable logging in `up42.settings`
- Add `project.get_jobs` and limit `workflow.get_jobs` to jobs in the workflow.
- Fix download of all output files
- Job name selectabable in `workflow.test_job` and `workflow.run_job` (with added suffix _py)
- Fix CRS issues in make `job.map_results`, make plotting functionalities more robust

## 0.8.3

**April 30, 2020**

- Pin geopandas to 0.7.0, package requires new CRS convention

## 0.8.2

**April 24, 2020**

- Removed `job.create_and_run_job`, now split into `job.test_job` and `job.run_job`<|MERGE_RESOLUTION|>--- conflicted
+++ resolved
@@ -30,13 +30,14 @@
 
 For more information, see [UP42 Python package description](https://pypi.org/project/up42-py/).
 
-<<<<<<< HEAD
-## 0.37.0a8
+## 0.37.0a6
 
 **March 13, 2024**
 
 - Adjusted `initialization.py` and `test_initialization.py`in accordance with Pylint checks.
-=======
+
+
+
 ## 0.37.0a5
 
 
@@ -44,11 +45,6 @@
 
 - Adjusted `auth.py` and `oauth.py` with their coverage and fixtures in accordance with Pylint checks.
 - Adjusted `conftest.py` in accordance with Pylint checks.
-
-
-## 0.37.0a4
->>>>>>> b2d84d27
-
 
 
 ## 0.37.0a4
