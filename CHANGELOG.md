# Changelog

Update your installation to the latest version with the following command:

=== "pip"

    ```bash
    pip install up42-py --upgrade
    ```

=== "conda"

    ```bash
    conda update -c conda-forge up42-py
    ```

You can check your current version with the following command:

=== "pip"

    ```bash
    pip show up42-py
    ```

=== "conda"

    ```bash
    conda search up42-py
    ```

For more information, see [UP42 Python package description](https://pypi.org/project/up42-py/).

## 3.0.0a5
**October 20, 2025**

### Removed
<<<<<<< HEAD
- Removed `initialize_order` from `up42` global namespace.
- Removed `track_status`, `estimate`, `place`, `get_assets` and `_translate_construct_parameters` from `Order` class.
- Removed `order_id`, `info` and `order_details` properties from `Order` class.
=======
- Removed the deprecated processing templates: `detection-change-spacept`, `detection-change-spot-hyperverge`, `detection-change-pleiades-hyperverge`.
>>>>>>> 9cafbbc8

## 3.0.0a4
**October 15, 2025**

### Removed
- Removed deprecated `webhook.py` module

## 3.0.0a3
**October 15, 2025**

### Removed
- `catalog.py` module with `CatalogBase` and `Catalog` classes
- `test_catalog.py` module
- Unused functions `any_vector_to_fc` and `fc_to_query_geometry` from `utils.py` module
- `initialize_catalog` from `up42` global namespace and its test coverage.

## 3.0.0a2
**October 14, 2025**

### Removed
- Removed `get_credits_balance` from `base` global namespace.

## 3.0.0a1
**October 09, 2025**

### Removed
- Removed `initialize_tasking` from `up42` global namespace.
- Removed `construct_order_parameters`, `get_quotations`, `decide_quotation`, `get_feasibility`, `choose_feasibility` methods from `Tasking` class.
- Removed `Tasking` class.


## 2.6.0
**September 29, 2025**

### Added
- Added `DetectionChangeSimularity` job template.
- Added missing properties to `TaskingOrderDetails` data class.

### Deprecated
- Deprecated `DetectionChangeSpacept`, `DetectionChangePleiadesHyperverge` and `DetectionChangeSPOTHyperverge` classes

### Changed
- Removed `description` field from `ResolutionValue`.

### Security
- Updated urllib3 to >=2.5.0.

### 2.6.0a5
**September 22, 2025**
- Deprecated `DetectionChangeSpacept` data class
- Deprecated `DetectionChangePleiadesHyperverge` data class
- Deprecated `DetectionChangeSPOTHyperverge` data class

### 2.6.0a4
**September 18, 2025**
- Added missing properties to `TaskingOrderDetails` data class.

### 2.6.0a3
**September 15, 2025**
- Security: updated urllib3 to >=2.5.0.

### 2.6.0a2
**September 10, 2025**
- Removed `description` field from `ResolutionValue`.

### 2.6.0a1
**August 27, 2025**
- Added `DetectionChangeSimularity` job template.

## 2.5.0
**August 25, 2025**

### Fixed
- Fix how collection items are retrieved in `BulkDeletion`.

### Added
- Added error message `InvalidSearchRequest` to request when `Producer::search` fails.
- Added bulk deletion of items: `BulkDeletion`.
- Added default property values for `Provider` class to simplify a host creation by name.
- Exported `Provider` class to the global `up42` namespace.
- Added a new processing job template: `UpsamplingNSSentinel`.

### Changed
- Removed `rgb` and `ned` parameters from the `UpsamplingNS` job template.
- Removed `mkdocs`, its dependencies and other unused dependencies

### 2.5.0a7
**August 18, 2025**
- Drop `mkdocs`, its dependencies and other unused dependencies

### 2.5.0a6
**August 18, 2025**
- Propagate request error message with `InvalidSearchRequest` when `Producer::search` fails.

### 2.5.0a5
**August 15, 2025**
- Fix how collection items are retrieved in `BulkDeletion`.

### 2.5.0a4
**August 6, 2025**
- Added bulk deletion of items: `BulkDeletion`.

### 2.5.0a3
**Aug 4, 2025**
- Added default property values for `Provider` class to simplify a host creation by name.
- Exported `Provider` class to the global `up42` namespace.

### 2.5.0a2
**July 25, 2025**
- Added a new processing job template: `UpsamplingNSSentinel`.

### 2.5.0a1
**July 22, 2025**
- Removed `rgb` and `ned` parameters from the `UpsamplingNS` job template.

## 2.4.0
**July 21, 2025**

### Deprecated
- Deprecated the `webhooks` module and the `base::get_credits_balance` function.

### Added
- Added a warning when outdated versions are imported.
- Added `provider_properties` data field to `glossary::Scene` active record class.
- Added `FeasibilityStudy` active record class to `tasking` module.
- Exported `FeasibilityStudy` and `FeasibilityStudySorting` to `up42` namespace.

### 2.4.0a4
**July 16, 2025**
- Display warning when importing outdated versions

### 2.4.0a3
**July 15, 2025**
- Deprecated the `webhooks` module and the `base::get_credits_balance` function

### 2.4.0a2
**July 07, 2025**
- Added `provider_properties` data field to `glossary::Scene` active record class.

### 2.4.0a1
**July 04, 2025**
- Added `FeasibilityStudy` active record class to `tasking` module.
- Exported `FeasibilityStudy` and `FeasibilityStudySorting` to `up42` namespace.

## 2.3.1
**June 26, 2025**

### Fixed
- `Up42ExtensionProperty` for order id

### Security
- Updated requests dependency to 2.32.4
- Updated tornado dependency to 6.5.1

### Deprecated
- `Order.get_assets`

## 2.3.0
**June 10, 2025**

### Added
- Added `CoregistrationJobTemplate` process template to allow running coregistration-simularity

### Deprecated
- Deprecated `Asset.get`
- Deprecated `Asset.all`
- Deprecated `Asset.stac_items` in favour of `pystac::Client.get_items`
- Deprecated `Asset.stac_info`
- Deprecated `Asset.file` in favour of `pystac::Asset.file`
- Deprecated `Asset.download` in favour of `pystac::Asset.file.download`

## 2.2.0
**Apr 29, 2025**
### Added
- Validate process exists after `JobTemplate` initialisation
- Added sorting fields to `QuotationSorting`.
- Added `region` as an optional input type to `base::authenticate` with the possible values being `eu` and `sa`
- When authenticating the region gets set globally and used in `host::user_info_endpoint`, `host::token_endpoint`, `host::endpoint` accordingly
- Added `up42` property to `pystac::Item` and `pystac::Collection` to get and set UP42 STAC extensions data.
- Added `update` extension method to `pystac::Item`.
- Publish `stac_client` function to `up42` namespace.
- Added `file` property to `Asset` class to unify with `pystac::Asset` experience.
- Use unauthenticated session for signed url image file in `FileProvider` module with `FileProvider` class.
- Experiment `stac` module with `FileProvider` descriptor for `pystac::Asset`.
- Added STAC object dynamic extension on `up42` import.
- Added `Asset::save` method.
- Added model fields to `Asset` class.
- Added coverage for `Asset::all` method.
- Exported `AssetSorting` to `up42` namespace.
- Enabled access to authenticated image files via extraction session to a parameter.
- Generalized downloadable images to `ImageFile` in `utils` module.
- Added `quicklook` property to `Scene` class.
- Added `is_host` property to `Provider` class.
- Added `search` method to `Provider` class.
- Added `schema` property to `DataProduct` class.
- Added `Quotation` active record to `tasking` module.
- Exported `Quotation` and `QuotationSorting` to `up42` namespace.
- Added `order_template` module with `BatchOrderTemplate` and supporting classes.
- Add missing properties to `Order` data class and auxiliary classes.
- Introduced `Order::all` method to filter and list orders.
- Added `Order::get` class method as part of conversion to active record pattern.
- Added `Order::track` method.

### Changed

- Adjust `Provider::search` to allow `start_date` and `end_date`, combine them and add to payload as datetime
- Adjust `Order` representation to remove redundant fields.
- Adjust `BatchOrderTemplate` to exclude tags from the payload when not provided, preventing `400 Bad Request` errors from the API.
- Update `AssetSorting` with possible sorting fields
- Adjust `FileProvider::_get_` to check href url that starts with the current region base api url.
- Updated feasibility endpoint URL.
- Relax dependency constraint to allow geopandas 1.0.1.
- Switched to using stac client descriptor in `Asset` class and reduced duplication.
- Made `BatchOrderTemplate::tags` optional.
- Converted `Asset` to a data class with `get` and `all` methods.
- Simplified `Catalog::download_quicklooks` to use `ImageFile` class internally.
- Simplified `CatalogBase::estimate_order` to a static method.
- Simplified `CatalogBase::place_order` to a class method.
- Modified `Storage::get_orders` testing to eliminate dependency on order data.
- Modified `up42::initialize_order` testing to eliminate dependency on order data.
- Modified `CatalogBase::place_order` testing to eliminate dependency on order data.
- Converted `Order` to dataclass.
- Extended `Order::order_details` to cover archive orders as well.

### Deprecated
- Deprecated `Asset::download` method in favour of `Asset.file::download`.
- Deprecated `Asset::download_stac_asset` in favour of `pystac::Asset.file::download`.
- Deprecated `Asset::get_stac_asset_url` in favour of `pystac::Asset.file.url`.
- Deprecated `up42::initialize_tasking`.
- Deprecated `Tasking::get_feasibility`.
- Deprecated `Tasking::choose_feasibility`.
- Deprecated `Asset::update_metadata` in favour of `pystac::Item.update`.
- Deprecated `Asset.asset_id` in favour of `Asset.id`.
- Deprecated `up42::initialize_catalog` since all `Catalog` and `CatalogBase` methods are deprecated.
- Deprecated `Storage::get_assets` in favour of `Asset::all`.
- Deprecated `up42::initialize_asset` in favour of `Asset::get`.
- Deprecated `up42::initialize_storage`.
- Deprecated `Catalog::download_quicklooks` in favour of `Provider::search`.
- Deprecated `Catalog::construct_search_parameters` in favour of `Provider::search`.
- Deprecated `Catalog::search` in favour of `Provider::search`.
- Deprecated `Tasking::get_quotations` in favour of `Quotation::all`.
- Deprecated `Tasking::decide_quotation` in favour of `Quotation` class methods.
- Deprecated `Tasking.construct_order_parameters` in favour of `BatchOrderTemplate`.
- Deprecated `Catalog.construct_order_parameters` in favour of `BatchOrderTemplate`.
- Deprecated `CatalogBase::estimate_order` in favour of `BatchOrderTemplate.estimate`.
- Deprecated `CatalogBase::place_order` in favour of `BatchOrderTemplate::place`.
- Deprecated `Order::estimate` in favour of `BatchOrderTemplate.estimate`.
- Deprecated `Order::place` in favour of `BatchOrderTemplate::place`.
- Deprecated `CatalogBase::get_data_product_schema` in favour of `DataProduct.schema`.
- Deprecated `up42::initiliaze_order` in favour of `Order::get`.
- Deprecated `Order.order_id` in favour of `Order.id`.
- Deprecated `Order.order_details` in favour of `Order.details`.
- Deprecated `Storage::get_orders` method.
- Deprecated `Order::track_status` method.

### Removed
- Remove deprecated viz dependencies.
- Reduced test dependencies on `Asset` structure.
- Dropped eager loading of `Order::info`.
- Dropped `Order::__repr__` in favour of native dataclass implementation.

### Fixed
- Fix authenticated download in `Catalog::download_quicklooks`.
- Fixed `Order::place` method to retrieve order info via additional call and not from response.

## 2.2.0a33
**Apr 9, 2025**
- Adjust `Provider::search` to allow `start_date` and `end_date`, combine them and add to payload as `datetime`

## 2.2.0a32
**Apr 2, 2025**
- Adjust Order representation to remove redundant fields.

## 2.2.0a31
**Apr 1, 2025**
- Adjust `BatchOrderTemplate` to exclude tags from the payload when not provided, preventing 400 Bad Request errors from the API.

## 2.2.0a30
**Mar 28, 2025**
- Validate process exists after `JobTemplate` initialisation

## 2.2.0a29
**Mar 27, 2025**
- Update `AssetSorting` with possible sorting fields

## 2.2.0a28
**Mar 27, 2025**
- Drop `Asset::save` method
- Adjust deprecation message in `Asset::update_metadata` to indicate `pystac::Item.update`.

## 2.2.0a27
**Mar 24, 2025**
- Adjust `FileProvider::_get_` to check href url that starts with the current region base api url.

## 2.2.0a26
**Mar 20, 2025**
- Updated feasibility endpoint URL.

## 2.2.0a25
**Mar 19, 2025**
- Added sorting fields to `QuotationSorting`.

## 2.2.0a24

**Mar 14, 2025**
- Added `region` as an optional input type to `base::authenticate` with the possible values being `eu` & `sa`
- When authenticating the region gets set globally and used in `host::user_info_endpoint`, `host::token_endpoint`, `host::endpoint` accordingly

## 2.2.0a23
**Mar 13, 2025**
- Remove deprecated viz dependencies.

## 2.2.0a22
**Jan 17, 2025**
- Relax dependency constraint to allow geopandas 1.0.1.

## 2.2.0a21
**Jan 16, 2025**
- Added `up42` property to `pystac::Item` and `pystac::Collection` to get and set UP42 STAC extensions data.

## 2.2.0a20
**Jan 9, 2025**
- Added `update` extension method to `pystac::Item`.

## 2.2.0a19
**Dec 20, 2024**
- Switched to using stac client descriptor in `Asset` class and reduced duplication.
- Publish `stac_client` function to `up42` namespace.
- Added `file` property to `Asset` class to unify with `pystac::Asset` experience.
- Deprecated `Asset::download` method in favour of `Asset.file::download`.

## 2.2.0a18
**Dec 19, 2024**
- Use unauthenticated session for signed url image file in `FileProvider` module with `FileProvider` class.

## 2.2.0a17
**Dec 19, 2024**
- Experiment `stac` module with `FileProvider` descriptor for `pystac::Asset`.
- Added STAC object dynamic extension on `up42` import.
- Deprecated `Asset::download_stac_asset` in favour of `pystac::Asset.file::download`.
- Deprecated `Asset::get_stac_asset_url` in favour of `pystac::Asset.file.url`.

## 2.2.0a16
**Dec 19, 2024**
- Made `BatchOrderTemplate::tags` optional.
- Deprecated `up42::initialize_tasking`.
- Deprecated `Tasking::get_feasibility`.
- Deprecated `Tasking::choose_feasibility`.

## 2.2.0a15
**Dec 19, 2024**
- Added `Asset::save` method.
- Deprecated `Asset::update_metadata` in favour of `Asset::save`.

## 2.2.0a14
**Dec 19, 2024**
- Added model fields to `Asset` class.
- Deprecated `Asset.asset_id` in favour of `Asset.id`.
- Deprecated `up42::initialize_catalog` since all `Catalog` and `CatalogBase` methods are deprecated.

## 2.2.0a13
**Dec 19, 2024**
- Added coverage for `Asset::all` method.
- Exported `AssetSorting` to `up42` namespace.
- Reduced test dependencies on `Asset` structure.

## 2.2.0a12
**Dec 19, 2024**
- Converted `Asset` to a data class with `get` and `all` methods.
- Fix authenticated download in `Catalog::download_quicklooks`.
- Deprecated `Storage::get_assets` in favour of `Asset::all`.
- Deprecated `up42::initialize_asset` in favour of `Asset::get`.
- Deprecated `up42::initialize_storage`.

## 2.2.0a11
**Dec 19, 2024**
- Enabled access to authenticated image files via extraction session to a parameter.

## 2.2.0a10
**Dec 18, 2024**
- Generalized downloadable images to `ImageFile` in `utils` module.
- Added `quicklook` property to `Scene` class.
- Deprecated `Catalog::download_quicklooks` in favour of `Provider::search`.
- Simplified `Catalog::download_quicklooks` to use `ImageFile` class internally.

## 2.2.0a9
**Dec 18, 2024**
- Added `is_host` property to `Provider` class.
- Added `search` method to `Provider` class.
- Deprecated `Catalog::construct_search_parameters` in favour of `Provider::search`.
- Deprecated `Catalog::search` in favour of `Provider::search`.
- Simplified `CatalogBase::estimate_order` to a static method.
- Simplified `CatalogBase::place_order` to a class method.

## 2.2.0a8
**Dec 18, 2024**
- Added `schema` property to `DataProduct` class.
- Modified deprecation of `CatalogBase::get_data_product_schema` in favour of `DataProduct.schema`.

## 2.2.0a7
**Dec 18, 2024**
- Added `Quotation` active record to `tasking` module.
- Exported `Quotation` and `QuotationSorting` to `up42` namespace.
- Deprecated `Tasking::get_quotations` in favour of `Quotation::all`.
- Deprecated `Tasking::decide_quotation` in favour of `Quotation` class methods.

## 2.2.0a6
**Dec 18, 2024**
- Added `order_template` module with `BatchOrderTemplate` and supporting classes.
- Deprecated `Tasking.construct_order_parameters` in favour of `BatchOrderTemplate`.
- Deprecated `Catalog.construct_order_parameters` in favour of `BatchOrderTemplate`.
- Deprecated `CatalogBase::estimate_order` in favour of `BatchOrderTemplate.estimate`.
- Deprecated `CatalogBase::place_order` in favour of `BatchOrderTemplate::place`.
- Deprecated `Order::estimate` in favour of `BatchOrderTemplate.estimate`.
- Deprecated `Order::place` in favour of `BatchOrderTemplate::place`.
- Deprecated `CatalogBase::get_data_product_schema`.

## 2.2.0a5
**Dec 17, 2024**
- Deprecated `up42::initiliaze_order` in favour of `Order::get`.
- Add missing properties to `Order` data class and auxiliary classes.
- Deprecated `Order.order_id` in favour of `Order.id`.
- Deprecated `Order.order_details` in favour of `Order.details`.

## 2.2.0a4
**Dec 17, 2024**
- Modified `Storage::get_orders` testing to eliminate dependency on order data.

## 2.2.0a3
**Dec 17, 2024**
- Introduced `Order::all` method to filter and list orders.
- Deprecated `Storage::get_orders` method.

## 2.2.0a2
**Dec 17, 2024**
- Fixed `Order::place` method to retrieve order info via additional call and not from response.
- Modified `up42::initialize_order` testing to eliminate dependency on order data.
- Modified `CatalogBase::place_order` testing to eliminate dependency on order data.

## 2.2.0a1
**Dec 17, 2024**
- Converted `Order` to dataclass.
- Dropped eager loading of `Order::info`.
- Added `Order::get` class method as part of conversion to active record pattern.
- Extended `Order::order_details` to cover archive orders as well.
- Dropped `Order::__repr__` in favour of native dataclass implementation.
- Added `Order::track` method and deprecated `Order::track_status` method.

## 2.1.1
**Dec 10, 2024**

### Changed
- Restore accepting string instead of enum in `Storage::get_orders`.
- Improve coverage for `Tasking::decide_quotation`.
- Improve coverage for `Tasking::get_feasibility`.
- Improve coverage for `Tasking::choose_feasibility`.
- Updating endpoint for `base::get_credits_balance`.
- Switched workspace id retrieval from the deprecated endpoint to the user info endpoint.
- Added requesting `openid` scope when retrieving token.
- Move `tests/fixtures/fixtures_globals.py` to `tests/constants.py`.
- Move `collection_credentials` from `auth.py` to `client.py`.
- Switched to base descriptors in `Storage` class and drop the dependencies from `auth.py` module.

### Fixed
- Fixed bug with passing enum entries instead of values in `Storage::get_orders`.
- Fixed `Catalog::construct_search_parameters` `limit` description in the documentation.
- Fixed paging bug for case of empty response.
- Fixed confusing name for type `FeasibilityDecision` to `FeasibilityStatus`.
- Fixed test coverage for `Tasking::get_quotations`.
- Fixed test coverage for `Tasking::construct_order_parameters`.
- Fixed types of `Asset::asset_id` and `Asset::_get_info`.
- Unified paging between `Order`, `Tasking` and `Storage` classes.

### Removed
- Drop process template `DetectionTreesHeightsSpacept`.
- Dropped limiting false statuses in `Storage::get_orders` since the type hinting is enabled.
- Dropped failing wrong `sortby` value in `Storage::get_orders` since the type hinting is enabled.
- Dropped `Tasking::auth` property.
- Dropped legacy `auth.py`.
- Dropped legacy fixtures for storage test coverage.
- Dropped `asset_searcher.py` module.
- Dropped unused `Auth::request` and the corresponding test coverage.
- Dropped unneeded `Storage::__repr__`.
- Dissolve `auth.Auth` in `_Workspace::authenticate`.

## 2.1.1a13

**Dec 4, 2024**
- Move `tests/fixtures/fixtures_globals.py` to `tests/constants.py`.
- Move constants used in a single test module to the corresponding module.

## 2.1.1a12

**Dec 3, 2024**
- Drop process template `DetectionTreesHeightsSpacept`.

## 2.1.1a11

**Dec 2, 2024**
- Added requesting `openid` scope when retrieving token.
- Switched workspace id retrieval from the deprecated endpoint to the user info endpoint.

## 2.1.1a10

**Dec 2, 2024**
- Remove duplication of workspace mocking in tests.
- Remove duplication of setting raising session in tests.
- Move `collection_credentials` from `auth.py` to `client.py`.
- Dissolve `auth.Auth` in `_Workspace::authenticate`.
- Drop legacy `auth.py`.

## 2.1.1a9

**Nov 29, 2024**
- Restore accepting string instead of enum in `Storage::get_orders`.

## 2.1.1a8

**Nov 28, 2024**
- Dropped legacy fixtures for storage test coverage.
- Unified paging between `Order`, `Tasking` and `Storage` classes.
- Fixed paging bug for case of empty response.
- Dropped `asset_searcher.py` module.
- Switched to base descriptors in `Storage` class and drop the dependencies from `auth.py` module.
- Dropped unused `Auth::request` and the corresponding test coverage.
- Dropped unneeded `Storage::__repr__`.
- Dropped limiting false statuses in `Storage::get_orders` since the type hinting is enabled.
- Fixed bug with passing enum entries instead of values in `Storage::get_orders`.
- Dropped failing wrong `sortby` value in `Storage::get_orders` since the type hinting is enabled.

## 2.1.1a7

**Nov 28, 2024**
- Drop legacy fixtures for order testing.
- Delete unused mocking data.
- Fix confusing name for type `FeasibilityDecision` to `FeasibilityStatus`.

## 2.1.1a6

**Nov 27, 2024**
- Drop `Tasking::auth` property.
- Improve coverage for `Tasking::decide_quotation`.
- Improve coverage for `Tasking::get_feasibility`.
- Improve coverage for `Tasking::choose_feasibility`.
- Drop legacy test fixtures.

## 2.1.1a5

**Nov 25, 2024**
- Fix test coverage for `Tasking::get_quotations`.

## 2.1.1a4

**Nov 18, 2024**
- Updating endpoint for `base::get_credits_balance`.

## 2.1.1a3

**Oct 29, 2024**
- Fix `Catalog::construct_search_parameters` `limit` description in the documentation.

## 2.1.1a2

**Oct 28, 2024**
- Fix test coverage for `Tasking::construct_order_parameters`.

## 2.1.1a1

**Oct 28, 2024**
- Fix types of `Asset::asset_id` and `Asset::_get_info`.

## 2.1.0

**Oct 9, 2024**
### Added
- Moving `estimate_order` method to `CatalogBase` class.
- `Order.get_assets` now allows to get assets from orders in `BEING_FULFILLED` state.

### Fixed
- Fix test coverage for `Catalog`, `Order`, and `Asset` classes.

### Changed
- Switch to `workspace_id` descriptor in `CatalogBase`.
- Switch `Asset` and `Order` classes to use `session` descriptor.
- Remove `utils::autocomplete_order_parameters` and inline to `Catalog::construct_order_parameters` and `Tasking::construct_order_parameters`.
- Make `CatalogBase::type` mandatory.
- Drop `CatalogBase::auth` and introduce `Tasking::auth` for backwards compatibility.
- Drop `Tasking::__repr__`.
- Switch `OrderParamsV2` as output type for `_translate_construct_parameters` in order module.
- Switch `OrderParams` as input type for `CatalogBase::place` and `Catalog::estimate` from `Optional[dict]`.
- Changed `Order::status` type from `str` to `Literal`.
- Changed `Order::track_status` report_time input type to float.

## 2.1.0a12

**Oct 8, 2024**
- Make `CatalogBase::type` mandatory.
- Drop `CatalogBase::auth` and introduce `Tasking::auth` for backwards compatibility.
- Switch to `workspace_id` descriptor in `CatalogBase`.
- Drop `Tasking::__repr__`.

## 2.1.0a11

**Oct 8, 2024**
- Moving `estimate_order` method to `CatalogBase` class.

## 2.1.0a10

**Oct 8, 2024**
- Fix test coverage for `Catalog::download_quicklooks`.

## 2.1.0a9

**Oct 7, 2024**
- Fix test coverage for `Catalog::construct_order_parameters`.

## 2.1.0a8

**Sep 26, 2024**
- Fix test coverage for `Catalog::search`.

## 2.1.0a7

**Sep 25, 2024**
- Fix test coverage for `Catalog::construct_search_parameters`.

## 2.1.0a6

**Sep 25, 2024**
- Fix test coverage for `CatalogBase` class.

## 2.1.0a5

**Sep 20, 2024**
- Remove `utils::autocomplete_order_parameters` and inline to `Catalog::construct_order_parameters` and `Tasking::construct_order_parameters`.

## 2.1.0a4

**Sep 11, 2024**
- `Order.get_assets` now allows to get assets from orders in `BEING_FULFILLED` state.
- Switch `Order` class to use `session` descriptor.
- Set `OrderParams` as input type for `CatalogBase::place` and `Catalog::estimate` from `Optional[dict]`.
- Added `OrderParamsV2` as output type for `_translate_construct_parameters` in order module.
- Changed `Order::status` type from `str` to `Literal`.

## 2.1.0a3

**Sep 10, 2024**
- Switch `Asset` class to use `session` descriptor.
- Improve test coverage `Asset` class.

## 2.1.0a2

**Sep 2, 2024**
- Fix test coverage for `Order::estimate`, `Order::place`, and `Order::track_status` methods.
- Change `Order::track_status` report_time input type to float.

## 2.1.0a1

**Aug 30, 2024**
- Improve test coverage `Order` class.

## 2.0.1

**Aug 15, 2024**

- Switch `ProductGlossary::IntegrationValue` from `Enum` to `Literal`.
- Fixed `FEASIBILITY_STUDY_MAY_BE_REQUIRED` value in the `glossary.IntegrationValue` Literal.


## 2.0.1a3

**Aug 15, 2024**

- Fixed `FEASIBILITY_STUDY_MAY_BE_REQUIRED` in the `glossary.IntegrationValue` Literal.

## 2.0.1a2

**Aug 13, 2024**

- Extract `IntegrationValue` type alias.


## 2.0.1a1

**Aug 13, 2024**

- Switch `ProductGlossary::IntegrationValue` from `Enum` to `Literal`.

## 2.0.0

**Aug 8, 2024**

### Changed
- **Breaking:** Switch to the new product glossary V2 endpoint in `ProductGlossary::get_collections`.
- **Breaking:** Updated `Collection` class in `catalog.py` to match new `ProductGlossary` endpoints.
- Moved `ProductGlossary` and its dependencies to `glossary.py`.
- Published `CollectionType` in the global namespace.

### Removed
The following deprecated code was dropped (**Breaking**):

- Functions in `up42` global namespace
  - `initialize_webhook`
  - `get_webhooks`
  - `create_webhook`
  - `get_webhook_events`

  in `CatalogBase` class
  - keyword arguments in `place_order` method - used to pass arguments `scene` and `geometry`

  in `Catalog` class
  - keyword arguments in `estimate_order` method - used to pass arguments `scene` and `geometry`
  - `sortby` and `ascending` arguments in `construct_search_parameters` method
  - `acquired_after`, `acquired_before`, `geometry` and `custom_filter` arguments in `get_assets` method
  in `Webhook` class
  - `info` and `webhook_id` properties
  - `update` and `create` methods
  - `return_json` argument in `all` method.

- Dropped `ProductGlossary` classes `Producer` and `Host` in `catalog.py`.
- Dropped `processing_templates.AugmentationSpacept`.


## 2.0.0a5

**Aug 7, 2024**
- Moved `ProductGlossary` and its dependencies to `glossary.py`.
- Published `CollectionType` in the global namespace.

## 2.0.0a4

**Aug 6, 2024**
The following deprecated code was dropped:
- Functions in `up42` global namespace
  - `initialize_webhook`
  - `get_webhooks`
  - `create_webhook`
  - `get_webhook_events`
- in `CatalogBase` class
  - keyword arguments in `place_order` method - used to pass arguments `scene` and `geometry`
- in `Catalog` class
  - keyword arguments in `estimate_order` method - used to pass arguments `scene` and `geometry`
  - `sortby` and `ascending` arguments in `construct_search_parameters` method
  - `acquired_after`, `acquired_before`, `geometry` and `custom_filter` arguments in `get_assets` method
- in `Webhook` class
  - `info` and `webhook_id` properties
  - `update` and `create` methods
  - `return_json` argument in `all` method.

## 2.0.0a3

**Aug 06, 2024**
- Switch to the new product glossary V2 endpoint in `ProductGlossaty::get_collections`.
- Updated `Collection` class in `catalog.py` to match new `ProductGlossary` endpoints.
- Dropped `ProductGlossary` classes `Producer` and `Host` in `catalog.py`.

## 2.0.0a2

**Jul 31, 2024**
- Dropped `processing_templates.AugmentationSpacept`.

## 2.0.0a1

**Jul 31, 2024**
- Dropped `ProductGlossary::get_data_products` and switched to `ProductGlossary::get_collections` in dependencies.

## 1.1.1

**Jul 31, 2024**
### Changes
- Added EULA acceptance check to processing job templates.
- Added EULA related statuses to processing jobs.
- Added various failure statuses to job tracking stop list.
- Added `session` descriptor to `CatalogBase`.
- Deprecated `get_data_products` method in `CatalogBase` class.
- Extract `CollectionType` type alias.
- Extract `ProductGlossary` in `catalog.py`.
- Provide type hints for `ProductGlossary` methods.
- Switch to new token endpoint in `auth.py` and `oauth.py`.

### Fixes
- Fix type hint for `get_webhook_events`.

### Improvements
- Drop unused `return_text` parameter in `Auth::request`.
- Improve test coverage for `Catalog::search`.
- Improve `Catalog::download_quicklooks` code.
- Improve test coverage for `Catalog::download_quicklooks` type alias.
- Reduce the usage `auth::request` in `base.py`.
- Simplify the usage of `get_data_products` in `CatalogBase`.
- Simplify pagination in `Catalog::search` code.
- Use token duration information from token data instead of static configuration.
- Use expiry offset to refresh token 30s earlier.

### Dependencies:
- Bumped dependencies `certifi` from 2024.2.2 to 2024.7.4.
- Bumped dependencies `setuptools` from 69.1.1 to 70.0.0.
- Bumped dependencies `urllib` from 2.2.1 to 2.2.2.
- Bumped dependencies `zipp` from 3.17.0 to 3.19.1.

## 1.1.1a11

**Jul 30, 2024**
- Added EULA acceptance check to processing job templates.
- Added various failure statuses to job tracking stop list.
- Added EULA related statuses to processing jobs.

## 1.1.1a10

**Jul 29, 2024**
- Deprecated `get_data_products` method in `CatalogBase` class.

## 1.1.1a9

**Jul 17, 2024**
- Bumped dependencies `zipp` from 3.17.0 to 3.19.1.

## 1.1.1a8

**Jul 17, 2024**
- Bumped dependencies `setuptools` from 69.1.1 to 70.0.0.

## 1.1.1a7

**Jul 16, 2024**
- Simplify pagination in `Catalog::search` code.
- Improve test coverage for `Catalog::search`.

## 1.1.1a6

**Jul 15, 2024**
- Improve `Catalog::download_quicklooks` code.
- Improve test coverage for `Catalog::download_quicklooks` type alias.
- Drop unused `return_text` parameter in `Auth::request`.
- Add `session` descriptor to `CatalogBase`.

## 1.1.1a5

**Jul 15, 2024**
- Extract `CollectionType` type alias.

## 1.1.1a4

**Jul 15, 2024**
- Extract `ProductGlossary` in `catalog.py`.
- Provide type hints for `ProductGlossary` methods.
- Simplify the usage of `get_data_products` in `CatalogBase`.
- Fix type hint for `get_webhook_events`.
- Reduce the usage `auth::request` in `base.py`.


## 1.1.1a3

**Jul 8, 2024**
- Bumped dependencies `certifi` from 2024.2.2 to 2024.7.4.

## 1.1.1a2

**Jul 8, 2024**

- Bumped dependencies `urllib` from 2.2.1 to 2.2.2.

## 1.1.1a1

**Jun 27, 2024**

- Switch to new token endpoint in `auth.py` and `oauth.py`.
- Use token duration information from token data instead of static configuration.
- Use expiry offset to refresh token 30s earlier.

## 1.1.0

**Jun 25, 2024**

### Changes

- `Job`, `JobSorting` and `JobStatus` classes now available in `up42` namespace.
- Change default created and credits ordering as descending.
- Change default status ordering to descending.
- Rename `templates.py` to `processing_templates.py`.

### Fixes

- Fix multiple process id value query parameter to use concatenation with commas.
- Fix multiple status value query parameter to use concatenation with commas.
- Fix processing job tracking to wait until credits are captured or released.
- Fix missing process ids for processing templates.

### Improvements

- Trim off milliseconds in job metadata timestamps to avoid rounding errors.
- Trim nanoseconds in job metadata timestamps since not supported by native Python datetime.
- Update processing template names.
- Add missing `workspace_id` query param to job execution.
- Convert relative paths in processing job page links to absolute ones.

## 1.1.0a7

**Jun 20, 2024**

- Trim off milliseconds in job metadata timestamps to avoid rounding errors.
- Fix multiple process id value query parameter to use concatenation with commas.
- Change default created and credits ordering as descending.

## 1.1.0a6

**Jun 20, 2024**

- Trim nanoseconds in job metadata timestamps since not supported by native Python datetime.
- Fix processing job tracking to wait until credits are captured or released.
- Fix multiple status value query parameter to use concatenation with commas.
- Change default status ordering to descending.

## 1.1.0a5

**Jun 20, 2024**

- Update processing template names.

## 1.1.0a4

**Jun 19, 2024**

- Add missing workspace id query param to job execution.

## 1.1.0a3

**Jun 19, 2024**

- Export `JobStatus` in `up42` namespace.

## 1.1.0a2

**Jun 18, 2024**

- Convert relative paths in processing job page links to absolute ones.

## 1.1.0a1

**Jun 18, 2024**

- Export `Job` and `JobSorting` in `up42` namespace.
- Fix missing process ids for processing templates.
- Rename `templates.py` to `processing_templates.py`.

## 1.0.4

**Jun 17, 2024**

## New Features

### Processing Module:
- Introduced the `Job` class for interacting with processing jobs.
- Implemented job querying capabilities (processing.py).
- Added a collection attribute to the `Job` class.
- Introduced processing job tracking.

### Job Templates:
- Created basic single and multi-item processing job templates in templates.py.
- Enabled job template execution (templates.py).
- Added specialized templates for `SpaceptAugmentation`, `NSUpsamling`, and `Pansharpening`.
- Added cost evaluation to the JobTemplate class (number comparison).
- Implemented `SingleItemJobTemplate` and `MultiItemJobTemplate` helper classes.

## Improvements

### Base Module (formerly main):
- Renamed the `main` module to `base` for clarity.
- Added descriptors: `Session`, `WorkspaceId`, and `StacClient` to `base` module for improved access within classes.

### Webhooks:
- Refactored webhooks as active records.
- Consolidated webhook code into a dedicated module/class.
- Enhanced test coverage for webhooks.
- Deprecated legacy webhook code.

## Dependencies:
- Updated requests to 2.32.0.
- Relaxed geopandas version constraint to < 1.
- Upgraded tornado to 6.4.1.

## Bugfixes:
- Enabled deep copy in Up42Auth for compatibility.
- Fix `tenacity not Found` Error by upgrading `tenacity` dependency.
- Removed deprecated Catalog::construct_parameters method.

## 1.0.4a21

**Jun 17, 2024**

- Support deep copy in `Up42Auth` to be compliant with pystac client.
- Align processing job query parameter names.

## 1.0.4a20

**Jun 17, 2024**

- Added processing job tracking.
- Upgrade tenacity.

## 1.0.4a19

**Jun 13, 2024**

- Added errors and credits retrieval to processing jobs.

## 1.0.4a18

**Jun 13, 2024**

- Deprecate legacy webhook code.
- Drop long deprecated `Catalog::construct_parameters`.

## 1.0.4a17

**Jun 13, 2024**

- Added `collection` to job class in processing module.
- Added `StacClient` descriptor to base module.

## 1.0.4a16

**Jun 11, 2024**

- Added job querying to `processing.py`

## 1.0.4a15

**Jun 11, 2024**

- Added job template execution to `templates.py`

# 1.0.4a14

**Jun 10, 2024**

- Added class `Job` to `processing` module to access processing job features.

## 1.0.4a13

**June 10, 2024**
- Allow dependency `geopandas` from 0.13.2 to any version less than `1`.

## 1.0.4a12

**Jun 10, 2024**

- Bumped dependencies `tornado` from 6.4 to 6.4.1.

## 1.0.4a11

**Jun 10, 2024**

- Added job templates for `SpaceptAugmentation`, `NSUpsamling`, `Pansharpening` to `templates.py`

## 1.0.4a10

**Jun 7, 2024**

- Added simple single and multi item processing job templates to `templates.py`

## 1.0.4a9

**Jun 7, 2024**

- Added cost evaluation to `JobTemplate` class with number comparison support.

## 1.0.4a8

**Jun 6, 2024**

- Added module `processing.py` with base `JobTemplate` class with post-construct inputs validation.
- Added helper `SingleItemJobTemplate` and `MultiItemJobTemplate` classes as bases for future specific processing templates.

## 1.0.4a7

**May 30, 2024**

- Moved instance methods of `Webhooks` class to class methods of `Webhook` class and dropped the former.

## 1.0.4a6

**May 30, 2024**

- Remodeled webhook as active record.

## 1.0.4a5

**May 30, 2024**

- Move webhooks related code from `base.py`

## 1.0.4a4

**May 29, 2024**

- Delegated webhook repr to its info
- Improved test coverage for webhooks
- Dropped unneeded shared and global fixtures for webhook tests


## 1.0.4a3

**May 27, 2024**

- Added `Session` and `WorkspaceId` descriptors to provide access to session and workspace_id from other classes.
- Renaming `main` module to `base`.


## 1.0.4a2

**May 24, 2024**

- Added workspace singleton in `main.py`, encapsulating global state (auth, workspace id).
- Inject auth and workspace id instead of passing a containing object.


## 1.0.4a1

**May 24, 2024**
- Bumped dependencies `requests` from 2.31.0 to 2.32.0.

## 1.0.3

**May 23, 2024**
- Added tenacity as dependency.
- Added resilience on `asset::stac_info` and `asset::stac_items`
- Dropped pystac client subclassing
- Cleaned up fixtures
- Improved test coverage
- Dropped unneeded exposure of token

## 1.0.3a1

**May 23, 2024**
- Added tenacity as dependency.
- Added resilience on `asset::stac_info` and `asset::stac_items`
- Dropped pystac client subclassing
- Cleaned up fixtures
- Improved test coverage
- Dropped unneeded exposure of token


## 1.0.2

**May 15, 2024**
- Added thread safety to token retrieval.


## 1.0.2a1

**May 15, 2024**
- Added thread safety to token retrieval.


## 1.0.1

**May 13, 2024**
- Increased retries and backoff in http resilience.
- Fixed bug with temporary storage overfill when downloading archives.
- Bumped dependencies jinja2, tqdm, geojson.

## 1.0.1a4

**May 13, 2024**
- geojson dependency bumped from 3.0.1 to 3.1.0 to fix conda python 3.12 installer.


## 1.0.1a3

**May 7, 2024**
- Setting http_adapter default configuration to `retries = 5` and `backoff factor = 1`


## 1.0.1a2

**May 7, 2024**
- Renamed `download_from_gcs_unpack` to `download_archive`
- Renamed `download_gcs_not_unpack` to `download_file`
- Improved test coverage for `download_archive`
- Bug fix in `download_archive`: use output directory provided for temporary archive storage instead of default temp folder


## 1.0.1a1

**May 7, 2024**
- jinja2 dependency bumped from 3.1.3 to 3.1.4.
- tqdm dependency bumped from 4.66.2 to 4.66.3.


## 1.0.0

**Apr 17, 2024**
- Dropped deprecated functionalities: Jobs, Projects, Workflows, Viztools
- Dropped deprecated code related to blocks


## 1.0.0a7

**Apr 16, 2024**
- Dropped `get_blocks`, `get_block_details` and `get_block_coverage` from `main.py`

## 1.0.0a6

**Apr 16, 2024**
- Dropped project id and api key based authentication in `main.py`, `auth.py`, `http/oauth.py` and `http/client.py`
- Adapted tests and fixtures
- Dropped viztools.py

## 1.0.0a5

**Apr 16, 2024**

- Dropped deprecated Workflow functions - info, workflow_tasks, get_workflow_tasks, get_parameters_info,
 _get_default_parameters (internal function), _construct_full_workflow_tasks_dict (internal function),
 get_jobs, delete
- Dropped Workflow tests and fixtures

## 1.0.0a4

**Apr 15, 2024**

- Dropped deprecated Jobtask functions - info, get_results_json, download_results, download_quicklooks
- Dropped Jobtask tests and fixtures

## 1.0.0a3

**Apr 15, 2024**

- Dropped deprecated Job functions - info, status, is_succeeded, download_quicklooks, get_results_json, download_results,
get_logs, upload_results_to_bucket, get_jobtasks, get_jobtasks_results_json, get_credits
- Dropped Job tests and fixtures

## 1.0.0a2

**Apr 15, 2024**

- Dropped deprecated JobCollection functions - info, status, apply, download_results
- Dropped deprecated Project functions - info, get_workflows, get_project_settings, get_jobs
- Dropped Project's fixtures and tests
- Dropped JobCollection's fixtures and tests
- Dropped Workflow's get_jobs function

## 1.0.0a1

**Apr 15, 2024**

- Dropped deprecated viztools functions: folium_base_map(), plot_quicklooks(), plot_coverage(), draw_aoi(), _map_images() (internal function), map_quicklooks(), plot_coverage(), plot_results(), requires_viz() (internal function), map_results(), render() (internal function)

## 0.37.2

**Apr 8, 2024**

Dependabot security updates:
 - Bump black from 22.12.0 to 24.3.0
 - Bump pillow from 10.2.0 to 10.3.0

## 0.37.1

**Apr 5, 2024**

- Removed upper bound for Python 3.12.
- Dropped support for Python 3.8.
- New authentication token are retrieved upon expiration instead of every request.
- Dropped tenacity, requests-oauthlib and types-oauthlib as dependencies.
- Updated the deprecation date for `Jobs`, `Workflow`, and `Projects` related features.
- Multiple refactoring improvements.

## 0.37.1a11

**Apr 4, 2024**

- Added standard headers to `http/session.py`
- Added session provisioning to `auth.py` and `http/client.py`
- Dropped undocumented `authenticate` flag in `auth.py`
- Dropped undocumented kwargs in `auth.py` and `main.py`

## 0.37.1a10

**Apr 3, 2024**

- Updating the deprecation date for `Jobs`, `Workflow`, and `Projects` related features.

## 0.37.1a9

**Apr 2, 2024**

- Dropped legacy `estimation.py`, `test_estimation.py` and `fixtures_estimation.py`

## 0.37.1a8

**March 28, 2024**

- Dependency injection and test coverage improvement in `auth.py`

## 0.37.1a7

**March 27, 2024**

- Raise typed error if token retrieval fails due to wrong credentials.

## 0.37.1a6

**March 26, 2024**

- Switched to using `http.client.Client` in `auth.py` for authentication and token management
- Dropped unneeded resiliency code
- Dropped tenacity, requests-oauthlib and types-oauthlib as unneeded dependencies


## 0.37.1a5

**March 21, 2024**

- Run test pipeline on Python versions 3.9 to 3.12
- Removed upper bound for Python 3.12
- Dropped support for Python 3.8


## 0.37.1a4

**March 21, 2024**

- New http stack client to provide resilient token and requests compliant authentication.


## 0.37.1a3

**March 20, 2024**

- Detection of token retriever based on supplied settings.


## 0.37.1a2

**March 19, 2024**

- Detection of credentials settings based on supplied credentials.


## 0.37.1a1

**March 19, 2024**

- Dropped all the live tests.


## 0.37.0

**March 15, 2024**

- Fixed inadvertent title and tags removals during asset metadata updates.
- Dropped unneeded `auth::env` property and the corresponding tests.
- Generalized new authentication stack to cover account authentication case.
- Added new components within the HTTP layer to facilitate future enhancements in authentication and request processes.
- Adjusted most of the code in accordance with pylint checks.


## 0.37.0a14

**March 15, 2024**

- Fixed inadvertent titles and tags removals during asset metadata updates.

## 0.37.0a13

**March 15, 2024**

- Dropped unneeded `auth::env` property and the corresponding tests.


## 0.37.0a12

**March 14, 2024**

- Adjusted `initialization.py`, `test_initialization.py`, `main.py` and `test_main.py` in accordance with Pylint checks.


## 0.37.0a11

**March 14, 2024**

- Adjusted `asset.py`, `asset_searcher.py`, `test_asset.py` and `fixtures_asset.py` in accordance with Pylint checks.
- Adjusted `test_http_adapter.py` in accordance with Pylint checks.
- Dropped `test_e2e_catalog.py` since it is covered by SDK tests.
- Fixed a flaky test in `test_session.py`


## 0.37.0a10

**March 13, 2024**

- Adjusted `webhooks.py`, `test_webhooks.py` and `fixtures_webhook.py` in accordance with Pylint checks.
- Dropped `test_e2e_30sec.py` since it covers functionality dropped earlier.

## 0.37.0a9

**March 13, 2024**

- Adjusted `macros.py`, `utils.py`, and `test_utils.py` in accordance with Pylint checks.


## 0.37.0a8

**March 13, 2024**

- Adjusted `estimation.py`, `test_estimation.py` and `fixtures_estimation.py` in accordance with Pylint checks.


## 0.37.0a7

**March 13, 2024**

- Adjusted `order.py`, `test_order.py` and `fixtures_order.py` in accordance with Pylint checks.


## 0.37.0a6

**March 13, 2024**

- Adjusted `host.py`, `tools.py`, `test_tools.py`, `storage.py`, `test_storage.py` and `fixtures_storage.py` in accordance with Pylint checks.

## 0.37.0a5

**March 11, 2024**

- Adjusted `auth.py` and `oauth.py` with their coverage and fixtures in accordance with Pylint checks.
- Adjusted `conftest.py` in accordance with Pylint checks.


## 0.37.0a4

**March 07, 2024**

- Generalized new authentication stack to cover account authentication case.

## 0.37.0a3

**March 07, 2024**

- Adjusted `tasking.py`, `test_tasking.py`, and `fixtures_tasking.py` in accordance with Pylint checks.

## 0.37.0a2

**March 06, 2024**

- Adjusted `catalog.py` and `test_catalog.py` in accordance with Pylint checks.
- Conducted minor refactoring in other classes due to changes in function names within the authentication module.


## 0.37.0a1

**March 06, 2024**

- Added a new component within the HTTP layer to facilitate future enhancements in authentication and request processes: ported a resilient and authenticated cached session.


## 0.37.0a0

**March 04, 2024**

Added new components within the HTTP layer to facilitate future enhancements in authentication and request processes:

- Ported the HTTP adapter, providing configurable resilience.
- Ported resilient project authentication, managing token expiration.

## 0.36.0

**February 20, 2024**

- Updated the `place_order()` and `estimate_order()` functions of the CatalogBase class to the latest version of the API.

## 0.35.0

**January 25, 2024**

- Discontinued support for the following edit and create functions:

    - up42:
        - `validate_manifest()`

    - Project:
        - `max_concurrent_jobs`
        - `update_project_settings()`
        - `create_workflow()`

    - Workflow:
        - `max_concurrent_jobs`
        - `update_name()`
        - `add_workflow_tasks()`
        - `get_compatible_blocks()`
        - `get_parameters_info()`
        - `construct_parameters()`
        - `construct_parameters_parallel()`
        - `estimate_job()`
        - `test_job()`
        - `test_jobs_parallel()`
        - `run_job()`
        - `run_jobs_parallel()`

    - Job:
        - `track_status()`
        - `cancel_job()`

- Marked the following visualization functions as deprecated:

    - up42:
        - `viztools.folium_base_map()`

    - Catalog:
        - `plot_coverage()`
        - `map_quicklooks()`
        - `plot_quicklooks()`

    - Job:
        - `map_results()`
        - `plot_results()`

    - JobCollection:
        - `map_results()`
        - `plot_results()`

    - JobTask:
        - `map_results()`
        - `plot_results()`
        - `plot_quicklooks()`

    They will be discontinued after March 31, 2024.


## 0.34.1

**December 15, 2023**

- Restored the `order.get_assets` function.

## 0.34.0

**December 13, 2023**

- Updated the `storage.get_orders` function to the latest version of the API.
- Set Poetry as the only dependency manager.
- Discontinued support for the `order.get_assets` function.

## 0.33.1

**November 23, 2023**

Marked the following parameters of `storage.get_assets` as deprecated to enforce the use of the PySTAC client search.

- `geometry`
- `acquired_before`
- `acquired_after`
- `custom_filter`

## 0.33.0

**November 14, 2023**

- Updated authentication by changing it from project-based to account-based.
- Added a new function to the Asset class: `get_stac_asset_url` generates a signed URL that allows to download a STAC asset from storage without authentication.

## 0.32.0

**September 7, 2023**

A new function added to the Asset class:

- `download_stac_asset` allows you to download STAC assets from storage.

## 0.31.0

**August 9, 2023**

- Supported STAC assets in `asset.stac_items`.
- Added substatuses to `order.track_status`.
- Limited `catalog.search(sort_by)` to `acquisition_date` only.
- Removed `get_credits_history` from the main class.
- `asset.stac_info` now returns the `pystac.Collection` object.
- Python 3.7 is no longer supported.

## 0.30.1

**July 14, 2023**

Fixed the failing construct_order_parameters function and updated tests.

## 0.30.0

**July 3, 2023**

Added a new `tags` argument to the following functions:

- `construct_order_parameters`, to assign tags to new tasking and catalog orders.
- `get_order`, to filter orders by tags.
- `get_assets`, to filter assets by tags.

## 0.29.0

**June 20, 2023**

Integrated new functions into the Tasking class:

- `get_feasibility` — Returns a list of feasibility studies for tasking orders.
- `choose_feasibility` — Allows accepting one of the proposed feasibility study options.
- `get_quotations` — Returns a list of all quotations for tasking orders.
- `decide_quotation` — Allows accepting or rejecting a quotation for a tasking order.

## 0.28.1

**April 6, 2023**

- Updating test to latest version

## 0.28.0

**February 17, 2023**

- Added STAC search functionality to storage.get_assets.
  Now you can filter assets by new parameters: `geometry`, `acquired_after`, `acquired_before`,
  `collection_names`, `producer_names`, `tags`, `search`, `sources`.
- Added storage.pystac_client.
  Use it to authenticate PySTAC client to access your UP42 storage assets using its library.
- Added asset.stac_info.
  Use it to access STAC metadata, such as acquisition, sensor, and collection information.

## 0.27.1

**January 26, 2023**

- Improve error communication of functions using API v2 endpoints.
- add `up42.__version__` attribute to access the package version with Python.
- Adapt asset class attributes (`created` to `createdAt`) to UP42 API.

## 0.27.0

**December 12, 2022**

- Add `asset.update_metadata()` for adjusting title & tags of an asset.
- `storage.get_assets()` has new parameters `created_after`, `created_before`, `workspace_id`  to better filter the
  desired assets. It now queries the assets of all accessible workspaces by default.
- Adopt new UP42 API 2.0 endpoints for user storage & assets.

## 0.26.0

**November 2, 2022**

- Remove Python version upper bound, this will enable immediate but untested installation with any new Python version.
- Changes to `workflow.construct_parameters`:
  - Deprecates the `assets` parameter (list of asset objects), instead use `asset_ids` (list of asset_ids).
  - Removes limitation of using only assets originating from blocks, now also supports assets from catalog &
    tasking.
  - In addition to required parameters, now adds all optional parameters that have default values.
- `tasking.construct_order_parameters` now accepts a Point feature (e.g. use with Blacksky).
- Fix: `get_data_products` with `basic=False` now correctly returns only tasking OR catalog products.
- The up42 object now correctly does not give access to third party imports anymore (restructured init module).

## 0.25.0

**October 25, 2022**

- Add dedicated tasking class for improved handling of satellite tasking orders.
- `construct_order_parameters` now also adds the parameters specific to the selected data-product, and suggests
  possible values based on the data-product schema.

## 0.24.0

**October 20, 2022**

- Add `catalog.get_data_product_schema()` for details on the order parameters
- Switches parameter `sensor` to `collection` in `catalog.download_quicklooks`.
- Various small improvements e.g. quicklooks automatic band selection, Reduced use of default parameters in
  constructor methods, error message display, optimized API call handling for parameter validation etc.
- Internal: Separation of Catalog and CatalogBase to prepare addition of Tasking class, reorganize test fixtures.

## 0.23.1

**October 5, 2022**

- Fixes issue with filename of downloaded assets containing two suffix `.` e.g. `./output..zip`.
  Resolves [#350](https://github.com/up42/up42-py/issues/350)

## 0.23.0

**September 20, 2022**

- Integrates the UP42 data productsm e.g. the selection "Display" and "Reflectance" configuration in the ordering process. The new ordering process requires the selection of a specific data product.
- The `order_parameters` argument for `catalog.estimate_order` and `catalog.place_order` now has a different structure.
  **The previous option to just specify the collection name will soon be deactivated in the UP42 API!**
- New function `catalog.get_data_products`
- New function `catalog.construct_order_parameters`
- `catalog.construct_search_parameters` replaces `catalog.construct_parameters` which is deprecated and will be
  removed in v0.25.0

## 0.22.2

**July 21, 2022**

- Fix unpacking of order assets if no output topfolder inherent in archive

## 0.22.1

**July 19, 2022**

- Fix conda release (include requirements-viz file)

## 0.22.0

**July 5, 2022**

- Adds webhooks functionality to the SDK, see new webhooks docs chapter.
- Introduces optional installation option for the visualization functionalities. The required dependencies are now
  not installed by default.
- Removes `order.metadata` property, as removed from UP42 API.
- Fix: Using a MultiPolygon geometry in construct_parameters will now correctly raise an error as not accepted.
- Documentation overhaul & various improvements

## 0.21.0

**May 12, 2022**

- Adding `up42.get_balance` and `up42.get_credits_history` features for allowing account information retrieval.
- Adding `up42.get_block_coverage` features for retrieval of the catalog blocks' coverage as GeoJSON.
- `project.get_jobs` now has sorting criteria, sorting order and limit parameters.
- Catalog search now enables search for Pleiades Neo etc. (uses host specific API endpoints)
- Fix: `project.get_jobs` now correctly queries the full number of jobs.

## 0.20.2

**April 10, 2022**

- Update documentation
- Non functional changes to enable conda release
- Update requirements and removing overlapping subdependencies

## 0.20.1

**April 5, 2022**

- Update documentation for latest changes on the user console.
- Remove outdated examples.
- Add required files on the dist version for allowing creation of conda meta files.

## 0.20.0

**February 15, 2022**

- Enables getting credits consumed by a job via `job.get_credits`.

## 0.19.0

**January 28, 2022**

- Add support for UP42 data collections via `catalog.get_collections`.
- Switch `catalog.construct_parameters` to use `collection` instead of `sensor` for
  the collection selection.
- Refactor retry mechanism. Resolves issue of unintended token renewals & further limits
  retries.

## 0.18.1

**December 20, 2021**

- Allow installation with Python 3.9

## 0.18.0

**November 10, 2021**

- Add sorting criteria, sorting order and results limit parameters to `storage.get_orders`
  and `storage.get_assets`. Now also uses results pagination which avoids timeout issues
  when querying large asset/order collections.
- Significant speed improvement for:
    -`.get_jobs`, `.get_workflows`, `.get_assets`, `.get_orders` calls.
    - `workflow.create_workflow` when used with `existing=True`.
    - Printing objects representations, which now does not trigger additional object info API calls.
- Removal: Removes deprecated handling of multiple features as input geometry in `.construct_parameters`
  Instead, using multiple features or a MultiPolygon will now raise an error.
  This aligns the Python SDK with the regular UP42 platform behaviour.
- Removal: Remove the Python SDK Command Line Interface.
- Fix: JobTask.info and the printout now uses the correct jobtask information.

## 0.17.0

**September 10, 2021**

- Adds `usage_type` parameter for selection of "DATA" and "ANALYTICS" data in catalog search.
- Adds automatic handling of catalog search results pagination when requesting more
  than 500 results.
- Adds support for datetime objects and all iso-format compatible time strings to
  `construct_parameters`.
- Fix: `get_compatible_blocks` with an empty workflow now returns all data blocks.
- Start deprecation for `handle_multiple_features` parameter in `construct_parameters` to
  guarantee parity with UP42 platform. In the future, the UP42 SDK will only handle
  single geometries.
- Uses Oauth for access token handling.

## 0.16.0

**June 30, 2021**

- Limit memory usage for large file downloads (#237)
- Remove deprecated job.get_status() (Replace by job.status) (#224)
- Remove deprecated jobcollection.get_job_info() and jobcollection.get_status() (Replaced by jobcollection.info and jobcollection.status)
- Remove order-id functionality (#228)
- Limit installation to Python <=3.9.4
- Internal code improvements (e.g. project settings, retry)

## 0.15.2

**April 7, 2021**

- Enables plotting of jobcollection with `.map_results()`.
- Fixes `.cancel_job()` functionality.

## 0.15.1

**March 12, 2021**

- Fixes breaking API change in catalog search.
- Catalog search result now contains a `sceneId` property instead of `scene_id`.

## 0.15.0

**January 27, 2021**

- Add `Storage`, `Order` and `Asset` objects.
- Add possibility to create orders from `Catalog` with `Catalog.place_order`.
- Add possibility to use assets in job parameters with `Workflow.construct_paramaters`.
- Update job estimation endpoint.
- Multiple documentation fixes.

## 0.14.0

**December 7, 2020**

- Add `workflow.estimate_job()` function for estimation of credit costs & job duration before running a job.
- Add `bands=[3,2,1]` parameter in `.plot_results()` and `.map_results()` for band & band order selection.
- `.plot_results()` now accepts kwargs of [rasterio.plot.show](https://rasterio.readthedocs.io/en/latest/api/rasterio.plot.html#rasterio.plot.show) and matplotlib.
- Add `up42.initialize_jobcollection()`
- Add `get_estimation=False` parameter to `workflow.test_job`.
- Add ship-identification example.
- Overhaul "Getting started" examples.

## 0.13.1

**November 18, 2020**

- Handle request rate limits via retry mechanism.
- Limit `map_quicklooks()` to 100 quicklooks.
- Add aircraft detection example & documentation improvements.

## 0.13.0

**October 30, 2020**

- New consistent use & documentation of the basic functionality:
    - All [basic functions](up42-reference.md) (e.g. `up42.get_blocks`) are accessible
        from the `up42` import object. Now consistently documented in the `up42`
        [object code reference](up42-reference.md).
    - The option to use this basic functionality from any lower level object will soon be
        removed (e.g. `project.get_blocks`, `workflow.get_blocks`). Now triggers a deprecation warning.
- The plotting functionality of each object is now documented directly in that [object's code reference](job-reference.md).
- Fix: Repair catalog search for sobloo.
- *Various improvements to docs & code reference.*
- *Overhaul & simplify test fixtures.*
- *Split off viztools module from tools module.*

## 0.12.0

**October 14, 2020**

- Simplify object representation, also simplifies logger messages.
- Add `.info` property to all objects to get the detailed object information, deprecation process for `.get_info`.
- Add `.status` property to job, jobtask and jobcollection objects. Deprecation process for `.get_status`.
- Add selection of job mode for `.get_jobs`.
- Add description of initialization of each object to code reference.
- Fix: Use correct cutoff time 23:59:59 in default datetimes.
- Fix: Download jobtasks to respective jobtask subfolders instead of the job folder.
- Unpin geopandas version in requirements.
- Move sdk documentation to custom subdomain "sdk.up42.com".
- *Simplify mock tests & test fixtures*

## 0.11.0

**August 13, 2020**

- Fix: Remove buffer 0 for fixing invalid geometry.
- Add `.map_quicklooks` method for visualising quicklooks interactively.
- Add an example notebook for mapping quicklooks using `.map_quicklooks` method.

## 0.10.1

**August 13, 2020**

- Hotfix: Fixes usage of multiple features as the input geometry.

## 0.10.0

**August 7, 2020**

- Add parallel jobs feature. Allows running jobs for multiple geometries, scene_ids or
 timeperiods in parallel. Adds `workflow.construct_parameters_parallel`,
 `workflow.test_job_parallel`, `workflow.run_job_parallel` and the new `JobCollection` object.
- Adjusts `workflow.get_jobs` and `project.get_jobs` to return JobCollections.
- Adjusts airports-parallel example notebook to use the parallel jobs feature.
- Adjusts flood mapping example notebook to use OSM block.
- Adds option to not unpack results in `job.download_results`.
- Now allows passing only scene_ids to `workflow.construct_parameters`.
- Improves layout of image results plots for multiple results.
- Added binder links.
- Now truncates log messages > 2k characters.
- *Various small improvements & code refactorings.*

## 0.9.3

**July 15, 2020**

- Add support for secondary GeoJSON file to `job.map_results`

## 0.9.2

**July 4, 2020**

- Fix inconsistency with `job.map_results` selecting the JSON instead of the image

## 0.9.1

**June 25, 2020**

- Fixes typo in catalog search parameters

## 0.9.0

**May 7, 2020**

- Enable block_name and block_display_name for `workflow.add_workflow_tasks`
- Replace requirement to specify provider by sensor for `catalog.download_quicklooks`
- Add option to disable logging in `up42.settings`
- Add `project.get_jobs` and limit `workflow.get_jobs` to jobs in the workflow.
- Fix download of all output files
- Job name selectabable in `workflow.test_job` and `workflow.run_job` (with added suffix _py)
- Fix CRS issues in make `job.map_results`, make plotting functionalities more robust

## 0.8.3

**April 30, 2020**

- Pin geopandas to 0.7.0, package requires new CRS convention

## 0.8.2

**April 24, 2020**

- Removed `job.create_and_run_job`, now split into `job.test_job` and `job.run_job`<|MERGE_RESOLUTION|>--- conflicted
+++ resolved
@@ -30,18 +30,19 @@
 
 For more information, see [UP42 Python package description](https://pypi.org/project/up42-py/).
 
-## 3.0.0a5
+## 3.0.0a6
 **October 20, 2025**
 
 ### Removed
-<<<<<<< HEAD
 - Removed `initialize_order` from `up42` global namespace.
 - Removed `track_status`, `estimate`, `place`, `get_assets` and `_translate_construct_parameters` from `Order` class.
 - Removed `order_id`, `info` and `order_details` properties from `Order` class.
-=======
+
+## 3.0.0a5
+**October 20, 2025**
+
+### Removed
 - Removed the deprecated processing templates: `detection-change-spacept`, `detection-change-spot-hyperverge`, `detection-change-pleiades-hyperverge`.
->>>>>>> 9cafbbc8
-
 ## 3.0.0a4
 **October 15, 2025**
 
