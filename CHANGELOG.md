# Changelog

Update your installation to the latest version with the following command:

=== "pip"

    ```bash
    pip install up42-py --upgrade
    ```

=== "conda"

    ```bash
    conda update -c conda-forge up42-py
    ```

You can check your current version with the following command:

=== "pip"

    ```bash
    pip show up42-py
    ```

=== "conda"

    ```bash
    conda search up42-py
    ```

For more information, see [UP42 Python package description](https://pypi.org/project/up42-py/).
## 0.37.1a10

<<<<<<< HEAD
**Apr 4, 2024**

- Added standard headers to `http/session.py`
- Added session provisioning to `auth.py` and `http/client.py`
- Dropped undocumented `authenticate` flag in `auth.py`
- Dropped undocumented kwargs in `auth.py` and `main.py`
=======
**Apr 3, 2024**

- Updating the deprecation date for `Jobs`, `Workflow`, and `Projects` related features.
>>>>>>> 7bb712e8

## 0.37.1a9

**Apr 2, 2024**

- Dropped legacy `estimation.py`, `test_estimation.py` and `fixtures_estimation.py`

## 0.37.1a8

**March 28, 2024**

- Dependency injection and test coverage improvement in `auth.py`

## 0.37.1a7

**March 27, 2024**

- Raise typed error if token retrieval fails due to wrong credentials.

## 0.37.1a6

**March 26, 2024**

- Switched to using `http.client.Client` in `auth.py` for authentication and token management
- Dropped unneeded resiliency code
- Dropped tenacity, requests-oauthlib and types-oauthlib as unneeded dependencies


## 0.37.1a5

**March 21, 2024**

- Run test pipeline on Python versions 3.9 to 3.12
- Removed upper bound for Python 3.12
- Dropped support for Python 3.8


## 0.37.1a4

**March 21, 2024**

- New http stack client to provide resilient token and requests compliant authentication.


## 0.37.1a3

**March 20, 2024**

- Detection of token retriever based on supplied settings.


## 0.37.1a2

**March 19, 2024**

- Detection of credentials settings based on supplied credentials.


## 0.37.1a1

**March 19, 2024**

- Dropped all the live tests.


## 0.37.0

**March 15, 2024**

- Fixed inadvertent title and tags removals during asset metadata updates.
- Dropped unneeded `auth::env` property and the corresponding tests.
- Generalized new authentication stack to cover account authentication case.
- Added new components within the HTTP layer to facilitate future enhancements in authentication and request processes.
- Adjusted most of the code in accordance with pylint checks.


## 0.37.0a14

**March 15, 2024**

- Fixed inadvertent titles and tags removals during asset metadata updates.

## 0.37.0a13

**March 15, 2024**

- Dropped unneeded `auth::env` property and the corresponding tests.


## 0.37.0a12

**March 14, 2024**

- Adjusted `initialization.py`, `test_initialization.py`, `main.py` and `test_main.py` in accordance with Pylint checks.


## 0.37.0a11

**March 14, 2024**

- Adjusted `asset.py`, `asset_searcher.py`, `test_asset.py` and `fixtures_asset.py` in accordance with Pylint checks.
- Adjusted `test_http_adapter.py` in accordance with Pylint checks.
- Dropped `test_e2e_catalog.py` since it is covered by SDK tests.
- Fixed a flaky test in `test_session.py`


## 0.37.0a10

**March 13, 2024**

- Adjusted `webhooks.py`, `test_webhooks.py` and `fixtures_webhook.py` in accordance with Pylint checks.
- Dropped `test_e2e_30sec.py` since it covers functionality dropped earlier.

## 0.37.0a9

**March 13, 2024**

- Adjusted `macros.py`, `utils.py`, and `test_utils.py` in accordance with Pylint checks.


## 0.37.0a8

**March 13, 2024**

- Adjusted `estimation.py`, `test_estimation.py` and `fixtures_estimation.py` in accordance with Pylint checks.


## 0.37.0a7

**March 13, 2024**

- Adjusted `order.py`, `test_order.py` and `fixtures_order.py` in accordance with Pylint checks.


## 0.37.0a6

**March 13, 2024**

- Adjusted `host.py`, `tools.py`, `test_tools.py`, `storage.py`, `test_storage.py` and `fixtures_storage.py` in accordance with Pylint checks.

## 0.37.0a5

**March 11, 2024**

- Adjusted `auth.py` and `oauth.py` with their coverage and fixtures in accordance with Pylint checks.
- Adjusted `conftest.py` in accordance with Pylint checks.


## 0.37.0a4

**March 07, 2024**

- Generalized new authentication stack to cover account authentication case.

## 0.37.0a3

**March 07, 2024**

- Adjusted `tasking.py`, `test_tasking.py`, and `fixtures_tasking.py` in accordance with Pylint checks.

## 0.37.0a2

**March 06, 2024**

- Adjusted `catalog.py` and `test_catalog.py` in accordance with Pylint checks.
- Conducted minor refactoring in other classes due to changes in function names within the authentication module.


## 0.37.0a1

**March 06, 2024**

- Added a new component within the HTTP layer to facilitate future enhancements in authentication and request processes: ported a resilient and authenticated cached session.


## 0.37.0a0

**March 04, 2024**

Added new components within the HTTP layer to facilitate future enhancements in authentication and request processes:

- Ported the HTTP adapter, providing configurable resilience.
- Ported resilient project authentication, managing token expiration.

## 0.36.0

**February 20, 2024**

- Updated the `place_order()` and `estimate_order()` functions of the CatalogBase class to the latest version of the API.

## 0.35.0

**January 25, 2024**

- Discontinued support for the following edit and create functions:

    - up42:
        - `validate_manifest()`

    - Project:
        - `max_concurrent_jobs`
        - `update_project_settings()`
        - `create_workflow()`

    - Workflow:
        - `max_concurrent_jobs`
        - `update_name()`
        - `add_workflow_tasks()`
        - `get_compatible_blocks()`
        - `get_parameters_info()`
        - `construct_parameters()`
        - `construct_parameters_parallel()`
        - `estimate_job()`
        - `test_job()`
        - `test_jobs_parallel()`
        - `run_job()`
        - `run_jobs_parallel()`

    - Job:
        - `track_status()`
        - `cancel_job()`

- Marked the following visualization functions as deprecated:

    - up42:
        - `viztools.folium_base_map()`

    - Catalog:
        - `plot_coverage()`
        - `map_quicklooks()`
        - `plot_quicklooks()`

    - Job:
        - `map_results()`
        - `plot_results()`

    - JobCollection:
        - `map_results()`
        - `plot_results()`

    - JobTask:
        - `map_results()`
        - `plot_results()`
        - `plot_quicklooks()`

    They will be discontinued after March 31, 2024.


## 0.34.1

**December 15, 2023**

- Restored the `order.get_assets` function.

## 0.34.0

**December 13, 2023**

- Updated the `storage.get_orders` function to the latest version of the API.
- Set Poetry as the only dependency manager.
- Discontinued support for the `order.get_assets` function.

## 0.33.1

**November 23, 2023**

Marked the following parameters of `storage.get_assets` as deprecated to enforce the use of the [PySTAC client](https://sdk.up42.com/notebooks/stac-example/#pystac) search.

- `geometry`
- `acquired_before`
- `acquired_after`
- `custom_filter`

## 0.33.0

**November 14, 2023**

- Updated [authentication](https://sdk.up42.com/authentication) by changing it from project-based to account-based.
- Added a new function to the [Asset class](https://sdk.up42.com/reference/asset-reference): `get_stac_asset_url` generates a signed URL that allows to download a STAC asset from storage without authentication.

## 0.32.0

**September 7, 2023**

A new function added to the [Asset class](https://sdk.up42.com/reference/asset-reference):

- `download_stac_asset` allows you to download STAC assets from storage.

## 0.31.0

**August 9, 2023**

- Supported STAC assets in `asset.stac_items`.
- Added substatuses to `order.track_status`.
- Limited `catalog.search(sort_by)` to `acquisition_date` only.
- Removed `get_credits_history` from the main class.
- `asset.stac_info` now returns the `pystac.Collection` object.
- Python 3.7 is no longer supported.

## 0.30.1

**July 14, 2023**

Fixed the failing [construct_order_parameters](https://sdk.up42.com/reference/tasking-reference/#construct_order_parameters) function and updated tests.

## 0.30.0

**July 3, 2023**

Added a new `tags` argument to the following functions:

- `construct_order_parameters`, to assign tags to new [tasking](https://sdk.up42.com/reference/tasking-reference/#construct_order_parameters) and [catalog](https://sdk.up42.com/reference/catalog-reference/) orders.
- `get_order`, to filter [orders](https://sdk.up42.com/reference/storage-reference/) by tags.
- `get_assets`, to filter [assets](https://sdk.up42.com/reference/storage-reference/) by tags.

## 0.29.0

**June 20, 2023**

Integrated new functions into the [Tasking class](https://sdk.up42.com/reference/tasking-reference):

- `get_feasibility` — Returns a list of feasibility studies for tasking orders.
- `choose_feasibility` — Allows accepting one of the proposed feasibility study options.
- `get_quotations` — Returns a list of all quotations for tasking orders.
- `decide_quotation` — Allows accepting or rejecting a quotation for a tasking order.

## 0.28.1

**April 6, 2023**

- Updating test to latest version

## 0.28.0

**February 17, 2023**

- Added STAC search functionality to
  [storage.get_assets](https://sdk.up42.com/reference/storage-reference/#up42.storage.Storage.get_assets).
  Now you can filter assets by new parameters: `geometry`, `acquired_after`, `acquired_before`,
  `collection_names`, `producer_names`, `tags`, `search`, `sources`.
- Added [storage.pystac_client](https://sdk.up42.com/reference/storage-reference/#up42.storage.Storage.pystac_client).
  Use it to authenticate PySTAC client to access your UP42 storage assets using its library.
- Added [asset.stac_info](https://sdk.up42.com/reference/asset-reference/#up42.asset.Asset.stac_info).
  Use it to access STAC metadata, such as acquisition, sensor, and collection information.

## 0.27.1

**January 26, 2023**

- Improve error communication of functions using API v2 endpoints.
- add `up42.__version__` attribute to access the package version with Python.
- Adapt asset class attributes (`created` to `createdAt`) to UP42 API.

## 0.27.0

**December 12, 2022**

- Add `asset.update_metadata()` for adjusting title & tags of an asset.
- `storage.get_assets()` has new parameters `created_after`, `created_before`, `workspace_id`  to better filter the
  desired assets. It now queries the assets of all accessible workspaces by default. Also see
  [docs reference](https://sdk.up42.com/reference/storage-reference/#up42.storage.Storage.get_assets).
- Adopt new UP42 API 2.0 endpoints for user storage & assets.

## 0.26.0

**November 2, 2022**

- Remove Python version upper bound, this will enable immediate but untested installation with any new Python version.
- Changes to `workflow.construct_parameters`:
  - Deprecates the `assets` parameter (list of asset objects), instead use `asset_ids` (list of asset_ids).
  - Removes limitation of using only assets originating from blocks, now also supports assets from catalog &
    tasking.
  - In addition to required parameters, now adds all optional parameters that have default values.
- `tasking.construct_order_parameters` now accepts a Point feature (e.g. use with Blacksky).
- Fix: `get_data_products` with `basic=False` now correctly returns only tasking OR catalog products.
- The up42 object now correctly does not give access to third party imports anymore (restructured init module).

## 0.25.0

**October 25, 2022**

- Add dedicated tasking class for improved handling of satellite tasking orders.
- `construct_order_parameters` now also adds the parameters specific to the selected data-product, and suggests
  possible values based on the data-product schema.

## 0.24.0

**October 20, 2022**

- Add `catalog.get_data_product_schema()` for details on the order parameters
- Switches parameter `sensor` to `collection` in `catalog.download_quicklooks`.
- Various small improvements e.g. quicklooks automatic band selection, Reduced use of default parameters in
  constructor methods, error message display, optimized API call handling for parameter validation etc.
- Internal: Separation of Catalog and CatalogBase to prepare addition of Tasking class, reorganize test fixtures.

## 0.23.1

**October 5, 2022**

- Fixes issue with filename of downloaded assets containing two suffix `.` e.g. `./output..zip`.
  Resolves [#350](https://github.com/up42/up42-py/issues/350)

## 0.23.0

**September 20, 2022**

- Integrates the UP42 [data products](https://docs.up42.com/developers/api#tag/data-products),
  e.g. the selection "Display" and "Reflectance" configuration in the ordering process. The new ordering process
  requires the selection of a specific data product.
- The `order_parameters` argument for `catalog.estimate_order` and `catalog.place_order` now has a
  [different structure](https://sdk.up42.com/reference/catalog-reference/#up42.catalog.Catalog.place_order).
  **The previous option to just specify the collection name will soon be deactivated in the UP42 API!**
- New function `catalog.get_data_products`
- New function `catalog.construct_order_parameters`
- `catalog.construct_search_parameters` replaces `catalog.construct_parameters` which is deprecated and will be
  removed in v0.25.0

## 0.22.2

**July 21, 2022**

- Fix unpacking of order assets if no output topfolder inherent in archive

## 0.22.1

**July 19, 2022**

- Fix conda release (include requirements-viz file)

## 0.22.0

**July 5, 2022**

- Adds webhooks functionality to the SDK, see new [webhooks docs chapter](https://sdk.up42.com/webhooks/).
- Introduces optional installation option for the visualization functionalities. The required dependencies are now
  not installed by default.
- Removes `order.metadata` property, as removed from UP42 API.
- Fix: Using a MultiPolygon geometry in construct_parameters will now correctly raise an error as not accepted.
- Documentation overhaul & various improvements

## 0.21.0

**May 12, 2022**

- Adding `up42.get_balance` and `up42.get_credits_history` features for allowing account information retrieval.
- Adding `up42.get_block_coverage` features for retrieval of the catalog blocks' coverage as GeoJSON.
- `project.get_jobs` now has sorting criteria, sorting order and limit parameters.
- Catalog search now enables search for Pleiades Neo etc. (uses host specific API endpoints)
- Fix: `project.get_jobs` now correctly queries the full number of jobs.

## 0.20.2

**April 10, 2022**

- Update documentation
- Non functional changes to enable conda release
- Update requirements and removing overlapping subdependencies

## 0.20.1

**April 5, 2022**

- Update documentation for latest changes on the user console.
- Remove outdated examples.
- Add required files on the dist version for allowing creation of conda meta files.

## 0.20.0

**February 15, 2022**

- Enables getting credits consumed by a job via `job.get_credits`.

## 0.19.0

**January 28, 2022**

- Add support for UP42 data collections via `catalog.get_collections`.
- Switch `catalog.construct_parameters` to use `collection` instead of `sensor` for
  the collection selection.
- Refactor retry mechanism. Resolves issue of unintended token renewals & further limits
  retries.

## 0.18.1

**December 20, 2021**

- Allow installation with Python 3.9

## 0.18.0

**November 10, 2021**

- Add sorting criteria, sorting order and results limit parameters to `storage.get_orders`
  and `storage.get_assets`. Now also uses results pagination which avoids timeout issues
  when querying large asset/order collections.
- Significant speed improvement for:
    -`.get_jobs`, `.get_workflows`, `.get_assets`, `.get_orders` calls.
    - `workflow.create_workflow` when used with `existing=True`.
    - Printing objects representations, which now does not trigger additional object info API calls.
- Removal: Removes deprecated handling of multiple features as input geometry in `.construct_parameters`
  Instead, using multiple features or a MultiPolygon will now raise an error.
  This aligns the Python SDK with the regular UP42 platform behaviour.
- Removal: Remove the Python SDK Command Line Interface.
- Fix: JobTask.info and the printout now uses the correct jobtask information.

## 0.17.0

**September 10, 2021**

- Adds `usage_type` parameter for selection of "DATA" and "ANALYTICS" data in catalog search.
- Adds automatic handling of catalog search results pagination when requesting more
  than 500 results.
- Adds support for datetime objects and all iso-format compatible time strings to
  `construct_parameters`.
- Fix: `get_compatible_blocks` with an empty workflow now returns all data blocks.
- Start deprecation for `handle_multiple_features` parameter in `construct_parameters` to
  guarantee parity with UP42 platform. In the future, the UP42 SDK will only handle
  single geometries.
- Uses Oauth for access token handling.

## 0.16.0

**June 30, 2021**

- Limit memory usage for large file downloads (#237)
- Remove deprecated job.get_status() (Replace by job.status) (#224)
- Remove deprecated jobcollection.get_job_info() and jobcollection.get_status() (Replaced by jobcollection.info and jobcollection.status)
- Remove order-id functionality (#228)
- Limit installation to Python <=3.9.4
- Internal code improvements (e.g. project settings, retry)

## 0.15.2

**April 7, 2021**

- Enables plotting of jobcollection with `.map_results()`.
- Fixes `.cancel_job()` functionality.

## 0.15.1

**March 12, 2021**

- Fixes breaking API change in catalog search.
- Catalog search result now contains a `sceneId` property instead of `scene_id`.

## 0.15.0

**January 27, 2021**

- Add `Storage`, `Order` and `Asset` objects.
- Add possibility to create orders from `Catalog` with `Catalog.place_order`.
- Add possibility to use assets in job parameters with `Workflow.construct_paramaters`.
- Update job estimation endpoint.
- Multiple documentation fixes.

## 0.14.0

**December 7, 2020**

- Add `workflow.estimate_job()` function for estimation of credit costs & job duration before running a job.
- Add `bands=[3,2,1]` parameter in `.plot_results()` and `.map_results()` for band & band order selection.
- `.plot_results()` now accepts kwargs of [rasterio.plot.show](https://rasterio.readthedocs.io/en/latest/api/rasterio.plot.html#rasterio.plot.show) and matplotlib.
- Add `up42.initialize_jobcollection()`
- Add `get_estimation=False` parameter to `workflow.test_job`.
- Add ship-identification example.
- Overhaul "Getting started" examples.

## 0.13.1

**November 18, 2020**

- Handle request rate limits via retry mechanism.
- Limit `map_quicklooks()` to 100 quicklooks.
- Add aircraft detection example & documentation improvements.

## 0.13.0

**October 30, 2020**

- New consistent use & documentation of the basic functionality:
    - All [basic functions](up42-reference.md) (e.g. `up42.get_blocks`) are accessible
        from the `up42` import object. Now consistently documented in the `up42`
        [object code reference](up42-reference.md).
    - The option to use this basic functionality from any lower level object will soon be
        removed (e.g. `project.get_blocks`, `workflow.get_blocks`). Now triggers a deprecation warning.
- The plotting functionality of each object is now documented directly in that [object's code reference](job-reference.md).
- Fix: Repair catalog search for sobloo.
- *Various improvements to docs & code reference.*
- *Overhaul & simplify test fixtures.*
- *Split off viztools module from tools module.*

## 0.12.0

**October 14, 2020**

- Simplify object representation, also simplifies logger messages.
- Add `.info` property to all objects to get the detailed object information, deprecation process for `.get_info`.
- Add `.status` property to job, jobtask and jobcollection objects. Deprecation process for `.get_status`.
- Add selection of job mode for `.get_jobs`.
- Add description of initialization of each object to code reference.
- Fix: Use correct cutoff time 23:59:59 in default datetimes.
- Fix: Download jobtasks to respective jobtask subfolders instead of the job folder.
- Unpin geopandas version in requirements.
- Move sdk documentation to custom subdomain "sdk.up42.com".
- *Simplify mock tests & test fixtures*

## 0.11.0

**August 13, 2020**

- Fix: Remove buffer 0 for fixing invalid geometry.
- Add `.map_quicklooks` method for visualising quicklooks interactively.
- Add an example notebook for mapping quicklooks using `.map_quicklooks` method.

## 0.10.1

**August 13, 2020**

- Hotfix: Fixes usage of multiple features as the input geometry.

## 0.10.0

**August 7, 2020**

- Add parallel jobs feature. Allows running jobs for multiple geometries, scene_ids or
 timeperiods in parallel. Adds `workflow.construct_parameters_parallel`,
 `workflow.test_job_parallel`, `workflow.run_job_parallel` and the new `JobCollection` object.
- Adjusts `workflow.get_jobs` and `project.get_jobs` to return JobCollections.
- Adjusts airports-parallel example notebook to use the parallel jobs feature.
- Adjusts flood mapping example notebook to use OSM block.
- Adds option to not unpack results in `job.download_results`.
- Now allows passing only scene_ids to `workflow.construct_parameters`.
- Improves layout of image results plots for multiple results.
- Added binder links.
- Now truncates log messages > 2k characters.
- *Various small improvements & code refactorings.*

## 0.9.3

**July 15, 2020**

- Add support for secondary GeoJSON file to `job.map_results`

## 0.9.2

**July 4, 2020**

- Fix inconsistency with `job.map_results` selecting the JSON instead of the image

## 0.9.1

**June 25, 2020**

- Fixes typo in catalog search parameters

## 0.9.0

**May 7, 2020**

- Enable block_name and block_display_name for `workflow.add_workflow_tasks`
- Replace requirement to specify provider by sensor for `catalog.download_quicklooks`
- Add option to disable logging in `up42.settings`
- Add `project.get_jobs` and limit `workflow.get_jobs` to jobs in the workflow.
- Fix download of all output files
- Job name selectabable in `workflow.test_job` and `workflow.run_job` (with added suffix _py)
- Fix CRS issues in make `job.map_results`, make plotting functionalities more robust

## 0.8.3

**April 30, 2020**

- Pin geopandas to 0.7.0, package requires new CRS convention

## 0.8.2

**April 24, 2020**

- Removed `job.create_and_run_job`, now split into `job.test_job` and `job.run_job`<|MERGE_RESOLUTION|>--- conflicted
+++ resolved
@@ -29,20 +29,20 @@
     ```
 
 For more information, see [UP42 Python package description](https://pypi.org/project/up42-py/).
-## 0.37.1a10
-
-<<<<<<< HEAD
+## 0.37.1a11
+
 **Apr 4, 2024**
 
 - Added standard headers to `http/session.py`
 - Added session provisioning to `auth.py` and `http/client.py`
 - Dropped undocumented `authenticate` flag in `auth.py`
 - Dropped undocumented kwargs in `auth.py` and `main.py`
-=======
+
+## 0.37.1a10
+
 **Apr 3, 2024**
 
 - Updating the deprecation date for `Jobs`, `Workflow`, and `Projects` related features.
->>>>>>> 7bb712e8
 
 ## 0.37.1a9
 
