--- conflicted
+++ resolved
@@ -29,19 +29,18 @@
     ```
 
 For more information, see [UP42 Python package description](https://pypi.org/project/up42-py/).
+## 0.37.0a14
+
+**March 15, 2024**
+
+- Fixed inadvertent titles and tags removals during asset metadata updates.
 
 ## 0.37.0a13
 
-<<<<<<< HEAD
-**March 14, 2024**
-
-- Fixed inadvertent titles and tags removals during asset metadata updates.
-=======
 **March 15, 2024**
 
 - Dropped unneeded `auth::env` property and the corresponding tests.
 
->>>>>>> bdc80469
 
 ## 0.37.0a12
 
