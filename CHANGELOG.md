--- conflicted
+++ resolved
@@ -29,7 +29,6 @@
     ```
 
 For more information, see [UP42 Python package description](https://pypi.org/project/up42-py/).
-<<<<<<< HEAD
 ## 1.0.0a3
 
 **Apr 12, 2024**
@@ -41,11 +40,6 @@
 ## 1.0.0a2
 
 **Apr 10, 2024**
-=======
-## 1.0.0a2
-
-**Apr 15, 2024**
->>>>>>> ff9668ea
 
 - Dropped deprecated JobCollection functions - info, status, apply, download_results
 - Dropped deprecated Project functions - info, get_workflows, get_project_settings, get_jobs
@@ -59,8 +53,22 @@
 
 - Dropped deprecated viztools functions: folium_base_map(), plot_quicklooks(), plot_coverage(), draw_aoi(), _map_images() (internal function), map_quicklooks(), plot_coverage(), plot_results(), requires_viz() (internal function), map_results(), render() (internal function)
 
-<<<<<<< HEAD
-=======
+## 1.0.0a2
+
+**Apr 15, 2024**
+
+- Dropped deprecated JobCollection functions - info, status, apply, download_results
+- Dropped deprecated Project functions - info, get_workflows, get_project_settings, get_jobs
+- Dropped Project's fixtures and tests
+- Dropped JobCollection's fixtures and tests
+- Dropped Workflow's get_jobs function
+
+## 1.0.0a1
+
+**Apr 9, 2024**
+
+- Dropped deprecated viztools functions: folium_base_map(), plot_quicklooks(), plot_coverage(), draw_aoi(), _map_images() (internal function), map_quicklooks(), plot_coverage(), plot_results(), requires_viz() (internal function), map_results(), render() (internal function)
+
 ## 0.37.2
 
 **Apr 8, 2024**
@@ -69,7 +77,6 @@
  - Bump black from 22.12.0 to 24.3.0
  - Bump pillow from 10.2.0 to 10.3.0
 
->>>>>>> ff9668ea
 ## 0.37.1
 
 **Apr 5, 2024**
