# Changelog

Update your installation to the latest version with the following command:

=== "pip"

    ```bash
    pip install up42-py --upgrade
    ```

=== "conda"

    ```bash
    conda update -c conda-forge up42-py
    ```

You can check your current version with the following command:

=== "pip"

    ```bash
    pip show up42-py
    ```

=== "conda"

    ```bash
    conda search up42-py
    ```

For more information, see [UP42 Python package description](https://pypi.org/project/up42-py/).
<<<<<<< HEAD
## 1.1.1a3

**Jul 8, 2024**
- Bumped dependencies `certifi` from 2024.2.2 to 2024.7.4.
=======
## 1.1.1a2

**Jul 8, 2024**

- Bumped dependencies `urllib` from 2.2.1 to 2.2.2.
>>>>>>> 04496938

## 1.1.1a1

**Jun 27, 2024**

- Switch to new token endpoint in `auth.py` and `oauth.py`.
- Use token duration information from token data instead of static configuration.
- Use expiry offset to refresh token 30s earlier.

## 1.1.0

**Jun 25, 2024**

### Changes

- `Job`, `JobSorting` and `JobStatus` classes now available in `up42` namespace.
- Change default created and credits ordering as descending.
- Change default status ordering to descending.
- Rename `templates.py` to `processing_templates.py`.

### Fixes

- Fix multiple process id value query parameter to use concatenation with commas.
- Fix multiple status value query parameter to use concatenation with commas.
- Fix processing job tracking to wait until credits are captured or released.
- Fix missing process ids for processing templates.

### Improvements

- Trim off milliseconds in job metadata timestamps to avoid rounding errors.
- Trim nanoseconds in job metadata timestamps since not supported by native Python datetime.
- Update processing template names.
- Add missing `workspace_id` query param to job execution.
- Convert relative paths in processing job page links to absolute ones.

## 1.1.0a7

**Jun 20, 2024**

- Trim off milliseconds in job metadata timestamps to avoid rounding errors.
- Fix multiple process id value query parameter to use concatenation with commas.
- Change default created and credits ordering as descending.

## 1.1.0a6

**Jun 20, 2024**

- Trim nanoseconds in job metadata timestamps since not supported by native Python datetime.
- Fix processing job tracking to wait until credits are captured or released.
- Fix multiple status value query parameter to use concatenation with commas.
- Change default status ordering to descending.

## 1.1.0a5

**Jun 20, 2024**

- Update processing template names.

## 1.1.0a4

**Jun 19, 2024**

- Add missing workspace id query param to job execution.

## 1.1.0a3

**Jun 19, 2024**

- Export `JobStatus` in `up42` namespace.

## 1.1.0a2

**Jun 18, 2024**

- Convert relative paths in processing job page links to absolute ones.

## 1.1.0a1

**Jun 18, 2024**

- Export `Job` and `JobSorting` in `up42` namespace.
- Fix missing process ids for processing templates.
- Rename `templates.py` to `processing_templates.py`.

## 1.0.4

**Jun 17, 2024**

## New Features

### Processing Module:
- Introduced the `Job` class for interacting with processing jobs.
- Implemented job querying capabilities (processing.py).
- Added a collection attribute to the `Job` class.
- Introduced processing job tracking.

### Job Templates:
- Created basic single and multi-item processing job templates in templates.py.
- Enabled job template execution (templates.py).
- Added specialized templates for `SpaceptAugmentation`, `NSUpsamling`, and `Pansharpening`.
- Added cost evaluation to the JobTemplate class (number comparison).
- Implemented `SingleItemJobTemplate` and `MultiItemJobTemplate` helper classes.

## Improvements

### Base Module (formerly main):
- Renamed the `main` module to `base` for clarity.
- Added descriptors: `Session`, `WorkspaceId`, and `StacClient` to `base` module for improved access within classes.

### Webhooks:
- Refactored webhooks as active records.
- Consolidated webhook code into a dedicated module/class.
- Enhanced test coverage for webhooks.
- Deprecated legacy webhook code.

## Dependencies:
- Updated requests to 2.32.0.
- Relaxed geopandas version constraint to < 1.
- Upgraded tornado to 6.4.1.

## Bugfixes:
- Enabled deep copy in Up42Auth for compatibility.
- Fix `tenacity not Found` Error by upgrading `tenacity` dependency.
- Removed deprecated Catalog::construct_parameters method.

## 1.0.4a21

**Jun 17, 2024**

- Support deep copy in `Up42Auth` to be compliant with pystac client.
- Align processing job query parameter names.

## 1.0.4a20

**Jun 17, 2024**

- Added processing job tracking.
- Upgrade tenacity.

## 1.0.4a19

**Jun 13, 2024**

- Added errors and credits retrieval to processing jobs.

## 1.0.4a18

**Jun 13, 2024**

- Deprecate legacy webhook code.
- Drop long deprecated `Catalog::construct_parameters`.

## 1.0.4a17

**Jun 13, 2024**

- Added `collection` to job class in processing module.
- Added `StacClient` descriptor to base module.

## 1.0.4a16

**Jun 11, 2024**

- Added job querying to `processing.py`

## 1.0.4a15

**Jun 11, 2024**

- Added job template execution to `templates.py`

# 1.0.4a14

**Jun 10, 2024**

- Added class `Job` to `processing` module to access processing job features.

## 1.0.4a13

**June 10, 2024**
- Allow dependency `geopandas` from 0.13.2 to any version less than `1`.

## 1.0.4a12

**Jun 10, 2024**

- Bumped dependencies `tornado` from 6.4 to 6.4.1.

## 1.0.4a11

**Jun 10, 2024**

- Added job templates for `SpaceptAugmentation`, `NSUpsamling`, `Pansharpening` to `templates.py`

## 1.0.4a10

**Jun 7, 2024**

- Added simple single and multi item processing job templates to `templates.py`

## 1.0.4a9

**Jun 7, 2024**

- Added cost evaluation to `JobTemplate` class with number comparison support.

## 1.0.4a8

**Jun 6, 2024**

- Added module `processing.py` with base `JobTemplate` class with post-construct inputs validation.
- Added helper `SingleItemJobTemplate` and `MultiItemJobTemplate` classes as bases for future specific processing templates.

## 1.0.4a7

**May 30, 2024**

- Moved instance methods of `Webhooks` class to class methods of `Webhook` class and dropped the former.

## 1.0.4a6

**May 30, 2024**

- Remodeled webhook as active record.

## 1.0.4a5

**May 30, 2024**

- Move webhooks related code from `base.py`

## 1.0.4a4

**May 29, 2024**

- Delegated webhook repr to its info
- Improved test coverage for webhooks
- Dropped unneeded shared and global fixtures for webhook tests


## 1.0.4a3

**May 27, 2024**

- Added `Session` and `WorkspaceId` descriptors to provide access to session and workspace_id from other classes.
- Renaming `main` module to `base`.


## 1.0.4a2

**May 24, 2024**

- Added workspace singleton in `main.py`, encapsulating global state (auth, workspace id).
- Inject auth and workspace id instead of passing a containing object.


## 1.0.4a1

**May 24, 2024**
- Bumped dependencies `requests` from 2.31.0 to 2.32.0.

## 1.0.3

**May 23, 2024**
- Added tenacity as dependency.
- Added resilience on `asset::stac_info` and `asset::stac_items`
- Dropped pystac client subclassing
- Cleaned up fixtures
- Improved test coverage
- Dropped unneeded exposure of token

## 1.0.3a1

**May 23, 2024**
- Added tenacity as dependency.
- Added resilience on `asset::stac_info` and `asset::stac_items`
- Dropped pystac client subclassing
- Cleaned up fixtures
- Improved test coverage
- Dropped unneeded exposure of token


## 1.0.2

**May 15, 2024**
- Added thread safety to token retrieval.


## 1.0.2a1

**May 15, 2024**
- Added thread safety to token retrieval.


## 1.0.1

**May 13, 2024**
- Increased retries and backoff in http resilience.
- Fixed bug with temporary storage overfill when downloading archives.
- Bumped dependencies jinja2, tqdm, geojson.

## 1.0.1a4

**May 13, 2024**
- geojson dependency bumped from 3.0.1 to 3.1.0 to fix conda python 3.12 installer.


## 1.0.1a3

**May 7, 2024**
- Setting http_adapter default configuration to `retries = 5` and `backoff factor = 1`


## 1.0.1a2

**May 7, 2024**
- Renamed `download_from_gcs_unpack` to `download_archive`
- Renamed `download_gcs_not_unpack` to `download_file`
- Improved test coverage for `download_archive`
- Bug fix in `download_archive`: use output directory provided for temporary archive storage instead of default temp folder


## 1.0.1a1

**May 7, 2024**
- jinja2 dependency bumped from 3.1.3 to 3.1.4.
- tqdm dependency bumped from 4.66.2 to 4.66.3.


## 1.0.0

**Apr 17, 2024**
- Dropped deprecated functionalities: Jobs, Projects, Workflows, Viztools
- Dropped deprecated code related to blocks


## 1.0.0a7

**Apr 16, 2024**
- Dropped `get_blocks`, `get_block_details` and `get_block_coverage` from `main.py`

## 1.0.0a6

**Apr 16, 2024**
- Dropped project id and api key based authentication in `main.py`, `auth.py`, `http/oauth.py` and `http/client.py`
- Adapted tests and fixtures
- Dropped viztools.py

## 1.0.0a5

**Apr 16, 2024**

- Dropped deprecated Workflow functions - info, workflow_tasks, get_workflow_tasks, get_parameters_info,
 _get_default_parameters (internal function), _construct_full_workflow_tasks_dict (internal function),
 get_jobs, delete
- Dropped Workflow tests and fixtures

## 1.0.0a4

**Apr 15, 2024**

- Dropped deprecated Jobtask functions - info, get_results_json, download_results, download_quicklooks
- Dropped Jobtask tests and fixtures

## 1.0.0a3

**Apr 15, 2024**

- Dropped deprecated Job functions - info, status, is_succeeded, download_quicklooks, get_results_json, download_results,
get_logs, upload_results_to_bucket, get_jobtasks, get_jobtasks_results_json, get_credits
- Dropped Job tests and fixtures

## 1.0.0a2

**Apr 15, 2024**

- Dropped deprecated JobCollection functions - info, status, apply, download_results
- Dropped deprecated Project functions - info, get_workflows, get_project_settings, get_jobs
- Dropped Project's fixtures and tests
- Dropped JobCollection's fixtures and tests
- Dropped Workflow's get_jobs function

## 1.0.0a1

**Apr 15, 2024**

- Dropped deprecated viztools functions: folium_base_map(), plot_quicklooks(), plot_coverage(), draw_aoi(), _map_images() (internal function), map_quicklooks(), plot_coverage(), plot_results(), requires_viz() (internal function), map_results(), render() (internal function)

## 0.37.2

**Apr 8, 2024**

Dependabot security updates:
 - Bump black from 22.12.0 to 24.3.0
 - Bump pillow from 10.2.0 to 10.3.0

## 0.37.1

**Apr 5, 2024**

- Removed upper bound for Python 3.12.
- Dropped support for Python 3.8.
- New authentication token are retrieved upon expiration instead of every request.
- Dropped tenacity, requests-oauthlib and types-oauthlib as dependencies.
- Updated the deprecation date for `Jobs`, `Workflow`, and `Projects` related features.
- Multiple refactoring improvements.

## 0.37.1a11

**Apr 4, 2024**

- Added standard headers to `http/session.py`
- Added session provisioning to `auth.py` and `http/client.py`
- Dropped undocumented `authenticate` flag in `auth.py`
- Dropped undocumented kwargs in `auth.py` and `main.py`

## 0.37.1a10

**Apr 3, 2024**

- Updating the deprecation date for `Jobs`, `Workflow`, and `Projects` related features.

## 0.37.1a9

**Apr 2, 2024**

- Dropped legacy `estimation.py`, `test_estimation.py` and `fixtures_estimation.py`

## 0.37.1a8

**March 28, 2024**

- Dependency injection and test coverage improvement in `auth.py`

## 0.37.1a7

**March 27, 2024**

- Raise typed error if token retrieval fails due to wrong credentials.

## 0.37.1a6

**March 26, 2024**

- Switched to using `http.client.Client` in `auth.py` for authentication and token management
- Dropped unneeded resiliency code
- Dropped tenacity, requests-oauthlib and types-oauthlib as unneeded dependencies


## 0.37.1a5

**March 21, 2024**

- Run test pipeline on Python versions 3.9 to 3.12
- Removed upper bound for Python 3.12
- Dropped support for Python 3.8


## 0.37.1a4

**March 21, 2024**

- New http stack client to provide resilient token and requests compliant authentication.


## 0.37.1a3

**March 20, 2024**

- Detection of token retriever based on supplied settings.


## 0.37.1a2

**March 19, 2024**

- Detection of credentials settings based on supplied credentials.


## 0.37.1a1

**March 19, 2024**

- Dropped all the live tests.


## 0.37.0

**March 15, 2024**

- Fixed inadvertent title and tags removals during asset metadata updates.
- Dropped unneeded `auth::env` property and the corresponding tests.
- Generalized new authentication stack to cover account authentication case.
- Added new components within the HTTP layer to facilitate future enhancements in authentication and request processes.
- Adjusted most of the code in accordance with pylint checks.


## 0.37.0a14

**March 15, 2024**

- Fixed inadvertent titles and tags removals during asset metadata updates.

## 0.37.0a13

**March 15, 2024**

- Dropped unneeded `auth::env` property and the corresponding tests.


## 0.37.0a12

**March 14, 2024**

- Adjusted `initialization.py`, `test_initialization.py`, `main.py` and `test_main.py` in accordance with Pylint checks.


## 0.37.0a11

**March 14, 2024**

- Adjusted `asset.py`, `asset_searcher.py`, `test_asset.py` and `fixtures_asset.py` in accordance with Pylint checks.
- Adjusted `test_http_adapter.py` in accordance with Pylint checks.
- Dropped `test_e2e_catalog.py` since it is covered by SDK tests.
- Fixed a flaky test in `test_session.py`


## 0.37.0a10

**March 13, 2024**

- Adjusted `webhooks.py`, `test_webhooks.py` and `fixtures_webhook.py` in accordance with Pylint checks.
- Dropped `test_e2e_30sec.py` since it covers functionality dropped earlier.

## 0.37.0a9

**March 13, 2024**

- Adjusted `macros.py`, `utils.py`, and `test_utils.py` in accordance with Pylint checks.


## 0.37.0a8

**March 13, 2024**

- Adjusted `estimation.py`, `test_estimation.py` and `fixtures_estimation.py` in accordance with Pylint checks.


## 0.37.0a7

**March 13, 2024**

- Adjusted `order.py`, `test_order.py` and `fixtures_order.py` in accordance with Pylint checks.


## 0.37.0a6

**March 13, 2024**

- Adjusted `host.py`, `tools.py`, `test_tools.py`, `storage.py`, `test_storage.py` and `fixtures_storage.py` in accordance with Pylint checks.

## 0.37.0a5

**March 11, 2024**

- Adjusted `auth.py` and `oauth.py` with their coverage and fixtures in accordance with Pylint checks.
- Adjusted `conftest.py` in accordance with Pylint checks.


## 0.37.0a4

**March 07, 2024**

- Generalized new authentication stack to cover account authentication case.

## 0.37.0a3

**March 07, 2024**

- Adjusted `tasking.py`, `test_tasking.py`, and `fixtures_tasking.py` in accordance with Pylint checks.

## 0.37.0a2

**March 06, 2024**

- Adjusted `catalog.py` and `test_catalog.py` in accordance with Pylint checks.
- Conducted minor refactoring in other classes due to changes in function names within the authentication module.


## 0.37.0a1

**March 06, 2024**

- Added a new component within the HTTP layer to facilitate future enhancements in authentication and request processes: ported a resilient and authenticated cached session.


## 0.37.0a0

**March 04, 2024**

Added new components within the HTTP layer to facilitate future enhancements in authentication and request processes:

- Ported the HTTP adapter, providing configurable resilience.
- Ported resilient project authentication, managing token expiration.

## 0.36.0

**February 20, 2024**

- Updated the `place_order()` and `estimate_order()` functions of the CatalogBase class to the latest version of the API.

## 0.35.0

**January 25, 2024**

- Discontinued support for the following edit and create functions:

    - up42:
        - `validate_manifest()`

    - Project:
        - `max_concurrent_jobs`
        - `update_project_settings()`
        - `create_workflow()`

    - Workflow:
        - `max_concurrent_jobs`
        - `update_name()`
        - `add_workflow_tasks()`
        - `get_compatible_blocks()`
        - `get_parameters_info()`
        - `construct_parameters()`
        - `construct_parameters_parallel()`
        - `estimate_job()`
        - `test_job()`
        - `test_jobs_parallel()`
        - `run_job()`
        - `run_jobs_parallel()`

    - Job:
        - `track_status()`
        - `cancel_job()`

- Marked the following visualization functions as deprecated:

    - up42:
        - `viztools.folium_base_map()`

    - Catalog:
        - `plot_coverage()`
        - `map_quicklooks()`
        - `plot_quicklooks()`

    - Job:
        - `map_results()`
        - `plot_results()`

    - JobCollection:
        - `map_results()`
        - `plot_results()`

    - JobTask:
        - `map_results()`
        - `plot_results()`
        - `plot_quicklooks()`

    They will be discontinued after March 31, 2024.


## 0.34.1

**December 15, 2023**

- Restored the `order.get_assets` function.

## 0.34.0

**December 13, 2023**

- Updated the `storage.get_orders` function to the latest version of the API.
- Set Poetry as the only dependency manager.
- Discontinued support for the `order.get_assets` function.

## 0.33.1

**November 23, 2023**

Marked the following parameters of `storage.get_assets` as deprecated to enforce the use of the PySTAC client search.

- `geometry`
- `acquired_before`
- `acquired_after`
- `custom_filter`

## 0.33.0

**November 14, 2023**

- Updated authentication by changing it from project-based to account-based.
- Added a new function to the Asset class: `get_stac_asset_url` generates a signed URL that allows to download a STAC asset from storage without authentication.

## 0.32.0

**September 7, 2023**

A new function added to the Asset class:

- `download_stac_asset` allows you to download STAC assets from storage.

## 0.31.0

**August 9, 2023**

- Supported STAC assets in `asset.stac_items`.
- Added substatuses to `order.track_status`.
- Limited `catalog.search(sort_by)` to `acquisition_date` only.
- Removed `get_credits_history` from the main class.
- `asset.stac_info` now returns the `pystac.Collection` object.
- Python 3.7 is no longer supported.

## 0.30.1

**July 14, 2023**

Fixed the failing construct_order_parameters function and updated tests.

## 0.30.0

**July 3, 2023**

Added a new `tags` argument to the following functions:

- `construct_order_parameters`, to assign tags to new tasking and catalog orders.
- `get_order`, to filter orders by tags.
- `get_assets`, to filter assets by tags.

## 0.29.0

**June 20, 2023**

Integrated new functions into the Tasking class:

- `get_feasibility` — Returns a list of feasibility studies for tasking orders.
- `choose_feasibility` — Allows accepting one of the proposed feasibility study options.
- `get_quotations` — Returns a list of all quotations for tasking orders.
- `decide_quotation` — Allows accepting or rejecting a quotation for a tasking order.

## 0.28.1

**April 6, 2023**

- Updating test to latest version

## 0.28.0

**February 17, 2023**

- Added STAC search functionality to storage.get_assets.
  Now you can filter assets by new parameters: `geometry`, `acquired_after`, `acquired_before`,
  `collection_names`, `producer_names`, `tags`, `search`, `sources`.
- Added storage.pystac_client.
  Use it to authenticate PySTAC client to access your UP42 storage assets using its library.
- Added asset.stac_info.
  Use it to access STAC metadata, such as acquisition, sensor, and collection information.

## 0.27.1

**January 26, 2023**

- Improve error communication of functions using API v2 endpoints.
- add `up42.__version__` attribute to access the package version with Python.
- Adapt asset class attributes (`created` to `createdAt`) to UP42 API.

## 0.27.0

**December 12, 2022**

- Add `asset.update_metadata()` for adjusting title & tags of an asset.
- `storage.get_assets()` has new parameters `created_after`, `created_before`, `workspace_id`  to better filter the
  desired assets. It now queries the assets of all accessible workspaces by default.
- Adopt new UP42 API 2.0 endpoints for user storage & assets.

## 0.26.0

**November 2, 2022**

- Remove Python version upper bound, this will enable immediate but untested installation with any new Python version.
- Changes to `workflow.construct_parameters`:
  - Deprecates the `assets` parameter (list of asset objects), instead use `asset_ids` (list of asset_ids).
  - Removes limitation of using only assets originating from blocks, now also supports assets from catalog &
    tasking.
  - In addition to required parameters, now adds all optional parameters that have default values.
- `tasking.construct_order_parameters` now accepts a Point feature (e.g. use with Blacksky).
- Fix: `get_data_products` with `basic=False` now correctly returns only tasking OR catalog products.
- The up42 object now correctly does not give access to third party imports anymore (restructured init module).

## 0.25.0

**October 25, 2022**

- Add dedicated tasking class for improved handling of satellite tasking orders.
- `construct_order_parameters` now also adds the parameters specific to the selected data-product, and suggests
  possible values based on the data-product schema.

## 0.24.0

**October 20, 2022**

- Add `catalog.get_data_product_schema()` for details on the order parameters
- Switches parameter `sensor` to `collection` in `catalog.download_quicklooks`.
- Various small improvements e.g. quicklooks automatic band selection, Reduced use of default parameters in
  constructor methods, error message display, optimized API call handling for parameter validation etc.
- Internal: Separation of Catalog and CatalogBase to prepare addition of Tasking class, reorganize test fixtures.

## 0.23.1

**October 5, 2022**

- Fixes issue with filename of downloaded assets containing two suffix `.` e.g. `./output..zip`.
  Resolves [#350](https://github.com/up42/up42-py/issues/350)

## 0.23.0

**September 20, 2022**

- Integrates the UP42 data productsm e.g. the selection "Display" and "Reflectance" configuration in the ordering process. The new ordering process requires the selection of a specific data product.
- The `order_parameters` argument for `catalog.estimate_order` and `catalog.place_order` now has a different structure.
  **The previous option to just specify the collection name will soon be deactivated in the UP42 API!**
- New function `catalog.get_data_products`
- New function `catalog.construct_order_parameters`
- `catalog.construct_search_parameters` replaces `catalog.construct_parameters` which is deprecated and will be
  removed in v0.25.0

## 0.22.2

**July 21, 2022**

- Fix unpacking of order assets if no output topfolder inherent in archive

## 0.22.1

**July 19, 2022**

- Fix conda release (include requirements-viz file)

## 0.22.0

**July 5, 2022**

- Adds webhooks functionality to the SDK, see new webhooks docs chapter.
- Introduces optional installation option for the visualization functionalities. The required dependencies are now
  not installed by default.
- Removes `order.metadata` property, as removed from UP42 API.
- Fix: Using a MultiPolygon geometry in construct_parameters will now correctly raise an error as not accepted.
- Documentation overhaul & various improvements

## 0.21.0

**May 12, 2022**

- Adding `up42.get_balance` and `up42.get_credits_history` features for allowing account information retrieval.
- Adding `up42.get_block_coverage` features for retrieval of the catalog blocks' coverage as GeoJSON.
- `project.get_jobs` now has sorting criteria, sorting order and limit parameters.
- Catalog search now enables search for Pleiades Neo etc. (uses host specific API endpoints)
- Fix: `project.get_jobs` now correctly queries the full number of jobs.

## 0.20.2

**April 10, 2022**

- Update documentation
- Non functional changes to enable conda release
- Update requirements and removing overlapping subdependencies

## 0.20.1

**April 5, 2022**

- Update documentation for latest changes on the user console.
- Remove outdated examples.
- Add required files on the dist version for allowing creation of conda meta files.

## 0.20.0

**February 15, 2022**

- Enables getting credits consumed by a job via `job.get_credits`.

## 0.19.0

**January 28, 2022**

- Add support for UP42 data collections via `catalog.get_collections`.
- Switch `catalog.construct_parameters` to use `collection` instead of `sensor` for
  the collection selection.
- Refactor retry mechanism. Resolves issue of unintended token renewals & further limits
  retries.

## 0.18.1

**December 20, 2021**

- Allow installation with Python 3.9

## 0.18.0

**November 10, 2021**

- Add sorting criteria, sorting order and results limit parameters to `storage.get_orders`
  and `storage.get_assets`. Now also uses results pagination which avoids timeout issues
  when querying large asset/order collections.
- Significant speed improvement for:
    -`.get_jobs`, `.get_workflows`, `.get_assets`, `.get_orders` calls.
    - `workflow.create_workflow` when used with `existing=True`.
    - Printing objects representations, which now does not trigger additional object info API calls.
- Removal: Removes deprecated handling of multiple features as input geometry in `.construct_parameters`
  Instead, using multiple features or a MultiPolygon will now raise an error.
  This aligns the Python SDK with the regular UP42 platform behaviour.
- Removal: Remove the Python SDK Command Line Interface.
- Fix: JobTask.info and the printout now uses the correct jobtask information.

## 0.17.0

**September 10, 2021**

- Adds `usage_type` parameter for selection of "DATA" and "ANALYTICS" data in catalog search.
- Adds automatic handling of catalog search results pagination when requesting more
  than 500 results.
- Adds support for datetime objects and all iso-format compatible time strings to
  `construct_parameters`.
- Fix: `get_compatible_blocks` with an empty workflow now returns all data blocks.
- Start deprecation for `handle_multiple_features` parameter in `construct_parameters` to
  guarantee parity with UP42 platform. In the future, the UP42 SDK will only handle
  single geometries.
- Uses Oauth for access token handling.

## 0.16.0

**June 30, 2021**

- Limit memory usage for large file downloads (#237)
- Remove deprecated job.get_status() (Replace by job.status) (#224)
- Remove deprecated jobcollection.get_job_info() and jobcollection.get_status() (Replaced by jobcollection.info and jobcollection.status)
- Remove order-id functionality (#228)
- Limit installation to Python <=3.9.4
- Internal code improvements (e.g. project settings, retry)

## 0.15.2

**April 7, 2021**

- Enables plotting of jobcollection with `.map_results()`.
- Fixes `.cancel_job()` functionality.

## 0.15.1

**March 12, 2021**

- Fixes breaking API change in catalog search.
- Catalog search result now contains a `sceneId` property instead of `scene_id`.

## 0.15.0

**January 27, 2021**

- Add `Storage`, `Order` and `Asset` objects.
- Add possibility to create orders from `Catalog` with `Catalog.place_order`.
- Add possibility to use assets in job parameters with `Workflow.construct_paramaters`.
- Update job estimation endpoint.
- Multiple documentation fixes.

## 0.14.0

**December 7, 2020**

- Add `workflow.estimate_job()` function for estimation of credit costs & job duration before running a job.
- Add `bands=[3,2,1]` parameter in `.plot_results()` and `.map_results()` for band & band order selection.
- `.plot_results()` now accepts kwargs of [rasterio.plot.show](https://rasterio.readthedocs.io/en/latest/api/rasterio.plot.html#rasterio.plot.show) and matplotlib.
- Add `up42.initialize_jobcollection()`
- Add `get_estimation=False` parameter to `workflow.test_job`.
- Add ship-identification example.
- Overhaul "Getting started" examples.

## 0.13.1

**November 18, 2020**

- Handle request rate limits via retry mechanism.
- Limit `map_quicklooks()` to 100 quicklooks.
- Add aircraft detection example & documentation improvements.

## 0.13.0

**October 30, 2020**

- New consistent use & documentation of the basic functionality:
    - All [basic functions](up42-reference.md) (e.g. `up42.get_blocks`) are accessible
        from the `up42` import object. Now consistently documented in the `up42`
        [object code reference](up42-reference.md).
    - The option to use this basic functionality from any lower level object will soon be
        removed (e.g. `project.get_blocks`, `workflow.get_blocks`). Now triggers a deprecation warning.
- The plotting functionality of each object is now documented directly in that [object's code reference](job-reference.md).
- Fix: Repair catalog search for sobloo.
- *Various improvements to docs & code reference.*
- *Overhaul & simplify test fixtures.*
- *Split off viztools module from tools module.*

## 0.12.0

**October 14, 2020**

- Simplify object representation, also simplifies logger messages.
- Add `.info` property to all objects to get the detailed object information, deprecation process for `.get_info`.
- Add `.status` property to job, jobtask and jobcollection objects. Deprecation process for `.get_status`.
- Add selection of job mode for `.get_jobs`.
- Add description of initialization of each object to code reference.
- Fix: Use correct cutoff time 23:59:59 in default datetimes.
- Fix: Download jobtasks to respective jobtask subfolders instead of the job folder.
- Unpin geopandas version in requirements.
- Move sdk documentation to custom subdomain "sdk.up42.com".
- *Simplify mock tests & test fixtures*

## 0.11.0

**August 13, 2020**

- Fix: Remove buffer 0 for fixing invalid geometry.
- Add `.map_quicklooks` method for visualising quicklooks interactively.
- Add an example notebook for mapping quicklooks using `.map_quicklooks` method.

## 0.10.1

**August 13, 2020**

- Hotfix: Fixes usage of multiple features as the input geometry.

## 0.10.0

**August 7, 2020**

- Add parallel jobs feature. Allows running jobs for multiple geometries, scene_ids or
 timeperiods in parallel. Adds `workflow.construct_parameters_parallel`,
 `workflow.test_job_parallel`, `workflow.run_job_parallel` and the new `JobCollection` object.
- Adjusts `workflow.get_jobs` and `project.get_jobs` to return JobCollections.
- Adjusts airports-parallel example notebook to use the parallel jobs feature.
- Adjusts flood mapping example notebook to use OSM block.
- Adds option to not unpack results in `job.download_results`.
- Now allows passing only scene_ids to `workflow.construct_parameters`.
- Improves layout of image results plots for multiple results.
- Added binder links.
- Now truncates log messages > 2k characters.
- *Various small improvements & code refactorings.*

## 0.9.3

**July 15, 2020**

- Add support for secondary GeoJSON file to `job.map_results`

## 0.9.2

**July 4, 2020**

- Fix inconsistency with `job.map_results` selecting the JSON instead of the image

## 0.9.1

**June 25, 2020**

- Fixes typo in catalog search parameters

## 0.9.0

**May 7, 2020**

- Enable block_name and block_display_name for `workflow.add_workflow_tasks`
- Replace requirement to specify provider by sensor for `catalog.download_quicklooks`
- Add option to disable logging in `up42.settings`
- Add `project.get_jobs` and limit `workflow.get_jobs` to jobs in the workflow.
- Fix download of all output files
- Job name selectabable in `workflow.test_job` and `workflow.run_job` (with added suffix _py)
- Fix CRS issues in make `job.map_results`, make plotting functionalities more robust

## 0.8.3

**April 30, 2020**

- Pin geopandas to 0.7.0, package requires new CRS convention

## 0.8.2

**April 24, 2020**

- Removed `job.create_and_run_job`, now split into `job.test_job` and `job.run_job`<|MERGE_RESOLUTION|>--- conflicted
+++ resolved
@@ -29,18 +29,16 @@
     ```
 
 For more information, see [UP42 Python package description](https://pypi.org/project/up42-py/).
-<<<<<<< HEAD
 ## 1.1.1a3
 
 **Jul 8, 2024**
 - Bumped dependencies `certifi` from 2024.2.2 to 2024.7.4.
-=======
+
 ## 1.1.1a2
 
 **Jul 8, 2024**
 
 - Bumped dependencies `urllib` from 2.2.1 to 2.2.2.
->>>>>>> 04496938
 
 ## 1.1.1a1
 
