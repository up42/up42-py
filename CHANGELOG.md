--- conflicted
+++ resolved
@@ -30,24 +30,19 @@
 
 For more information, see [UP42 Python package description](https://pypi.org/project/up42-py/).
 
-<<<<<<< HEAD
-## 0.37.0a9
-
-**March 07, 2024**
-=======
+## 0.37.0a6
+
+**March 13, 2024**
+
+- Adjusted `host.py`, `tools.py`, `test_tools.py`, `storage.py`, `test_storage.py`, and `fixtures_storage.py` in accordance with Pylint checks.
+
 ## 0.37.0a5
-
 
 **March 11, 2024**
 
 - Adjusted `auth.py` and `oauth.py` with their coverage and fixtures in accordance with Pylint checks.
 - Adjusted `conftest.py` in accordance with Pylint checks.
 
-
-## 0.37.0a4
->>>>>>> b2d84d27
-
-- Adjusted `host.py`, `tools.py`, `test_tools.py`, `storage.py`, `test_storage.py`, and `fixtures_storage.py` in accordance with Pylint checks.
 
 ## 0.37.0a4
 
