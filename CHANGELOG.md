--- conflicted
+++ resolved
@@ -30,12 +30,11 @@
 
 For more information, see [UP42 Python package description](https://pypi.org/project/up42-py/).
 
-<<<<<<< HEAD
-## 1.0.3a1
-
-**May 21, 2024**
-- Bumped dependencies requests.
-=======
+## 1.0.4a1
+
+**May 24, 2024**
+- Bumped dependencies `requests` from 2.31.0 to 2.32.0.
+
 ## 1.0.3
 
 **May 23, 2024**
@@ -55,8 +54,6 @@
 - Cleaned up fixtures
 - Improved test coverage
 - Dropped unneeded exposure of token
-
->>>>>>> 6832d14f
 
 ## 1.0.2
 
