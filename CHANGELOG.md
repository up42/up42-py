# Changelog

Update your installation to the latest version with the following command:

=== "pip"

    ```bash
    pip install up42-py --upgrade
    ```

=== "conda"

    ```bash
    conda update -c conda-forge up42-py
    ```

You can check your current version with the following command:

=== "pip"

    ```bash
    pip show up42-py
    ```

=== "conda"

    ```bash
    conda search up42-py
    ```

For more information, see [UP42 Python package description](https://pypi.org/project/up42-py/).

<<<<<<< HEAD
## 0.37.0a5


**March 12, 2024**

- Fixed inadvertent titles and tags removals during asset metadata updates.

## 0.37.0a4
=======
## 0.37.0a10

**March 13, 2024**

- Adjusted `webhooks.py`, `test_webhooks.py` and `fixtures_webhook.py` in accordance with Pylint checks.
- Dropped `test_e2e_30sec.py` since it covers functionality dropped earlier.

## 0.37.0a9

**March 13, 2024**

- Adjusted `macros.py`, `utils.py`, and `test_utils.py` in accordance with Pylint checks.


## 0.37.0a8

**March 13, 2024**

- Adjusted `estimation.py`, `test_estimation.py` and `fixtures_estimation.py` in accordance with Pylint checks.


## 0.37.0a7
>>>>>>> 97f4092e

**March 13, 2024**

- Adjusted `order.py`, `test_order.py` and `fixtures_order.py` in accordance with Pylint checks.


## 0.37.0a6

**March 13, 2024**

- Adjusted `host.py`, `tools.py`, `test_tools.py`, `storage.py`, `test_storage.py` and `fixtures_storage.py` in accordance with Pylint checks.

## 0.37.0a5

**March 11, 2024**

- Adjusted `auth.py` and `oauth.py` with their coverage and fixtures in accordance with Pylint checks.
- Adjusted `conftest.py` in accordance with Pylint checks.


## 0.37.0a4

**March 07, 2024**

- Generalized new authentication stack to cover account authentication case.

## 0.37.0a3

**March 07, 2024**

- Adjusted `tasking.py`, `test_tasking.py`, and `fixtures_tasking.py` in accordance with Pylint checks.

## 0.37.0a2

**March 06, 2024**

- Adjusted `catalog.py` and `test_catalog.py` in accordance with Pylint checks.
- Conducted minor refactoring in other classes due to changes in function names within the authentication module.


## 0.37.0a1

**March 06, 2024**

- Added a new component within the HTTP layer to facilitate future enhancements in authentication and request processes: ported a resilient and authenticated cached session.


## 0.37.0a0

**March 04, 2024**

Added new components within the HTTP layer to facilitate future enhancements in authentication and request processes:

- Ported the HTTP adapter, providing configurable resilience.
- Ported resilient project authentication, managing token expiration.

## 0.36.0

**February 20, 2024**

- Updated the `place_order()` and `estimate_order()` functions of the CatalogBase class to the latest version of the API.

## 0.35.0

**January 25, 2024**

- Discontinued support for the following edit and create functions:

    - up42:
        - `validate_manifest()`

    - Project:
        - `max_concurrent_jobs`
        - `update_project_settings()`
        - `create_workflow()`

    - Workflow:
        - `max_concurrent_jobs`
        - `update_name()`
        - `add_workflow_tasks()`
        - `get_compatible_blocks()`
        - `get_parameters_info()`
        - `construct_parameters()`
        - `construct_parameters_parallel()`
        - `estimate_job()`
        - `test_job()`
        - `test_jobs_parallel()`
        - `run_job()`
        - `run_jobs_parallel()`

    - Job:
        - `track_status()`
        - `cancel_job()`

- Marked the following visualization functions as deprecated:

    - up42:
        - `viztools.folium_base_map()`

    - Catalog:
        - `plot_coverage()`
        - `map_quicklooks()`
        - `plot_quicklooks()`

    - Job:
        - `map_results()`
        - `plot_results()`

    - JobCollection:
        - `map_results()`
        - `plot_results()`

    - JobTask:
        - `map_results()`
        - `plot_results()`
        - `plot_quicklooks()`

    They will be discontinued after March 31, 2024.


## 0.34.1

**December 15, 2023**

- Restored the `order.get_assets` function.

## 0.34.0

**December 13, 2023**

- Updated the `storage.get_orders` function to the latest version of the API.
- Set Poetry as the only dependency manager.
- Discontinued support for the `order.get_assets` function.

## 0.33.1

**November 23, 2023**

Marked the following parameters of `storage.get_assets` as deprecated to enforce the use of the [PySTAC client](https://sdk.up42.com/notebooks/stac-example/#pystac) search.

- `geometry`
- `acquired_before`
- `acquired_after`
- `custom_filter`

## 0.33.0

**November 14, 2023**

- Updated [authentication](https://sdk.up42.com/authentication) by changing it from project-based to account-based.
- Added a new function to the [Asset class](https://sdk.up42.com/reference/asset-reference): `get_stac_asset_url` generates a signed URL that allows to download a STAC asset from storage without authentication.

## 0.32.0

**September 7, 2023**

A new function added to the [Asset class](https://sdk.up42.com/reference/asset-reference):

- `download_stac_asset` allows you to download STAC assets from storage.

## 0.31.0

**August 9, 2023**

- Supported STAC assets in `asset.stac_items`.
- Added substatuses to `order.track_status`.
- Limited `catalog.search(sort_by)` to `acquisition_date` only.
- Removed `get_credits_history` from the main class.
- `asset.stac_info` now returns the `pystac.Collection` object.
- Python 3.7 is no longer supported.

## 0.30.1

**July 14, 2023**

Fixed the failing [construct_order_parameters](https://sdk.up42.com/reference/tasking-reference/#construct_order_parameters) function and updated tests.

## 0.30.0

**July 3, 2023**

Added a new `tags` argument to the following functions:

- `construct_order_parameters`, to assign tags to new [tasking](https://sdk.up42.com/reference/tasking-reference/#construct_order_parameters) and [catalog](https://sdk.up42.com/reference/catalog-reference/) orders.
- `get_order`, to filter [orders](https://sdk.up42.com/reference/storage-reference/) by tags.
- `get_assets`, to filter [assets](https://sdk.up42.com/reference/storage-reference/) by tags.

## 0.29.0

**June 20, 2023**

Integrated new functions into the [Tasking class](https://sdk.up42.com/reference/tasking-reference):

- `get_feasibility` — Returns a list of feasibility studies for tasking orders.
- `choose_feasibility` — Allows accepting one of the proposed feasibility study options.
- `get_quotations` — Returns a list of all quotations for tasking orders.
- `decide_quotation` — Allows accepting or rejecting a quotation for a tasking order.

## 0.28.1

**April 6, 2023**

- Updating test to latest version

## 0.28.0

**February 17, 2023**

- Added STAC search functionality to
  [storage.get_assets](https://sdk.up42.com/reference/storage-reference/#up42.storage.Storage.get_assets).
  Now you can filter assets by new parameters: `geometry`, `acquired_after`, `acquired_before`,
  `collection_names`, `producer_names`, `tags`, `search`, `sources`.
- Added [storage.pystac_client](https://sdk.up42.com/reference/storage-reference/#up42.storage.Storage.pystac_client).
  Use it to authenticate PySTAC client to access your UP42 storage assets using its library.
- Added [asset.stac_info](https://sdk.up42.com/reference/asset-reference/#up42.asset.Asset.stac_info).
  Use it to access STAC metadata, such as acquisition, sensor, and collection information.

## 0.27.1

**January 26, 2023**

- Improve error communication of functions using API v2 endpoints.
- add `up42.__version__` attribute to access the package version with Python.
- Adapt asset class attributes (`created` to `createdAt`) to UP42 API.

## 0.27.0

**December 12, 2022**

- Add `asset.update_metadata()` for adjusting title & tags of an asset.
- `storage.get_assets()` has new parameters `created_after`, `created_before`, `workspace_id`  to better filter the
  desired assets. It now queries the assets of all accessible workspaces by default. Also see
  [docs reference](https://sdk.up42.com/reference/storage-reference/#up42.storage.Storage.get_assets).
- Adopt new UP42 API 2.0 endpoints for user storage & assets.

## 0.26.0

**November 2, 2022**

- Remove Python version upper bound, this will enable immediate but untested installation with any new Python version.
- Changes to `workflow.construct_parameters`:
  - Deprecates the `assets` parameter (list of asset objects), instead use `asset_ids` (list of asset_ids).
  - Removes limitation of using only assets originating from blocks, now also supports assets from catalog &
    tasking.
  - In addition to required parameters, now adds all optional parameters that have default values.
- `tasking.construct_order_parameters` now accepts a Point feature (e.g. use with Blacksky).
- Fix: `get_data_products` with `basic=False` now correctly returns only tasking OR catalog products.
- The up42 object now correctly does not give access to third party imports anymore (restructured init module).

## 0.25.0

**October 25, 2022**

- Add dedicated tasking class for improved handling of satellite tasking orders.
- `construct_order_parameters` now also adds the parameters specific to the selected data-product, and suggests
  possible values based on the data-product schema.

## 0.24.0

**October 20, 2022**

- Add `catalog.get_data_product_schema()` for details on the order parameters
- Switches parameter `sensor` to `collection` in `catalog.download_quicklooks`.
- Various small improvements e.g. quicklooks automatic band selection, Reduced use of default parameters in
  constructor methods, error message display, optimized API call handling for parameter validation etc.
- Internal: Separation of Catalog and CatalogBase to prepare addition of Tasking class, reorganize test fixtures.

## 0.23.1

**October 5, 2022**

- Fixes issue with filename of downloaded assets containing two suffix `.` e.g. `./output..zip`.
  Resolves [#350](https://github.com/up42/up42-py/issues/350)

## 0.23.0

**September 20, 2022**

- Integrates the UP42 [data products](https://docs.up42.com/developers/api#tag/data-products),
  e.g. the selection "Display" and "Reflectance" configuration in the ordering process. The new ordering process
  requires the selection of a specific data product.
- The `order_parameters` argument for `catalog.estimate_order` and `catalog.place_order` now has a
  [different structure](https://sdk.up42.com/reference/catalog-reference/#up42.catalog.Catalog.place_order).
  **The previous option to just specify the collection name will soon be deactivated in the UP42 API!**
- New function `catalog.get_data_products`
- New function `catalog.construct_order_parameters`
- `catalog.construct_search_parameters` replaces `catalog.construct_parameters` which is deprecated and will be
  removed in v0.25.0

## 0.22.2

**July 21, 2022**

- Fix unpacking of order assets if no output topfolder inherent in archive

## 0.22.1

**July 19, 2022**

- Fix conda release (include requirements-viz file)

## 0.22.0

**July 5, 2022**

- Adds webhooks functionality to the SDK, see new [webhooks docs chapter](https://sdk.up42.com/webhooks/).
- Introduces optional installation option for the visualization functionalities. The required dependencies are now
  not installed by default.
- Removes `order.metadata` property, as removed from UP42 API.
- Fix: Using a MultiPolygon geometry in construct_parameters will now correctly raise an error as not accepted.
- Documentation overhaul & various improvements

## 0.21.0

**May 12, 2022**

- Adding `up42.get_balance` and `up42.get_credits_history` features for allowing account information retrieval.
- Adding `up42.get_block_coverage` features for retrieval of the catalog blocks' coverage as GeoJSON.
- `project.get_jobs` now has sorting criteria, sorting order and limit parameters.
- Catalog search now enables search for Pleiades Neo etc. (uses host specific API endpoints)
- Fix: `project.get_jobs` now correctly queries the full number of jobs.

## 0.20.2

**April 10, 2022**

- Update documentation
- Non functional changes to enable conda release
- Update requirements and removing overlapping subdependencies

## 0.20.1

**April 5, 2022**

- Update documentation for latest changes on the user console.
- Remove outdated examples.
- Add required files on the dist version for allowing creation of conda meta files.

## 0.20.0

**February 15, 2022**

- Enables getting credits consumed by a job via `job.get_credits`.

## 0.19.0

**January 28, 2022**

- Add support for UP42 data collections via `catalog.get_collections`.
- Switch `catalog.construct_parameters` to use `collection` instead of `sensor` for
  the collection selection.
- Refactor retry mechanism. Resolves issue of unintended token renewals & further limits
  retries.

## 0.18.1

**December 20, 2021**

- Allow installation with Python 3.9

## 0.18.0

**November 10, 2021**

- Add sorting criteria, sorting order and results limit parameters to `storage.get_orders`
  and `storage.get_assets`. Now also uses results pagination which avoids timeout issues
  when querying large asset/order collections.
- Significant speed improvement for:
    -`.get_jobs`, `.get_workflows`, `.get_assets`, `.get_orders` calls.
    - `workflow.create_workflow` when used with `existing=True`.
    - Printing objects representations, which now does not trigger additional object info API calls.
- Removal: Removes deprecated handling of multiple features as input geometry in `.construct_parameters`
  Instead, using multiple features or a MultiPolygon will now raise an error.
  This aligns the Python SDK with the regular UP42 platform behaviour.
- Removal: Remove the Python SDK Command Line Interface.
- Fix: JobTask.info and the printout now uses the correct jobtask information.

## 0.17.0

**September 10, 2021**

- Adds `usage_type` parameter for selection of "DATA" and "ANALYTICS" data in catalog search.
- Adds automatic handling of catalog search results pagination when requesting more
  than 500 results.
- Adds support for datetime objects and all iso-format compatible time strings to
  `construct_parameters`.
- Fix: `get_compatible_blocks` with an empty workflow now returns all data blocks.
- Start deprecation for `handle_multiple_features` parameter in `construct_parameters` to
  guarantee parity with UP42 platform. In the future, the UP42 SDK will only handle
  single geometries.
- Uses Oauth for access token handling.

## 0.16.0

**June 30, 2021**

- Limit memory usage for large file downloads (#237)
- Remove deprecated job.get_status() (Replace by job.status) (#224)
- Remove deprecated jobcollection.get_job_info() and jobcollection.get_status() (Replaced by jobcollection.info and jobcollection.status)
- Remove order-id functionality (#228)
- Limit installation to Python <=3.9.4
- Internal code improvements (e.g. project settings, retry)

## 0.15.2

**April 7, 2021**

- Enables plotting of jobcollection with `.map_results()`.
- Fixes `.cancel_job()` functionality.

## 0.15.1

**March 12, 2021**

- Fixes breaking API change in catalog search.
- Catalog search result now contains a `sceneId` property instead of `scene_id`.

## 0.15.0

**January 27, 2021**

- Add `Storage`, `Order` and `Asset` objects.
- Add possibility to create orders from `Catalog` with `Catalog.place_order`.
- Add possibility to use assets in job parameters with `Workflow.construct_paramaters`.
- Update job estimation endpoint.
- Multiple documentation fixes.

## 0.14.0

**December 7, 2020**

- Add `workflow.estimate_job()` function for estimation of credit costs & job duration before running a job.
- Add `bands=[3,2,1]` parameter in `.plot_results()` and `.map_results()` for band & band order selection.
- `.plot_results()` now accepts kwargs of [rasterio.plot.show](https://rasterio.readthedocs.io/en/latest/api/rasterio.plot.html#rasterio.plot.show) and matplotlib.
- Add `up42.initialize_jobcollection()`
- Add `get_estimation=False` parameter to `workflow.test_job`.
- Add ship-identification example.
- Overhaul "Getting started" examples.

## 0.13.1

**November 18, 2020**

- Handle request rate limits via retry mechanism.
- Limit `map_quicklooks()` to 100 quicklooks.
- Add aircraft detection example & documentation improvements.

## 0.13.0

**October 30, 2020**

- New consistent use & documentation of the basic functionality:
    - All [basic functions](up42-reference.md) (e.g. `up42.get_blocks`) are accessible
        from the `up42` import object. Now consistently documented in the `up42`
        [object code reference](up42-reference.md).
    - The option to use this basic functionality from any lower level object will soon be
        removed (e.g. `project.get_blocks`, `workflow.get_blocks`). Now triggers a deprecation warning.
- The plotting functionality of each object is now documented directly in that [object's code reference](job-reference.md).
- Fix: Repair catalog search for sobloo.
- *Various improvements to docs & code reference.*
- *Overhaul & simplify test fixtures.*
- *Split off viztools module from tools module.*

## 0.12.0

**October 14, 2020**

- Simplify object representation, also simplifies logger messages.
- Add `.info` property to all objects to get the detailed object information, deprecation process for `.get_info`.
- Add `.status` property to job, jobtask and jobcollection objects. Deprecation process for `.get_status`.
- Add selection of job mode for `.get_jobs`.
- Add description of initialization of each object to code reference.
- Fix: Use correct cutoff time 23:59:59 in default datetimes.
- Fix: Download jobtasks to respective jobtask subfolders instead of the job folder.
- Unpin geopandas version in requirements.
- Move sdk documentation to custom subdomain "sdk.up42.com".
- *Simplify mock tests & test fixtures*

## 0.11.0

**August 13, 2020**

- Fix: Remove buffer 0 for fixing invalid geometry.
- Add `.map_quicklooks` method for visualising quicklooks interactively.
- Add an example notebook for mapping quicklooks using `.map_quicklooks` method.

## 0.10.1

**August 13, 2020**

- Hotfix: Fixes usage of multiple features as the input geometry.

## 0.10.0

**August 7, 2020**

- Add parallel jobs feature. Allows running jobs for multiple geometries, scene_ids or
 timeperiods in parallel. Adds `workflow.construct_parameters_parallel`,
 `workflow.test_job_parallel`, `workflow.run_job_parallel` and the new `JobCollection` object.
- Adjusts `workflow.get_jobs` and `project.get_jobs` to return JobCollections.
- Adjusts airports-parallel example notebook to use the parallel jobs feature.
- Adjusts flood mapping example notebook to use OSM block.
- Adds option to not unpack results in `job.download_results`.
- Now allows passing only scene_ids to `workflow.construct_parameters`.
- Improves layout of image results plots for multiple results.
- Added binder links.
- Now truncates log messages > 2k characters.
- *Various small improvements & code refactorings.*

## 0.9.3

**July 15, 2020**

- Add support for secondary GeoJSON file to `job.map_results`

## 0.9.2

**July 4, 2020**

- Fix inconsistency with `job.map_results` selecting the JSON instead of the image

## 0.9.1

**June 25, 2020**

- Fixes typo in catalog search parameters

## 0.9.0

**May 7, 2020**

- Enable block_name and block_display_name for `workflow.add_workflow_tasks`
- Replace requirement to specify provider by sensor for `catalog.download_quicklooks`
- Add option to disable logging in `up42.settings`
- Add `project.get_jobs` and limit `workflow.get_jobs` to jobs in the workflow.
- Fix download of all output files
- Job name selectabable in `workflow.test_job` and `workflow.run_job` (with added suffix _py)
- Fix CRS issues in make `job.map_results`, make plotting functionalities more robust

## 0.8.3

**April 30, 2020**

- Pin geopandas to 0.7.0, package requires new CRS convention

## 0.8.2

**April 24, 2020**

- Removed `job.create_and_run_job`, now split into `job.test_job` and `job.run_job`<|MERGE_RESOLUTION|>--- conflicted
+++ resolved
@@ -30,16 +30,12 @@
 
 For more information, see [UP42 Python package description](https://pypi.org/project/up42-py/).
 
-<<<<<<< HEAD
-## 0.37.0a5
-
-
-**March 12, 2024**
+## 0.37.0a11
+
+**March 13, 2024**
 
 - Fixed inadvertent titles and tags removals during asset metadata updates.
 
-## 0.37.0a4
-=======
 ## 0.37.0a10
 
 **March 13, 2024**
@@ -62,7 +58,6 @@
 
 
 ## 0.37.0a7
->>>>>>> 97f4092e
 
 **March 13, 2024**
 
