--- conflicted
+++ resolved
@@ -30,21 +30,13 @@
 
 For more information, see [UP42 Python package description](https://pypi.org/project/up42-py/).
 
-<<<<<<< HEAD
-
-## 0.37.0a6
-
-**March 07, 2024**
-
-- Adjusted `estimate.py`, `test_estimate.py`, and `fixtures_estimate.py` in accordance with Pylint checks.
-
-
-## 0.37.0a5
-
-**March 07, 2024**
-
-- Adjusted `order.py`, `test_order.py`, and `fixtures_order.py` in accordance with Pylint checks.
-=======
+## 0.37.0a8
+
+**March 13, 2024**
+
+- Adjusted `estimate.py`, `test_estimate.py` and `fixtures_estimate.py` in accordance with Pylint checks.
+
+
 ## 0.37.0a7
 
 **March 13, 2024**
@@ -64,7 +56,6 @@
 
 - Adjusted `auth.py` and `oauth.py` with their coverage and fixtures in accordance with Pylint checks.
 - Adjusted `conftest.py` in accordance with Pylint checks.
->>>>>>> 7264b35a
 
 
 ## 0.37.0a4
@@ -72,7 +63,6 @@
 **March 07, 2024**
 
 - Generalized new authentication stack to cover account authentication case.
-
 
 ## 0.37.0a3
 
