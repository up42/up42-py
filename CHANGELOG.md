--- conflicted
+++ resolved
@@ -30,18 +30,16 @@
 
 For more information, see [UP42 Python package description](https://pypi.org/project/up42-py/).
 
-<<<<<<< HEAD
 ## 2.1.0a2
 
 **TBD, 2024**
 - Fix test coverage for `Order:estimate`, `Order:place`, and `Order:track_status` methods.
 - change `Order.track_status` report_time input type to float.
-=======
+
 ## 2.1.0a1
 
 **TBD, 2024**
 - Improve test coverage `Order` class.
->>>>>>> 3fab7bb1
 
 ## 2.0.1
 
