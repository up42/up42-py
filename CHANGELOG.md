# Changelog

Update your installation to the latest version with the following command:

=== "pip"

    ```bash
    pip install up42-py --upgrade
    ```

=== "conda"

    ```bash
    conda update -c conda-forge up42-py
    ```

You can check your current version with the following command:

=== "pip"

    ```bash
    pip show up42-py
    ```

=== "conda"

    ```bash
    conda search up42-py
    ```

For more information, see [UP42 Python package description](https://pypi.org/project/up42-py/).
<<<<<<< HEAD
## 2.1.1a10

**Dec 2, 2024**
- Remove duplication of workspace mocking in tests.
- Remove duplication of setting raising session in tests.
- Move `collection_credentials` from `auth.py` to `client.py`.
- Dissolve `auth.Auth` in `_Workspace::authenticate`.
- Drop legacy `auth.py`.
=======
## 2.1.1a9

**Nov 29, 2024**
- Restore accepting string instead of enum in `Storage::get_orders`.
>>>>>>> beed05dc

## 2.1.1a8

**Nov 28, 2024**
- Dropped legacy fixtures for storage test coverage.
- Unified paging between `Order`, `Tasking` and `Storage` classes.
- Fixed paging bug for case of empty response.
- Dropped `asset_searcher.py` module.
- Switched to base descriptors in `Storage` class and drop the dependencies from `auth.py` module.
- Dropped unused `Auth::request` and the corresponding test coverage.
- Dropped unneeded `Storage::__repr__`.
- Dropped limiting false statuses in `Storage::get_orders` since the type hinting is enabled.
- Fixed bug with passing enum entries instead of values in `Storage::get_orders`.
- Dropped failing wrong `sortby` value in `Storage::get_orders` since the type hinting is enabled.

## 2.1.1a7

**Nov 28, 2024**
- Drop legacy fixtures for order testing.
- Delete unused mocking data.
- Fix confusing name for type `FeasibilityDecision` to `FeasibilityStatus`.

## 2.1.1a6

**Nov 27, 2024**
- Drop `Tasking::auth` property.
- Improve coverage for `Tasking::decide_quotation`.
- Improve coverage for `Tasking::get_feasibility`.
- Improve coverage for `Tasking::choose_feasibility`.
- Drop legacy test fixtures.

## 2.1.1a5

**Nov 25, 2024**
- Fix test coverage for `Tasking::get_quotations`.

## 2.1.1a4

**Nov 18, 2024**
- Updating endpoint for `base::get_credits_balance`.

## 2.1.1a3

**Oct 29, 2024**
- Fix `Catalog::construct_search_parameters` `limit` description in the documentation.

## 2.1.1a2

**Oct 28, 2024**
- Fix test coverage for `Tasking::construct_order_parameters`.

## 2.1.1a1

**Oct 28, 2024**
- Fix types of `Asset::asset_id` and `Asset::_get_info`.

## 2.1.0

**Oct 9, 2024**
### Added
- Moving `estimate_order` method to `CatalogBase` class.
- `Order.get_assets` now allows to get assets from orders in `BEING_FULFILLED` state.

### Fixed
- Fix test coverage for `Catalog`, `Order`, and `Asset` classes.

### Changed
- Switch to `workspace_id` descriptor in `CatalogBase`.
- Switch `Asset` and `Order` classes to use `session` descriptor.
- Remove `utils::autocomplete_order_parameters` and inline to `Catalog::construct_order_parameters` and `Tasking::construct_order_parameters`.
- Make `CatalogBase::type` mandatory.
- Drop `CatalogBase::auth` and introduce `Tasking::auth` for backwards compatibility.
- Drop `Tasking::__repr__`.
- Switch `OrderParamsV2` as output type for `_translate_construct_parameters` in order module.
- Switch `OrderParams` as input type for `CatalogBase::place` and `Catalog::estimate` from `Optional[dict]`.
- Changed `Order::status` type from `str` to `Literal`.
- Changed `Order::track_status` report_time input type to float.

## 2.1.0a12

**Oct 8, 2024**
- Make `CatalogBase::type` mandatory.
- Drop `CatalogBase::auth` and introduce `Tasking::auth` for backwards compatibility.
- Switch to `workspace_id` descriptor in `CatalogBase`.
- Drop `Tasking::__repr__`.

## 2.1.0a11

**Oct 8, 2024**
- Moving `estimate_order` method to `CatalogBase` class.

## 2.1.0a10

**Oct 8, 2024**
- Fix test coverage for `Catalog::download_quicklooks`.

## 2.1.0a9

**Oct 7, 2024**
- Fix test coverage for `Catalog::construct_order_parameters`.

## 2.1.0a8

**Sep 26, 2024**
- Fix test coverage for `Catalog::search`.

## 2.1.0a7

**Sep 25, 2024**
- Fix test coverage for `Catalog::construct_search_parameters`.

## 2.1.0a6

**Sep 25, 2024**
- Fix test coverage for `CatalogBase` class.

## 2.1.0a5

**Sep 20, 2024**
- Remove `utils::autocomplete_order_parameters` and inline to `Catalog::construct_order_parameters` and `Tasking::construct_order_parameters`.

## 2.1.0a4

**Sep 11, 2024**
- `Order.get_assets` now allows to get assets from orders in `BEING_FULFILLED` state.
- Switch `Order` class to use `session` descriptor.
- Set `OrderParams` as input type for `CatalogBase::place` and `Catalog::estimate` from `Optional[dict]`.
- Added `OrderParamsV2` as output type for `_translate_construct_parameters` in order module.
- Changed `Order::status` type from `str` to `Literal`.

## 2.1.0a3

**Sep 10, 2024**
- Switch `Asset` class to use `session` descriptor.
- Improve test coverage `Asset` class.

## 2.1.0a2

**Sep 2, 2024**
- Fix test coverage for `Order::estimate`, `Order::place`, and `Order::track_status` methods.
- Change `Order::track_status` report_time input type to float.

## 2.1.0a1

**Aug 30, 2024**
- Improve test coverage `Order` class.

## 2.0.1

**Aug 15, 2024**

- Switch `ProductGlossary::IntegrationValue` from `Enum` to `Literal`.
- Fixed `FEASIBILITY_STUDY_MAY_BE_REQUIRED` value in the `glossary.IntegrationValue` Literal.


## 2.0.1a3

**Aug 15, 2024**

- Fixed `FEASIBILITY_STUDY_MAY_BE_REQUIRED` in the `glossary.IntegrationValue` Literal.

## 2.0.1a2

**Aug 13, 2024**

- Extract `IntegrationValue` type alias.


## 2.0.1a1

**Aug 13, 2024**

- Switch `ProductGlossary::IntegrationValue` from `Enum` to `Literal`.

## 2.0.0

**Aug 8, 2024**

### Changed
- **Breaking:** Switch to the new product glossary V2 endpoint in `ProductGlossary::get_collections`.
- **Breaking:** Updated `Collection` class in `catalog.py` to match new `ProductGlossary` endpoints.
- Moved `ProductGlossary` and its dependencies to `glossary.py`.
- Published `CollectionType` in the global namespace.

### Removed
The following deprecated code was dropped (**Breaking**):

- Functions in `up42` global namespace
  - `initialize_webhook`
  - `get_webhooks`
  - `create_webhook`
  - `get_webhook_events`

  in `CatalogBase` class
  - keyword arguments in `place_order` method - used to pass arguments `scene` and `geometry`

  in `Catalog` class
  - keyword arguments in `estimate_order` method - used to pass arguments `scene` and `geometry`
  - `sortby` and `ascending` arguments in `construct_search_parameters` method
  - `acquired_after`, `acquired_before`, `geometry` and `custom_filter` arguments in `get_assets` method
  in `Webhook` class
  - `info` and `webhook_id` properties
  - `update` and `create` methods
  - `return_json` argument in `all` method.

- Dropped `ProductGlossary` classes `Producer` and `Host` in `catalog.py`.
- Dropped `processing_templates.AugmentationSpacept`.


## 2.0.0a5

**Aug 7, 2024**
- Moved `ProductGlossary` and its dependencies to `glossary.py`.
- Published `CollectionType` in the global namespace.

## 2.0.0a4

**Aug 6, 2024**
The following deprecated code was dropped:
- Functions in `up42` global namespace
  - `initialize_webhook`
  - `get_webhooks`
  - `create_webhook`
  - `get_webhook_events`
- in `CatalogBase` class
  - keyword arguments in `place_order` method - used to pass arguments `scene` and `geometry`
- in `Catalog` class
  - keyword arguments in `estimate_order` method - used to pass arguments `scene` and `geometry`
  - `sortby` and `ascending` arguments in `construct_search_parameters` method
  - `acquired_after`, `acquired_before`, `geometry` and `custom_filter` arguments in `get_assets` method
- in `Webhook` class
  - `info` and `webhook_id` properties
  - `update` and `create` methods
  - `return_json` argument in `all` method.

## 2.0.0a3

**Aug 06, 2024**
- Switch to the new product glossary V2 endpoint in `ProductGlossaty::get_collections`.
- Updated `Collection` class in `catalog.py` to match new `ProductGlossary` endpoints.
- Dropped `ProductGlossary` classes `Producer` and `Host` in `catalog.py`.

## 2.0.0a2

**Jul 31, 2024**
- Dropped `processing_templates.AugmentationSpacept`.

## 2.0.0a1

**Jul 31, 2024**
- Dropped `ProductGlossary::get_data_products` and switched to `ProductGlossary::get_collections` in dependencies.

## 1.1.1

**Jul 31, 2024**
### Changes
- Added EULA acceptance check to processing job templates.
- Added EULA related statuses to processing jobs.
- Added various failure statuses to job tracking stop list.
- Added `session` descriptor to `CatalogBase`.
- Deprecated `get_data_products` method in `CatalogBase` class.
- Extract `CollectionType` type alias.
- Extract `ProductGlossary` in `catalog.py`.
- Provide type hints for `ProductGlossary` methods.
- Switch to new token endpoint in `auth.py` and `oauth.py`.

### Fixes
- Fix type hint for `get_webhook_events`.

### Improvements
- Drop unused `return_text` parameter in `Auth::request`.
- Improve test coverage for `Catalog::search`.
- Improve `Catalog::download_quicklooks` code.
- Improve test coverage for `Catalog::download_quicklooks` type alias.
- Reduce the usage `auth::request` in `base.py`.
- Simplify the usage of `get_data_products` in `CatalogBase`.
- Simplify pagination in `Catalog::search` code.
- Use token duration information from token data instead of static configuration.
- Use expiry offset to refresh token 30s earlier.

### Dependencies:
- Bumped dependencies `certifi` from 2024.2.2 to 2024.7.4.
- Bumped dependencies `setuptools` from 69.1.1 to 70.0.0.
- Bumped dependencies `urllib` from 2.2.1 to 2.2.2.
- Bumped dependencies `zipp` from 3.17.0 to 3.19.1.

## 1.1.1a11

**Jul 30, 2024**
- Added EULA acceptance check to processing job templates.
- Added various failure statuses to job tracking stop list.
- Added EULA related statuses to processing jobs.

## 1.1.1a10

**Jul 29, 2024**
- Deprecated `get_data_products` method in `CatalogBase` class.

## 1.1.1a9

**Jul 17, 2024**
- Bumped dependencies `zipp` from 3.17.0 to 3.19.1.

## 1.1.1a8

**Jul 17, 2024**
- Bumped dependencies `setuptools` from 69.1.1 to 70.0.0.

## 1.1.1a7

**Jul 16, 2024**
- Simplify pagination in `Catalog::search` code.
- Improve test coverage for `Catalog::search`.

## 1.1.1a6

**Jul 15, 2024**
- Improve `Catalog::download_quicklooks` code.
- Improve test coverage for `Catalog::download_quicklooks` type alias.
- Drop unused `return_text` parameter in `Auth::request`.
- Add `session` descriptor to `CatalogBase`.

## 1.1.1a5

**Jul 15, 2024**
- Extract `CollectionType` type alias.

## 1.1.1a4

**Jul 15, 2024**
- Extract `ProductGlossary` in `catalog.py`.
- Provide type hints for `ProductGlossary` methods.
- Simplify the usage of `get_data_products` in `CatalogBase`.
- Fix type hint for `get_webhook_events`.
- Reduce the usage `auth::request` in `base.py`.


## 1.1.1a3

**Jul 8, 2024**
- Bumped dependencies `certifi` from 2024.2.2 to 2024.7.4.

## 1.1.1a2

**Jul 8, 2024**

- Bumped dependencies `urllib` from 2.2.1 to 2.2.2.

## 1.1.1a1

**Jun 27, 2024**

- Switch to new token endpoint in `auth.py` and `oauth.py`.
- Use token duration information from token data instead of static configuration.
- Use expiry offset to refresh token 30s earlier.

## 1.1.0

**Jun 25, 2024**

### Changes

- `Job`, `JobSorting` and `JobStatus` classes now available in `up42` namespace.
- Change default created and credits ordering as descending.
- Change default status ordering to descending.
- Rename `templates.py` to `processing_templates.py`.

### Fixes

- Fix multiple process id value query parameter to use concatenation with commas.
- Fix multiple status value query parameter to use concatenation with commas.
- Fix processing job tracking to wait until credits are captured or released.
- Fix missing process ids for processing templates.

### Improvements

- Trim off milliseconds in job metadata timestamps to avoid rounding errors.
- Trim nanoseconds in job metadata timestamps since not supported by native Python datetime.
- Update processing template names.
- Add missing `workspace_id` query param to job execution.
- Convert relative paths in processing job page links to absolute ones.

## 1.1.0a7

**Jun 20, 2024**

- Trim off milliseconds in job metadata timestamps to avoid rounding errors.
- Fix multiple process id value query parameter to use concatenation with commas.
- Change default created and credits ordering as descending.

## 1.1.0a6

**Jun 20, 2024**

- Trim nanoseconds in job metadata timestamps since not supported by native Python datetime.
- Fix processing job tracking to wait until credits are captured or released.
- Fix multiple status value query parameter to use concatenation with commas.
- Change default status ordering to descending.

## 1.1.0a5

**Jun 20, 2024**

- Update processing template names.

## 1.1.0a4

**Jun 19, 2024**

- Add missing workspace id query param to job execution.

## 1.1.0a3

**Jun 19, 2024**

- Export `JobStatus` in `up42` namespace.

## 1.1.0a2

**Jun 18, 2024**

- Convert relative paths in processing job page links to absolute ones.

## 1.1.0a1

**Jun 18, 2024**

- Export `Job` and `JobSorting` in `up42` namespace.
- Fix missing process ids for processing templates.
- Rename `templates.py` to `processing_templates.py`.

## 1.0.4

**Jun 17, 2024**

## New Features

### Processing Module:
- Introduced the `Job` class for interacting with processing jobs.
- Implemented job querying capabilities (processing.py).
- Added a collection attribute to the `Job` class.
- Introduced processing job tracking.

### Job Templates:
- Created basic single and multi-item processing job templates in templates.py.
- Enabled job template execution (templates.py).
- Added specialized templates for `SpaceptAugmentation`, `NSUpsamling`, and `Pansharpening`.
- Added cost evaluation to the JobTemplate class (number comparison).
- Implemented `SingleItemJobTemplate` and `MultiItemJobTemplate` helper classes.

## Improvements

### Base Module (formerly main):
- Renamed the `main` module to `base` for clarity.
- Added descriptors: `Session`, `WorkspaceId`, and `StacClient` to `base` module for improved access within classes.

### Webhooks:
- Refactored webhooks as active records.
- Consolidated webhook code into a dedicated module/class.
- Enhanced test coverage for webhooks.
- Deprecated legacy webhook code.

## Dependencies:
- Updated requests to 2.32.0.
- Relaxed geopandas version constraint to < 1.
- Upgraded tornado to 6.4.1.

## Bugfixes:
- Enabled deep copy in Up42Auth for compatibility.
- Fix `tenacity not Found` Error by upgrading `tenacity` dependency.
- Removed deprecated Catalog::construct_parameters method.

## 1.0.4a21

**Jun 17, 2024**

- Support deep copy in `Up42Auth` to be compliant with pystac client.
- Align processing job query parameter names.

## 1.0.4a20

**Jun 17, 2024**

- Added processing job tracking.
- Upgrade tenacity.

## 1.0.4a19

**Jun 13, 2024**

- Added errors and credits retrieval to processing jobs.

## 1.0.4a18

**Jun 13, 2024**

- Deprecate legacy webhook code.
- Drop long deprecated `Catalog::construct_parameters`.

## 1.0.4a17

**Jun 13, 2024**

- Added `collection` to job class in processing module.
- Added `StacClient` descriptor to base module.

## 1.0.4a16

**Jun 11, 2024**

- Added job querying to `processing.py`

## 1.0.4a15

**Jun 11, 2024**

- Added job template execution to `templates.py`

# 1.0.4a14

**Jun 10, 2024**

- Added class `Job` to `processing` module to access processing job features.

## 1.0.4a13

**June 10, 2024**
- Allow dependency `geopandas` from 0.13.2 to any version less than `1`.

## 1.0.4a12

**Jun 10, 2024**

- Bumped dependencies `tornado` from 6.4 to 6.4.1.

## 1.0.4a11

**Jun 10, 2024**

- Added job templates for `SpaceptAugmentation`, `NSUpsamling`, `Pansharpening` to `templates.py`

## 1.0.4a10

**Jun 7, 2024**

- Added simple single and multi item processing job templates to `templates.py`

## 1.0.4a9

**Jun 7, 2024**

- Added cost evaluation to `JobTemplate` class with number comparison support.

## 1.0.4a8

**Jun 6, 2024**

- Added module `processing.py` with base `JobTemplate` class with post-construct inputs validation.
- Added helper `SingleItemJobTemplate` and `MultiItemJobTemplate` classes as bases for future specific processing templates.

## 1.0.4a7

**May 30, 2024**

- Moved instance methods of `Webhooks` class to class methods of `Webhook` class and dropped the former.

## 1.0.4a6

**May 30, 2024**

- Remodeled webhook as active record.

## 1.0.4a5

**May 30, 2024**

- Move webhooks related code from `base.py`

## 1.0.4a4

**May 29, 2024**

- Delegated webhook repr to its info
- Improved test coverage for webhooks
- Dropped unneeded shared and global fixtures for webhook tests


## 1.0.4a3

**May 27, 2024**

- Added `Session` and `WorkspaceId` descriptors to provide access to session and workspace_id from other classes.
- Renaming `main` module to `base`.


## 1.0.4a2

**May 24, 2024**

- Added workspace singleton in `main.py`, encapsulating global state (auth, workspace id).
- Inject auth and workspace id instead of passing a containing object.


## 1.0.4a1

**May 24, 2024**
- Bumped dependencies `requests` from 2.31.0 to 2.32.0.

## 1.0.3

**May 23, 2024**
- Added tenacity as dependency.
- Added resilience on `asset::stac_info` and `asset::stac_items`
- Dropped pystac client subclassing
- Cleaned up fixtures
- Improved test coverage
- Dropped unneeded exposure of token

## 1.0.3a1

**May 23, 2024**
- Added tenacity as dependency.
- Added resilience on `asset::stac_info` and `asset::stac_items`
- Dropped pystac client subclassing
- Cleaned up fixtures
- Improved test coverage
- Dropped unneeded exposure of token


## 1.0.2

**May 15, 2024**
- Added thread safety to token retrieval.


## 1.0.2a1

**May 15, 2024**
- Added thread safety to token retrieval.


## 1.0.1

**May 13, 2024**
- Increased retries and backoff in http resilience.
- Fixed bug with temporary storage overfill when downloading archives.
- Bumped dependencies jinja2, tqdm, geojson.

## 1.0.1a4

**May 13, 2024**
- geojson dependency bumped from 3.0.1 to 3.1.0 to fix conda python 3.12 installer.


## 1.0.1a3

**May 7, 2024**
- Setting http_adapter default configuration to `retries = 5` and `backoff factor = 1`


## 1.0.1a2

**May 7, 2024**
- Renamed `download_from_gcs_unpack` to `download_archive`
- Renamed `download_gcs_not_unpack` to `download_file`
- Improved test coverage for `download_archive`
- Bug fix in `download_archive`: use output directory provided for temporary archive storage instead of default temp folder


## 1.0.1a1

**May 7, 2024**
- jinja2 dependency bumped from 3.1.3 to 3.1.4.
- tqdm dependency bumped from 4.66.2 to 4.66.3.


## 1.0.0

**Apr 17, 2024**
- Dropped deprecated functionalities: Jobs, Projects, Workflows, Viztools
- Dropped deprecated code related to blocks


## 1.0.0a7

**Apr 16, 2024**
- Dropped `get_blocks`, `get_block_details` and `get_block_coverage` from `main.py`

## 1.0.0a6

**Apr 16, 2024**
- Dropped project id and api key based authentication in `main.py`, `auth.py`, `http/oauth.py` and `http/client.py`
- Adapted tests and fixtures
- Dropped viztools.py

## 1.0.0a5

**Apr 16, 2024**

- Dropped deprecated Workflow functions - info, workflow_tasks, get_workflow_tasks, get_parameters_info,
 _get_default_parameters (internal function), _construct_full_workflow_tasks_dict (internal function),
 get_jobs, delete
- Dropped Workflow tests and fixtures

## 1.0.0a4

**Apr 15, 2024**

- Dropped deprecated Jobtask functions - info, get_results_json, download_results, download_quicklooks
- Dropped Jobtask tests and fixtures

## 1.0.0a3

**Apr 15, 2024**

- Dropped deprecated Job functions - info, status, is_succeeded, download_quicklooks, get_results_json, download_results,
get_logs, upload_results_to_bucket, get_jobtasks, get_jobtasks_results_json, get_credits
- Dropped Job tests and fixtures

## 1.0.0a2

**Apr 15, 2024**

- Dropped deprecated JobCollection functions - info, status, apply, download_results
- Dropped deprecated Project functions - info, get_workflows, get_project_settings, get_jobs
- Dropped Project's fixtures and tests
- Dropped JobCollection's fixtures and tests
- Dropped Workflow's get_jobs function

## 1.0.0a1

**Apr 15, 2024**

- Dropped deprecated viztools functions: folium_base_map(), plot_quicklooks(), plot_coverage(), draw_aoi(), _map_images() (internal function), map_quicklooks(), plot_coverage(), plot_results(), requires_viz() (internal function), map_results(), render() (internal function)

## 0.37.2

**Apr 8, 2024**

Dependabot security updates:
 - Bump black from 22.12.0 to 24.3.0
 - Bump pillow from 10.2.0 to 10.3.0

## 0.37.1

**Apr 5, 2024**

- Removed upper bound for Python 3.12.
- Dropped support for Python 3.8.
- New authentication token are retrieved upon expiration instead of every request.
- Dropped tenacity, requests-oauthlib and types-oauthlib as dependencies.
- Updated the deprecation date for `Jobs`, `Workflow`, and `Projects` related features.
- Multiple refactoring improvements.

## 0.37.1a11

**Apr 4, 2024**

- Added standard headers to `http/session.py`
- Added session provisioning to `auth.py` and `http/client.py`
- Dropped undocumented `authenticate` flag in `auth.py`
- Dropped undocumented kwargs in `auth.py` and `main.py`

## 0.37.1a10

**Apr 3, 2024**

- Updating the deprecation date for `Jobs`, `Workflow`, and `Projects` related features.

## 0.37.1a9

**Apr 2, 2024**

- Dropped legacy `estimation.py`, `test_estimation.py` and `fixtures_estimation.py`

## 0.37.1a8

**March 28, 2024**

- Dependency injection and test coverage improvement in `auth.py`

## 0.37.1a7

**March 27, 2024**

- Raise typed error if token retrieval fails due to wrong credentials.

## 0.37.1a6

**March 26, 2024**

- Switched to using `http.client.Client` in `auth.py` for authentication and token management
- Dropped unneeded resiliency code
- Dropped tenacity, requests-oauthlib and types-oauthlib as unneeded dependencies


## 0.37.1a5

**March 21, 2024**

- Run test pipeline on Python versions 3.9 to 3.12
- Removed upper bound for Python 3.12
- Dropped support for Python 3.8


## 0.37.1a4

**March 21, 2024**

- New http stack client to provide resilient token and requests compliant authentication.


## 0.37.1a3

**March 20, 2024**

- Detection of token retriever based on supplied settings.


## 0.37.1a2

**March 19, 2024**

- Detection of credentials settings based on supplied credentials.


## 0.37.1a1

**March 19, 2024**

- Dropped all the live tests.


## 0.37.0

**March 15, 2024**

- Fixed inadvertent title and tags removals during asset metadata updates.
- Dropped unneeded `auth::env` property and the corresponding tests.
- Generalized new authentication stack to cover account authentication case.
- Added new components within the HTTP layer to facilitate future enhancements in authentication and request processes.
- Adjusted most of the code in accordance with pylint checks.


## 0.37.0a14

**March 15, 2024**

- Fixed inadvertent titles and tags removals during asset metadata updates.

## 0.37.0a13

**March 15, 2024**

- Dropped unneeded `auth::env` property and the corresponding tests.


## 0.37.0a12

**March 14, 2024**

- Adjusted `initialization.py`, `test_initialization.py`, `main.py` and `test_main.py` in accordance with Pylint checks.


## 0.37.0a11

**March 14, 2024**

- Adjusted `asset.py`, `asset_searcher.py`, `test_asset.py` and `fixtures_asset.py` in accordance with Pylint checks.
- Adjusted `test_http_adapter.py` in accordance with Pylint checks.
- Dropped `test_e2e_catalog.py` since it is covered by SDK tests.
- Fixed a flaky test in `test_session.py`


## 0.37.0a10

**March 13, 2024**

- Adjusted `webhooks.py`, `test_webhooks.py` and `fixtures_webhook.py` in accordance with Pylint checks.
- Dropped `test_e2e_30sec.py` since it covers functionality dropped earlier.

## 0.37.0a9

**March 13, 2024**

- Adjusted `macros.py`, `utils.py`, and `test_utils.py` in accordance with Pylint checks.


## 0.37.0a8

**March 13, 2024**

- Adjusted `estimation.py`, `test_estimation.py` and `fixtures_estimation.py` in accordance with Pylint checks.


## 0.37.0a7

**March 13, 2024**

- Adjusted `order.py`, `test_order.py` and `fixtures_order.py` in accordance with Pylint checks.


## 0.37.0a6

**March 13, 2024**

- Adjusted `host.py`, `tools.py`, `test_tools.py`, `storage.py`, `test_storage.py` and `fixtures_storage.py` in accordance with Pylint checks.

## 0.37.0a5

**March 11, 2024**

- Adjusted `auth.py` and `oauth.py` with their coverage and fixtures in accordance with Pylint checks.
- Adjusted `conftest.py` in accordance with Pylint checks.


## 0.37.0a4

**March 07, 2024**

- Generalized new authentication stack to cover account authentication case.

## 0.37.0a3

**March 07, 2024**

- Adjusted `tasking.py`, `test_tasking.py`, and `fixtures_tasking.py` in accordance with Pylint checks.

## 0.37.0a2

**March 06, 2024**

- Adjusted `catalog.py` and `test_catalog.py` in accordance with Pylint checks.
- Conducted minor refactoring in other classes due to changes in function names within the authentication module.


## 0.37.0a1

**March 06, 2024**

- Added a new component within the HTTP layer to facilitate future enhancements in authentication and request processes: ported a resilient and authenticated cached session.


## 0.37.0a0

**March 04, 2024**

Added new components within the HTTP layer to facilitate future enhancements in authentication and request processes:

- Ported the HTTP adapter, providing configurable resilience.
- Ported resilient project authentication, managing token expiration.

## 0.36.0

**February 20, 2024**

- Updated the `place_order()` and `estimate_order()` functions of the CatalogBase class to the latest version of the API.

## 0.35.0

**January 25, 2024**

- Discontinued support for the following edit and create functions:

    - up42:
        - `validate_manifest()`

    - Project:
        - `max_concurrent_jobs`
        - `update_project_settings()`
        - `create_workflow()`

    - Workflow:
        - `max_concurrent_jobs`
        - `update_name()`
        - `add_workflow_tasks()`
        - `get_compatible_blocks()`
        - `get_parameters_info()`
        - `construct_parameters()`
        - `construct_parameters_parallel()`
        - `estimate_job()`
        - `test_job()`
        - `test_jobs_parallel()`
        - `run_job()`
        - `run_jobs_parallel()`

    - Job:
        - `track_status()`
        - `cancel_job()`

- Marked the following visualization functions as deprecated:

    - up42:
        - `viztools.folium_base_map()`

    - Catalog:
        - `plot_coverage()`
        - `map_quicklooks()`
        - `plot_quicklooks()`

    - Job:
        - `map_results()`
        - `plot_results()`

    - JobCollection:
        - `map_results()`
        - `plot_results()`

    - JobTask:
        - `map_results()`
        - `plot_results()`
        - `plot_quicklooks()`

    They will be discontinued after March 31, 2024.


## 0.34.1

**December 15, 2023**

- Restored the `order.get_assets` function.

## 0.34.0

**December 13, 2023**

- Updated the `storage.get_orders` function to the latest version of the API.
- Set Poetry as the only dependency manager.
- Discontinued support for the `order.get_assets` function.

## 0.33.1

**November 23, 2023**

Marked the following parameters of `storage.get_assets` as deprecated to enforce the use of the PySTAC client search.

- `geometry`
- `acquired_before`
- `acquired_after`
- `custom_filter`

## 0.33.0

**November 14, 2023**

- Updated authentication by changing it from project-based to account-based.
- Added a new function to the Asset class: `get_stac_asset_url` generates a signed URL that allows to download a STAC asset from storage without authentication.

## 0.32.0

**September 7, 2023**

A new function added to the Asset class:

- `download_stac_asset` allows you to download STAC assets from storage.

## 0.31.0

**August 9, 2023**

- Supported STAC assets in `asset.stac_items`.
- Added substatuses to `order.track_status`.
- Limited `catalog.search(sort_by)` to `acquisition_date` only.
- Removed `get_credits_history` from the main class.
- `asset.stac_info` now returns the `pystac.Collection` object.
- Python 3.7 is no longer supported.

## 0.30.1

**July 14, 2023**

Fixed the failing construct_order_parameters function and updated tests.

## 0.30.0

**July 3, 2023**

Added a new `tags` argument to the following functions:

- `construct_order_parameters`, to assign tags to new tasking and catalog orders.
- `get_order`, to filter orders by tags.
- `get_assets`, to filter assets by tags.

## 0.29.0

**June 20, 2023**

Integrated new functions into the Tasking class:

- `get_feasibility` — Returns a list of feasibility studies for tasking orders.
- `choose_feasibility` — Allows accepting one of the proposed feasibility study options.
- `get_quotations` — Returns a list of all quotations for tasking orders.
- `decide_quotation` — Allows accepting or rejecting a quotation for a tasking order.

## 0.28.1

**April 6, 2023**

- Updating test to latest version

## 0.28.0

**February 17, 2023**

- Added STAC search functionality to storage.get_assets.
  Now you can filter assets by new parameters: `geometry`, `acquired_after`, `acquired_before`,
  `collection_names`, `producer_names`, `tags`, `search`, `sources`.
- Added storage.pystac_client.
  Use it to authenticate PySTAC client to access your UP42 storage assets using its library.
- Added asset.stac_info.
  Use it to access STAC metadata, such as acquisition, sensor, and collection information.

## 0.27.1

**January 26, 2023**

- Improve error communication of functions using API v2 endpoints.
- add `up42.__version__` attribute to access the package version with Python.
- Adapt asset class attributes (`created` to `createdAt`) to UP42 API.

## 0.27.0

**December 12, 2022**

- Add `asset.update_metadata()` for adjusting title & tags of an asset.
- `storage.get_assets()` has new parameters `created_after`, `created_before`, `workspace_id`  to better filter the
  desired assets. It now queries the assets of all accessible workspaces by default.
- Adopt new UP42 API 2.0 endpoints for user storage & assets.

## 0.26.0

**November 2, 2022**

- Remove Python version upper bound, this will enable immediate but untested installation with any new Python version.
- Changes to `workflow.construct_parameters`:
  - Deprecates the `assets` parameter (list of asset objects), instead use `asset_ids` (list of asset_ids).
  - Removes limitation of using only assets originating from blocks, now also supports assets from catalog &
    tasking.
  - In addition to required parameters, now adds all optional parameters that have default values.
- `tasking.construct_order_parameters` now accepts a Point feature (e.g. use with Blacksky).
- Fix: `get_data_products` with `basic=False` now correctly returns only tasking OR catalog products.
- The up42 object now correctly does not give access to third party imports anymore (restructured init module).

## 0.25.0

**October 25, 2022**

- Add dedicated tasking class for improved handling of satellite tasking orders.
- `construct_order_parameters` now also adds the parameters specific to the selected data-product, and suggests
  possible values based on the data-product schema.

## 0.24.0

**October 20, 2022**

- Add `catalog.get_data_product_schema()` for details on the order parameters
- Switches parameter `sensor` to `collection` in `catalog.download_quicklooks`.
- Various small improvements e.g. quicklooks automatic band selection, Reduced use of default parameters in
  constructor methods, error message display, optimized API call handling for parameter validation etc.
- Internal: Separation of Catalog and CatalogBase to prepare addition of Tasking class, reorganize test fixtures.

## 0.23.1

**October 5, 2022**

- Fixes issue with filename of downloaded assets containing two suffix `.` e.g. `./output..zip`.
  Resolves [#350](https://github.com/up42/up42-py/issues/350)

## 0.23.0

**September 20, 2022**

- Integrates the UP42 data productsm e.g. the selection "Display" and "Reflectance" configuration in the ordering process. The new ordering process requires the selection of a specific data product.
- The `order_parameters` argument for `catalog.estimate_order` and `catalog.place_order` now has a different structure.
  **The previous option to just specify the collection name will soon be deactivated in the UP42 API!**
- New function `catalog.get_data_products`
- New function `catalog.construct_order_parameters`
- `catalog.construct_search_parameters` replaces `catalog.construct_parameters` which is deprecated and will be
  removed in v0.25.0

## 0.22.2

**July 21, 2022**

- Fix unpacking of order assets if no output topfolder inherent in archive

## 0.22.1

**July 19, 2022**

- Fix conda release (include requirements-viz file)

## 0.22.0

**July 5, 2022**

- Adds webhooks functionality to the SDK, see new webhooks docs chapter.
- Introduces optional installation option for the visualization functionalities. The required dependencies are now
  not installed by default.
- Removes `order.metadata` property, as removed from UP42 API.
- Fix: Using a MultiPolygon geometry in construct_parameters will now correctly raise an error as not accepted.
- Documentation overhaul & various improvements

## 0.21.0

**May 12, 2022**

- Adding `up42.get_balance` and `up42.get_credits_history` features for allowing account information retrieval.
- Adding `up42.get_block_coverage` features for retrieval of the catalog blocks' coverage as GeoJSON.
- `project.get_jobs` now has sorting criteria, sorting order and limit parameters.
- Catalog search now enables search for Pleiades Neo etc. (uses host specific API endpoints)
- Fix: `project.get_jobs` now correctly queries the full number of jobs.

## 0.20.2

**April 10, 2022**

- Update documentation
- Non functional changes to enable conda release
- Update requirements and removing overlapping subdependencies

## 0.20.1

**April 5, 2022**

- Update documentation for latest changes on the user console.
- Remove outdated examples.
- Add required files on the dist version for allowing creation of conda meta files.

## 0.20.0

**February 15, 2022**

- Enables getting credits consumed by a job via `job.get_credits`.

## 0.19.0

**January 28, 2022**

- Add support for UP42 data collections via `catalog.get_collections`.
- Switch `catalog.construct_parameters` to use `collection` instead of `sensor` for
  the collection selection.
- Refactor retry mechanism. Resolves issue of unintended token renewals & further limits
  retries.

## 0.18.1

**December 20, 2021**

- Allow installation with Python 3.9

## 0.18.0

**November 10, 2021**

- Add sorting criteria, sorting order and results limit parameters to `storage.get_orders`
  and `storage.get_assets`. Now also uses results pagination which avoids timeout issues
  when querying large asset/order collections.
- Significant speed improvement for:
    -`.get_jobs`, `.get_workflows`, `.get_assets`, `.get_orders` calls.
    - `workflow.create_workflow` when used with `existing=True`.
    - Printing objects representations, which now does not trigger additional object info API calls.
- Removal: Removes deprecated handling of multiple features as input geometry in `.construct_parameters`
  Instead, using multiple features or a MultiPolygon will now raise an error.
  This aligns the Python SDK with the regular UP42 platform behaviour.
- Removal: Remove the Python SDK Command Line Interface.
- Fix: JobTask.info and the printout now uses the correct jobtask information.

## 0.17.0

**September 10, 2021**

- Adds `usage_type` parameter for selection of "DATA" and "ANALYTICS" data in catalog search.
- Adds automatic handling of catalog search results pagination when requesting more
  than 500 results.
- Adds support for datetime objects and all iso-format compatible time strings to
  `construct_parameters`.
- Fix: `get_compatible_blocks` with an empty workflow now returns all data blocks.
- Start deprecation for `handle_multiple_features` parameter in `construct_parameters` to
  guarantee parity with UP42 platform. In the future, the UP42 SDK will only handle
  single geometries.
- Uses Oauth for access token handling.

## 0.16.0

**June 30, 2021**

- Limit memory usage for large file downloads (#237)
- Remove deprecated job.get_status() (Replace by job.status) (#224)
- Remove deprecated jobcollection.get_job_info() and jobcollection.get_status() (Replaced by jobcollection.info and jobcollection.status)
- Remove order-id functionality (#228)
- Limit installation to Python <=3.9.4
- Internal code improvements (e.g. project settings, retry)

## 0.15.2

**April 7, 2021**

- Enables plotting of jobcollection with `.map_results()`.
- Fixes `.cancel_job()` functionality.

## 0.15.1

**March 12, 2021**

- Fixes breaking API change in catalog search.
- Catalog search result now contains a `sceneId` property instead of `scene_id`.

## 0.15.0

**January 27, 2021**

- Add `Storage`, `Order` and `Asset` objects.
- Add possibility to create orders from `Catalog` with `Catalog.place_order`.
- Add possibility to use assets in job parameters with `Workflow.construct_paramaters`.
- Update job estimation endpoint.
- Multiple documentation fixes.

## 0.14.0

**December 7, 2020**

- Add `workflow.estimate_job()` function for estimation of credit costs & job duration before running a job.
- Add `bands=[3,2,1]` parameter in `.plot_results()` and `.map_results()` for band & band order selection.
- `.plot_results()` now accepts kwargs of [rasterio.plot.show](https://rasterio.readthedocs.io/en/latest/api/rasterio.plot.html#rasterio.plot.show) and matplotlib.
- Add `up42.initialize_jobcollection()`
- Add `get_estimation=False` parameter to `workflow.test_job`.
- Add ship-identification example.
- Overhaul "Getting started" examples.

## 0.13.1

**November 18, 2020**

- Handle request rate limits via retry mechanism.
- Limit `map_quicklooks()` to 100 quicklooks.
- Add aircraft detection example & documentation improvements.

## 0.13.0

**October 30, 2020**

- New consistent use & documentation of the basic functionality:
    - All [basic functions](up42-reference.md) (e.g. `up42.get_blocks`) are accessible
        from the `up42` import object. Now consistently documented in the `up42`
        [object code reference](up42-reference.md).
    - The option to use this basic functionality from any lower level object will soon be
        removed (e.g. `project.get_blocks`, `workflow.get_blocks`). Now triggers a deprecation warning.
- The plotting functionality of each object is now documented directly in that [object's code reference](job-reference.md).
- Fix: Repair catalog search for sobloo.
- *Various improvements to docs & code reference.*
- *Overhaul & simplify test fixtures.*
- *Split off viztools module from tools module.*

## 0.12.0

**October 14, 2020**

- Simplify object representation, also simplifies logger messages.
- Add `.info` property to all objects to get the detailed object information, deprecation process for `.get_info`.
- Add `.status` property to job, jobtask and jobcollection objects. Deprecation process for `.get_status`.
- Add selection of job mode for `.get_jobs`.
- Add description of initialization of each object to code reference.
- Fix: Use correct cutoff time 23:59:59 in default datetimes.
- Fix: Download jobtasks to respective jobtask subfolders instead of the job folder.
- Unpin geopandas version in requirements.
- Move sdk documentation to custom subdomain "sdk.up42.com".
- *Simplify mock tests & test fixtures*

## 0.11.0

**August 13, 2020**

- Fix: Remove buffer 0 for fixing invalid geometry.
- Add `.map_quicklooks` method for visualising quicklooks interactively.
- Add an example notebook for mapping quicklooks using `.map_quicklooks` method.

## 0.10.1

**August 13, 2020**

- Hotfix: Fixes usage of multiple features as the input geometry.

## 0.10.0

**August 7, 2020**

- Add parallel jobs feature. Allows running jobs for multiple geometries, scene_ids or
 timeperiods in parallel. Adds `workflow.construct_parameters_parallel`,
 `workflow.test_job_parallel`, `workflow.run_job_parallel` and the new `JobCollection` object.
- Adjusts `workflow.get_jobs` and `project.get_jobs` to return JobCollections.
- Adjusts airports-parallel example notebook to use the parallel jobs feature.
- Adjusts flood mapping example notebook to use OSM block.
- Adds option to not unpack results in `job.download_results`.
- Now allows passing only scene_ids to `workflow.construct_parameters`.
- Improves layout of image results plots for multiple results.
- Added binder links.
- Now truncates log messages > 2k characters.
- *Various small improvements & code refactorings.*

## 0.9.3

**July 15, 2020**

- Add support for secondary GeoJSON file to `job.map_results`

## 0.9.2

**July 4, 2020**

- Fix inconsistency with `job.map_results` selecting the JSON instead of the image

## 0.9.1

**June 25, 2020**

- Fixes typo in catalog search parameters

## 0.9.0

**May 7, 2020**

- Enable block_name and block_display_name for `workflow.add_workflow_tasks`
- Replace requirement to specify provider by sensor for `catalog.download_quicklooks`
- Add option to disable logging in `up42.settings`
- Add `project.get_jobs` and limit `workflow.get_jobs` to jobs in the workflow.
- Fix download of all output files
- Job name selectabable in `workflow.test_job` and `workflow.run_job` (with added suffix _py)
- Fix CRS issues in make `job.map_results`, make plotting functionalities more robust

## 0.8.3

**April 30, 2020**

- Pin geopandas to 0.7.0, package requires new CRS convention

## 0.8.2

**April 24, 2020**

- Removed `job.create_and_run_job`, now split into `job.test_job` and `job.run_job`<|MERGE_RESOLUTION|>--- conflicted
+++ resolved
@@ -29,7 +29,6 @@
     ```
 
 For more information, see [UP42 Python package description](https://pypi.org/project/up42-py/).
-<<<<<<< HEAD
 ## 2.1.1a10
 
 **Dec 2, 2024**
@@ -38,12 +37,11 @@
 - Move `collection_credentials` from `auth.py` to `client.py`.
 - Dissolve `auth.Auth` in `_Workspace::authenticate`.
 - Drop legacy `auth.py`.
-=======
+
 ## 2.1.1a9
 
 **Nov 29, 2024**
 - Restore accepting string instead of enum in `Storage::get_orders`.
->>>>>>> beed05dc
 
 ## 2.1.1a8
 
