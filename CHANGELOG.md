# Changelog

Update your installation to the latest version with the following command:

=== "pip"

    ```bash
    pip install up42-py --upgrade
    ```

=== "conda"

    ```bash
    conda update -c conda-forge up42-py
    ```

You can check your current version with the following command:

=== "pip"

    ```bash
    pip show up42-py
    ```

=== "conda"

    ```bash
    conda search up42-py
    ```

For more information, see [UP42 Python package description](https://pypi.org/project/up42-py/).
## 2.1.1a2

<<<<<<< HEAD
**Oct 25, 2024**
### Added
- Fix `Catalog::construct_search_parameters` `limit` description in the documentation.
=======
**Oct 28, 2024**
- Fix test coverage for `Tasking::construct_order_parameters`.

## 2.1.1a1

**Oct 28, 2024**
- Fix types of `Asset::asset_id` and `Asset::_get_info`.
>>>>>>> 3d8cd501

## 2.1.0

**Oct 9, 2024**
### Added
- Moving `estimate_order` method to `CatalogBase` class.
- `Order.get_assets` now allows to get assets from orders in `BEING_FULFILLED` state.

### Fixed
- Fix test coverage for `Catalog`, `Order`, and `Asset` classes.

### Changed
- Switch to `workspace_id` descriptor in `CatalogBase`.
- Switch `Asset` and `Order` classes to use `session` descriptor.
- Remove `utils::autocomplete_order_parameters` and inline to `Catalog::construct_order_parameters` and `Tasking::construct_order_parameters`.
- Make `CatalogBase::type` mandatory.
- Drop `CatalogBase::auth` and introduce `Tasking::auth` for backwards compatibility.
- Drop `Tasking::__repr__`.
- Switch `OrderParamsV2` as output type for `_translate_construct_parameters` in order module.
- Switch `OrderParams` as input type for `CatalogBase::place` and `Catalog::estimate` from `Optional[dict]`.
- Changed `Order::status` type from `str` to `Literal`.
- Changed `Order::track_status` report_time input type to float.

## 2.1.0a12

**Oct 8, 2024**
- Make `CatalogBase::type` mandatory.
- Drop `CatalogBase::auth` and introduce `Tasking::auth` for backwards compatibility.
- Switch to `workspace_id` descriptor in `CatalogBase`.
- Drop `Tasking::__repr__`.

## 2.1.0a11

**Oct 8, 2024**
- Moving `estimate_order` method to `CatalogBase` class.

## 2.1.0a10

**Oct 8, 2024**
- Fix test coverage for `Catalog::download_quicklooks`.

## 2.1.0a9

**Oct 7, 2024**
- Fix test coverage for `Catalog::construct_order_parameters`.

## 2.1.0a8

**Sep 26, 2024**
- Fix test coverage for `Catalog::search`.

## 2.1.0a7

**Sep 25, 2024**
- Fix test coverage for `Catalog::construct_search_parameters`.

## 2.1.0a6

**Sep 25, 2024**
- Fix test coverage for `CatalogBase` class.

## 2.1.0a5

**Sep 20, 2024**
- Remove `utils::autocomplete_order_parameters` and inline to `Catalog::construct_order_parameters` and `Tasking::construct_order_parameters`.

## 2.1.0a4

**Sep 11, 2024**
- `Order.get_assets` now allows to get assets from orders in `BEING_FULFILLED` state.
- Switch `Order` class to use `session` descriptor.
- Set `OrderParams` as input type for `CatalogBase::place` and `Catalog::estimate` from `Optional[dict]`.
- Added `OrderParamsV2` as output type for `_translate_construct_parameters` in order module.
- Changed `Order::status` type from `str` to `Literal`.

## 2.1.0a3

**Sep 10, 2024**
- Switch `Asset` class to use `session` descriptor.
- Improve test coverage `Asset` class.

## 2.1.0a2

**Sep 2, 2024**
- Fix test coverage for `Order::estimate`, `Order::place`, and `Order::track_status` methods.
- Change `Order::track_status` report_time input type to float.

## 2.1.0a1

**Aug 30, 2024**
- Improve test coverage `Order` class.

## 2.0.1

**Aug 15, 2024**

- Switch `ProductGlossary::IntegrationValue` from `Enum` to `Literal`.
- Fixed `FEASIBILITY_STUDY_MAY_BE_REQUIRED` value in the `glossary.IntegrationValue` Literal.


## 2.0.1a3

**Aug 15, 2024**

- Fixed `FEASIBILITY_STUDY_MAY_BE_REQUIRED` in the `glossary.IntegrationValue` Literal.

## 2.0.1a2

**Aug 13, 2024**

- Extract `IntegrationValue` type alias.


## 2.0.1a1

**Aug 13, 2024**

- Switch `ProductGlossary::IntegrationValue` from `Enum` to `Literal`.

## 2.0.0

**Aug 8, 2024**

### Changed
- **Breaking:** Switch to the new product glossary V2 endpoint in `ProductGlossary::get_collections`.
- **Breaking:** Updated `Collection` class in `catalog.py` to match new `ProductGlossary` endpoints.
- Moved `ProductGlossary` and its dependencies to `glossary.py`.
- Published `CollectionType` in the global namespace.

### Removed
The following deprecated code was dropped (**Breaking**):

- Functions in `up42` global namespace
  - `initialize_webhook`
  - `get_webhooks`
  - `create_webhook`
  - `get_webhook_events`

  in `CatalogBase` class
  - keyword arguments in `place_order` method - used to pass arguments `scene` and `geometry`

  in `Catalog` class
  - keyword arguments in `estimate_order` method - used to pass arguments `scene` and `geometry`
  - `sortby` and `ascending` arguments in `construct_search_parameters` method
  - `acquired_after`, `acquired_before`, `geometry` and `custom_filter` arguments in `get_assets` method
  in `Webhook` class
  - `info` and `webhook_id` properties
  - `update` and `create` methods
  - `return_json` argument in `all` method.

- Dropped `ProductGlossary` classes `Producer` and `Host` in `catalog.py`.
- Dropped `processing_templates.AugmentationSpacept`.


## 2.0.0a5

**Aug 7, 2024**
- Moved `ProductGlossary` and its dependencies to `glossary.py`.
- Published `CollectionType` in the global namespace.

## 2.0.0a4

**Aug 6, 2024**
The following deprecated code was dropped:
- Functions in `up42` global namespace
  - `initialize_webhook`
  - `get_webhooks`
  - `create_webhook`
  - `get_webhook_events`
- in `CatalogBase` class
  - keyword arguments in `place_order` method - used to pass arguments `scene` and `geometry`
- in `Catalog` class
  - keyword arguments in `estimate_order` method - used to pass arguments `scene` and `geometry`
  - `sortby` and `ascending` arguments in `construct_search_parameters` method
  - `acquired_after`, `acquired_before`, `geometry` and `custom_filter` arguments in `get_assets` method
- in `Webhook` class
  - `info` and `webhook_id` properties
  - `update` and `create` methods
  - `return_json` argument in `all` method.

## 2.0.0a3

**Aug 06, 2024**
- Switch to the new product glossary V2 endpoint in `ProductGlossaty::get_collections`.
- Updated `Collection` class in `catalog.py` to match new `ProductGlossary` endpoints.
- Dropped `ProductGlossary` classes `Producer` and `Host` in `catalog.py`.

## 2.0.0a2

**Jul 31, 2024**
- Dropped `processing_templates.AugmentationSpacept`.

## 2.0.0a1

**Jul 31, 2024**
- Dropped `ProductGlossary::get_data_products` and switched to `ProductGlossary::get_collections` in dependencies.

## 1.1.1

**Jul 31, 2024**
### Changes
- Added EULA acceptance check to processing job templates.
- Added EULA related statuses to processing jobs.
- Added various failure statuses to job tracking stop list.
- Added `session` descriptor to `CatalogBase`.
- Deprecated `get_data_products` method in `CatalogBase` class.
- Extract `CollectionType` type alias.
- Extract `ProductGlossary` in `catalog.py`.
- Provide type hints for `ProductGlossary` methods.
- Switch to new token endpoint in `auth.py` and `oauth.py`.

### Fixes
- Fix type hint for `get_webhook_events`.

### Improvements
- Drop unused `return_text` parameter in `Auth::request`.
- Improve test coverage for `Catalog::search`.
- Improve `Catalog::download_quicklooks` code.
- Improve test coverage for `Catalog::download_quicklooks` type alias.
- Reduce the usage `auth::request` in `base.py`.
- Simplify the usage of `get_data_products` in `CatalogBase`.
- Simplify pagination in `Catalog::search` code.
- Use token duration information from token data instead of static configuration.
- Use expiry offset to refresh token 30s earlier.

### Dependencies:
- Bumped dependencies `certifi` from 2024.2.2 to 2024.7.4.
- Bumped dependencies `setuptools` from 69.1.1 to 70.0.0.
- Bumped dependencies `urllib` from 2.2.1 to 2.2.2.
- Bumped dependencies `zipp` from 3.17.0 to 3.19.1.

## 1.1.1a11

**Jul 30, 2024**
- Added EULA acceptance check to processing job templates.
- Added various failure statuses to job tracking stop list.
- Added EULA related statuses to processing jobs.

## 1.1.1a10

**Jul 29, 2024**
- Deprecated `get_data_products` method in `CatalogBase` class.

## 1.1.1a9

**Jul 17, 2024**
- Bumped dependencies `zipp` from 3.17.0 to 3.19.1.

## 1.1.1a8

**Jul 17, 2024**
- Bumped dependencies `setuptools` from 69.1.1 to 70.0.0.

## 1.1.1a7

**Jul 16, 2024**
- Simplify pagination in `Catalog::search` code.
- Improve test coverage for `Catalog::search`.

## 1.1.1a6

**Jul 15, 2024**
- Improve `Catalog::download_quicklooks` code.
- Improve test coverage for `Catalog::download_quicklooks` type alias.
- Drop unused `return_text` parameter in `Auth::request`.
- Add `session` descriptor to `CatalogBase`.

## 1.1.1a5

**Jul 15, 2024**
- Extract `CollectionType` type alias.

## 1.1.1a4

**Jul 15, 2024**
- Extract `ProductGlossary` in `catalog.py`.
- Provide type hints for `ProductGlossary` methods.
- Simplify the usage of `get_data_products` in `CatalogBase`.
- Fix type hint for `get_webhook_events`.
- Reduce the usage `auth::request` in `base.py`.


## 1.1.1a3

**Jul 8, 2024**
- Bumped dependencies `certifi` from 2024.2.2 to 2024.7.4.

## 1.1.1a2

**Jul 8, 2024**

- Bumped dependencies `urllib` from 2.2.1 to 2.2.2.

## 1.1.1a1

**Jun 27, 2024**

- Switch to new token endpoint in `auth.py` and `oauth.py`.
- Use token duration information from token data instead of static configuration.
- Use expiry offset to refresh token 30s earlier.

## 1.1.0

**Jun 25, 2024**

### Changes

- `Job`, `JobSorting` and `JobStatus` classes now available in `up42` namespace.
- Change default created and credits ordering as descending.
- Change default status ordering to descending.
- Rename `templates.py` to `processing_templates.py`.

### Fixes

- Fix multiple process id value query parameter to use concatenation with commas.
- Fix multiple status value query parameter to use concatenation with commas.
- Fix processing job tracking to wait until credits are captured or released.
- Fix missing process ids for processing templates.

### Improvements

- Trim off milliseconds in job metadata timestamps to avoid rounding errors.
- Trim nanoseconds in job metadata timestamps since not supported by native Python datetime.
- Update processing template names.
- Add missing `workspace_id` query param to job execution.
- Convert relative paths in processing job page links to absolute ones.

## 1.1.0a7

**Jun 20, 2024**

- Trim off milliseconds in job metadata timestamps to avoid rounding errors.
- Fix multiple process id value query parameter to use concatenation with commas.
- Change default created and credits ordering as descending.

## 1.1.0a6

**Jun 20, 2024**

- Trim nanoseconds in job metadata timestamps since not supported by native Python datetime.
- Fix processing job tracking to wait until credits are captured or released.
- Fix multiple status value query parameter to use concatenation with commas.
- Change default status ordering to descending.

## 1.1.0a5

**Jun 20, 2024**

- Update processing template names.

## 1.1.0a4

**Jun 19, 2024**

- Add missing workspace id query param to job execution.

## 1.1.0a3

**Jun 19, 2024**

- Export `JobStatus` in `up42` namespace.

## 1.1.0a2

**Jun 18, 2024**

- Convert relative paths in processing job page links to absolute ones.

## 1.1.0a1

**Jun 18, 2024**

- Export `Job` and `JobSorting` in `up42` namespace.
- Fix missing process ids for processing templates.
- Rename `templates.py` to `processing_templates.py`.

## 1.0.4

**Jun 17, 2024**

## New Features

### Processing Module:
- Introduced the `Job` class for interacting with processing jobs.
- Implemented job querying capabilities (processing.py).
- Added a collection attribute to the `Job` class.
- Introduced processing job tracking.

### Job Templates:
- Created basic single and multi-item processing job templates in templates.py.
- Enabled job template execution (templates.py).
- Added specialized templates for `SpaceptAugmentation`, `NSUpsamling`, and `Pansharpening`.
- Added cost evaluation to the JobTemplate class (number comparison).
- Implemented `SingleItemJobTemplate` and `MultiItemJobTemplate` helper classes.

## Improvements

### Base Module (formerly main):
- Renamed the `main` module to `base` for clarity.
- Added descriptors: `Session`, `WorkspaceId`, and `StacClient` to `base` module for improved access within classes.

### Webhooks:
- Refactored webhooks as active records.
- Consolidated webhook code into a dedicated module/class.
- Enhanced test coverage for webhooks.
- Deprecated legacy webhook code.

## Dependencies:
- Updated requests to 2.32.0.
- Relaxed geopandas version constraint to < 1.
- Upgraded tornado to 6.4.1.

## Bugfixes:
- Enabled deep copy in Up42Auth for compatibility.
- Fix `tenacity not Found` Error by upgrading `tenacity` dependency.
- Removed deprecated Catalog::construct_parameters method.

## 1.0.4a21

**Jun 17, 2024**

- Support deep copy in `Up42Auth` to be compliant with pystac client.
- Align processing job query parameter names.

## 1.0.4a20

**Jun 17, 2024**

- Added processing job tracking.
- Upgrade tenacity.

## 1.0.4a19

**Jun 13, 2024**

- Added errors and credits retrieval to processing jobs.

## 1.0.4a18

**Jun 13, 2024**

- Deprecate legacy webhook code.
- Drop long deprecated `Catalog::construct_parameters`.

## 1.0.4a17

**Jun 13, 2024**

- Added `collection` to job class in processing module.
- Added `StacClient` descriptor to base module.

## 1.0.4a16

**Jun 11, 2024**

- Added job querying to `processing.py`

## 1.0.4a15

**Jun 11, 2024**

- Added job template execution to `templates.py`

# 1.0.4a14

**Jun 10, 2024**

- Added class `Job` to `processing` module to access processing job features.

## 1.0.4a13

**June 10, 2024**
- Allow dependency `geopandas` from 0.13.2 to any version less than `1`.

## 1.0.4a12

**Jun 10, 2024**

- Bumped dependencies `tornado` from 6.4 to 6.4.1.

## 1.0.4a11

**Jun 10, 2024**

- Added job templates for `SpaceptAugmentation`, `NSUpsamling`, `Pansharpening` to `templates.py`

## 1.0.4a10

**Jun 7, 2024**

- Added simple single and multi item processing job templates to `templates.py`

## 1.0.4a9

**Jun 7, 2024**

- Added cost evaluation to `JobTemplate` class with number comparison support.

## 1.0.4a8

**Jun 6, 2024**

- Added module `processing.py` with base `JobTemplate` class with post-construct inputs validation.
- Added helper `SingleItemJobTemplate` and `MultiItemJobTemplate` classes as bases for future specific processing templates.

## 1.0.4a7

**May 30, 2024**

- Moved instance methods of `Webhooks` class to class methods of `Webhook` class and dropped the former.

## 1.0.4a6

**May 30, 2024**

- Remodeled webhook as active record.

## 1.0.4a5

**May 30, 2024**

- Move webhooks related code from `base.py`

## 1.0.4a4

**May 29, 2024**

- Delegated webhook repr to its info
- Improved test coverage for webhooks
- Dropped unneeded shared and global fixtures for webhook tests


## 1.0.4a3

**May 27, 2024**

- Added `Session` and `WorkspaceId` descriptors to provide access to session and workspace_id from other classes.
- Renaming `main` module to `base`.


## 1.0.4a2

**May 24, 2024**

- Added workspace singleton in `main.py`, encapsulating global state (auth, workspace id).
- Inject auth and workspace id instead of passing a containing object.


## 1.0.4a1

**May 24, 2024**
- Bumped dependencies `requests` from 2.31.0 to 2.32.0.

## 1.0.3

**May 23, 2024**
- Added tenacity as dependency.
- Added resilience on `asset::stac_info` and `asset::stac_items`
- Dropped pystac client subclassing
- Cleaned up fixtures
- Improved test coverage
- Dropped unneeded exposure of token

## 1.0.3a1

**May 23, 2024**
- Added tenacity as dependency.
- Added resilience on `asset::stac_info` and `asset::stac_items`
- Dropped pystac client subclassing
- Cleaned up fixtures
- Improved test coverage
- Dropped unneeded exposure of token


## 1.0.2

**May 15, 2024**
- Added thread safety to token retrieval.


## 1.0.2a1

**May 15, 2024**
- Added thread safety to token retrieval.


## 1.0.1

**May 13, 2024**
- Increased retries and backoff in http resilience.
- Fixed bug with temporary storage overfill when downloading archives.
- Bumped dependencies jinja2, tqdm, geojson.

## 1.0.1a4

**May 13, 2024**
- geojson dependency bumped from 3.0.1 to 3.1.0 to fix conda python 3.12 installer.


## 1.0.1a3

**May 7, 2024**
- Setting http_adapter default configuration to `retries = 5` and `backoff factor = 1`


## 1.0.1a2

**May 7, 2024**
- Renamed `download_from_gcs_unpack` to `download_archive`
- Renamed `download_gcs_not_unpack` to `download_file`
- Improved test coverage for `download_archive`
- Bug fix in `download_archive`: use output directory provided for temporary archive storage instead of default temp folder


## 1.0.1a1

**May 7, 2024**
- jinja2 dependency bumped from 3.1.3 to 3.1.4.
- tqdm dependency bumped from 4.66.2 to 4.66.3.


## 1.0.0

**Apr 17, 2024**
- Dropped deprecated functionalities: Jobs, Projects, Workflows, Viztools
- Dropped deprecated code related to blocks


## 1.0.0a7

**Apr 16, 2024**
- Dropped `get_blocks`, `get_block_details` and `get_block_coverage` from `main.py`

## 1.0.0a6

**Apr 16, 2024**
- Dropped project id and api key based authentication in `main.py`, `auth.py`, `http/oauth.py` and `http/client.py`
- Adapted tests and fixtures
- Dropped viztools.py

## 1.0.0a5

**Apr 16, 2024**

- Dropped deprecated Workflow functions - info, workflow_tasks, get_workflow_tasks, get_parameters_info,
 _get_default_parameters (internal function), _construct_full_workflow_tasks_dict (internal function),
 get_jobs, delete
- Dropped Workflow tests and fixtures

## 1.0.0a4

**Apr 15, 2024**

- Dropped deprecated Jobtask functions - info, get_results_json, download_results, download_quicklooks
- Dropped Jobtask tests and fixtures

## 1.0.0a3

**Apr 15, 2024**

- Dropped deprecated Job functions - info, status, is_succeeded, download_quicklooks, get_results_json, download_results,
get_logs, upload_results_to_bucket, get_jobtasks, get_jobtasks_results_json, get_credits
- Dropped Job tests and fixtures

## 1.0.0a2

**Apr 15, 2024**

- Dropped deprecated JobCollection functions - info, status, apply, download_results
- Dropped deprecated Project functions - info, get_workflows, get_project_settings, get_jobs
- Dropped Project's fixtures and tests
- Dropped JobCollection's fixtures and tests
- Dropped Workflow's get_jobs function

## 1.0.0a1

**Apr 15, 2024**

- Dropped deprecated viztools functions: folium_base_map(), plot_quicklooks(), plot_coverage(), draw_aoi(), _map_images() (internal function), map_quicklooks(), plot_coverage(), plot_results(), requires_viz() (internal function), map_results(), render() (internal function)

## 0.37.2

**Apr 8, 2024**

Dependabot security updates:
 - Bump black from 22.12.0 to 24.3.0
 - Bump pillow from 10.2.0 to 10.3.0

## 0.37.1

**Apr 5, 2024**

- Removed upper bound for Python 3.12.
- Dropped support for Python 3.8.
- New authentication token are retrieved upon expiration instead of every request.
- Dropped tenacity, requests-oauthlib and types-oauthlib as dependencies.
- Updated the deprecation date for `Jobs`, `Workflow`, and `Projects` related features.
- Multiple refactoring improvements.

## 0.37.1a11

**Apr 4, 2024**

- Added standard headers to `http/session.py`
- Added session provisioning to `auth.py` and `http/client.py`
- Dropped undocumented `authenticate` flag in `auth.py`
- Dropped undocumented kwargs in `auth.py` and `main.py`

## 0.37.1a10

**Apr 3, 2024**

- Updating the deprecation date for `Jobs`, `Workflow`, and `Projects` related features.

## 0.37.1a9

**Apr 2, 2024**

- Dropped legacy `estimation.py`, `test_estimation.py` and `fixtures_estimation.py`

## 0.37.1a8

**March 28, 2024**

- Dependency injection and test coverage improvement in `auth.py`

## 0.37.1a7

**March 27, 2024**

- Raise typed error if token retrieval fails due to wrong credentials.

## 0.37.1a6

**March 26, 2024**

- Switched to using `http.client.Client` in `auth.py` for authentication and token management
- Dropped unneeded resiliency code
- Dropped tenacity, requests-oauthlib and types-oauthlib as unneeded dependencies


## 0.37.1a5

**March 21, 2024**

- Run test pipeline on Python versions 3.9 to 3.12
- Removed upper bound for Python 3.12
- Dropped support for Python 3.8


## 0.37.1a4

**March 21, 2024**

- New http stack client to provide resilient token and requests compliant authentication.


## 0.37.1a3

**March 20, 2024**

- Detection of token retriever based on supplied settings.


## 0.37.1a2

**March 19, 2024**

- Detection of credentials settings based on supplied credentials.


## 0.37.1a1

**March 19, 2024**

- Dropped all the live tests.


## 0.37.0

**March 15, 2024**

- Fixed inadvertent title and tags removals during asset metadata updates.
- Dropped unneeded `auth::env` property and the corresponding tests.
- Generalized new authentication stack to cover account authentication case.
- Added new components within the HTTP layer to facilitate future enhancements in authentication and request processes.
- Adjusted most of the code in accordance with pylint checks.


## 0.37.0a14

**March 15, 2024**

- Fixed inadvertent titles and tags removals during asset metadata updates.

## 0.37.0a13

**March 15, 2024**

- Dropped unneeded `auth::env` property and the corresponding tests.


## 0.37.0a12

**March 14, 2024**

- Adjusted `initialization.py`, `test_initialization.py`, `main.py` and `test_main.py` in accordance with Pylint checks.


## 0.37.0a11

**March 14, 2024**

- Adjusted `asset.py`, `asset_searcher.py`, `test_asset.py` and `fixtures_asset.py` in accordance with Pylint checks.
- Adjusted `test_http_adapter.py` in accordance with Pylint checks.
- Dropped `test_e2e_catalog.py` since it is covered by SDK tests.
- Fixed a flaky test in `test_session.py`


## 0.37.0a10

**March 13, 2024**

- Adjusted `webhooks.py`, `test_webhooks.py` and `fixtures_webhook.py` in accordance with Pylint checks.
- Dropped `test_e2e_30sec.py` since it covers functionality dropped earlier.

## 0.37.0a9

**March 13, 2024**

- Adjusted `macros.py`, `utils.py`, and `test_utils.py` in accordance with Pylint checks.


## 0.37.0a8

**March 13, 2024**

- Adjusted `estimation.py`, `test_estimation.py` and `fixtures_estimation.py` in accordance with Pylint checks.


## 0.37.0a7

**March 13, 2024**

- Adjusted `order.py`, `test_order.py` and `fixtures_order.py` in accordance with Pylint checks.


## 0.37.0a6

**March 13, 2024**

- Adjusted `host.py`, `tools.py`, `test_tools.py`, `storage.py`, `test_storage.py` and `fixtures_storage.py` in accordance with Pylint checks.

## 0.37.0a5

**March 11, 2024**

- Adjusted `auth.py` and `oauth.py` with their coverage and fixtures in accordance with Pylint checks.
- Adjusted `conftest.py` in accordance with Pylint checks.


## 0.37.0a4

**March 07, 2024**

- Generalized new authentication stack to cover account authentication case.

## 0.37.0a3

**March 07, 2024**

- Adjusted `tasking.py`, `test_tasking.py`, and `fixtures_tasking.py` in accordance with Pylint checks.

## 0.37.0a2

**March 06, 2024**

- Adjusted `catalog.py` and `test_catalog.py` in accordance with Pylint checks.
- Conducted minor refactoring in other classes due to changes in function names within the authentication module.


## 0.37.0a1

**March 06, 2024**

- Added a new component within the HTTP layer to facilitate future enhancements in authentication and request processes: ported a resilient and authenticated cached session.


## 0.37.0a0

**March 04, 2024**

Added new components within the HTTP layer to facilitate future enhancements in authentication and request processes:

- Ported the HTTP adapter, providing configurable resilience.
- Ported resilient project authentication, managing token expiration.

## 0.36.0

**February 20, 2024**

- Updated the `place_order()` and `estimate_order()` functions of the CatalogBase class to the latest version of the API.

## 0.35.0

**January 25, 2024**

- Discontinued support for the following edit and create functions:

    - up42:
        - `validate_manifest()`

    - Project:
        - `max_concurrent_jobs`
        - `update_project_settings()`
        - `create_workflow()`

    - Workflow:
        - `max_concurrent_jobs`
        - `update_name()`
        - `add_workflow_tasks()`
        - `get_compatible_blocks()`
        - `get_parameters_info()`
        - `construct_parameters()`
        - `construct_parameters_parallel()`
        - `estimate_job()`
        - `test_job()`
        - `test_jobs_parallel()`
        - `run_job()`
        - `run_jobs_parallel()`

    - Job:
        - `track_status()`
        - `cancel_job()`

- Marked the following visualization functions as deprecated:

    - up42:
        - `viztools.folium_base_map()`

    - Catalog:
        - `plot_coverage()`
        - `map_quicklooks()`
        - `plot_quicklooks()`

    - Job:
        - `map_results()`
        - `plot_results()`

    - JobCollection:
        - `map_results()`
        - `plot_results()`

    - JobTask:
        - `map_results()`
        - `plot_results()`
        - `plot_quicklooks()`

    They will be discontinued after March 31, 2024.


## 0.34.1

**December 15, 2023**

- Restored the `order.get_assets` function.

## 0.34.0

**December 13, 2023**

- Updated the `storage.get_orders` function to the latest version of the API.
- Set Poetry as the only dependency manager.
- Discontinued support for the `order.get_assets` function.

## 0.33.1

**November 23, 2023**

Marked the following parameters of `storage.get_assets` as deprecated to enforce the use of the PySTAC client search.

- `geometry`
- `acquired_before`
- `acquired_after`
- `custom_filter`

## 0.33.0

**November 14, 2023**

- Updated authentication by changing it from project-based to account-based.
- Added a new function to the Asset class: `get_stac_asset_url` generates a signed URL that allows to download a STAC asset from storage without authentication.

## 0.32.0

**September 7, 2023**

A new function added to the Asset class:

- `download_stac_asset` allows you to download STAC assets from storage.

## 0.31.0

**August 9, 2023**

- Supported STAC assets in `asset.stac_items`.
- Added substatuses to `order.track_status`.
- Limited `catalog.search(sort_by)` to `acquisition_date` only.
- Removed `get_credits_history` from the main class.
- `asset.stac_info` now returns the `pystac.Collection` object.
- Python 3.7 is no longer supported.

## 0.30.1

**July 14, 2023**

Fixed the failing construct_order_parameters function and updated tests.

## 0.30.0

**July 3, 2023**

Added a new `tags` argument to the following functions:

- `construct_order_parameters`, to assign tags to new tasking and catalog orders.
- `get_order`, to filter orders by tags.
- `get_assets`, to filter assets by tags.

## 0.29.0

**June 20, 2023**

Integrated new functions into the Tasking class:

- `get_feasibility` — Returns a list of feasibility studies for tasking orders.
- `choose_feasibility` — Allows accepting one of the proposed feasibility study options.
- `get_quotations` — Returns a list of all quotations for tasking orders.
- `decide_quotation` — Allows accepting or rejecting a quotation for a tasking order.

## 0.28.1

**April 6, 2023**

- Updating test to latest version

## 0.28.0

**February 17, 2023**

- Added STAC search functionality to storage.get_assets.
  Now you can filter assets by new parameters: `geometry`, `acquired_after`, `acquired_before`,
  `collection_names`, `producer_names`, `tags`, `search`, `sources`.
- Added storage.pystac_client.
  Use it to authenticate PySTAC client to access your UP42 storage assets using its library.
- Added asset.stac_info.
  Use it to access STAC metadata, such as acquisition, sensor, and collection information.

## 0.27.1

**January 26, 2023**

- Improve error communication of functions using API v2 endpoints.
- add `up42.__version__` attribute to access the package version with Python.
- Adapt asset class attributes (`created` to `createdAt`) to UP42 API.

## 0.27.0

**December 12, 2022**

- Add `asset.update_metadata()` for adjusting title & tags of an asset.
- `storage.get_assets()` has new parameters `created_after`, `created_before`, `workspace_id`  to better filter the
  desired assets. It now queries the assets of all accessible workspaces by default.
- Adopt new UP42 API 2.0 endpoints for user storage & assets.

## 0.26.0

**November 2, 2022**

- Remove Python version upper bound, this will enable immediate but untested installation with any new Python version.
- Changes to `workflow.construct_parameters`:
  - Deprecates the `assets` parameter (list of asset objects), instead use `asset_ids` (list of asset_ids).
  - Removes limitation of using only assets originating from blocks, now also supports assets from catalog &
    tasking.
  - In addition to required parameters, now adds all optional parameters that have default values.
- `tasking.construct_order_parameters` now accepts a Point feature (e.g. use with Blacksky).
- Fix: `get_data_products` with `basic=False` now correctly returns only tasking OR catalog products.
- The up42 object now correctly does not give access to third party imports anymore (restructured init module).

## 0.25.0

**October 25, 2022**

- Add dedicated tasking class for improved handling of satellite tasking orders.
- `construct_order_parameters` now also adds the parameters specific to the selected data-product, and suggests
  possible values based on the data-product schema.

## 0.24.0

**October 20, 2022**

- Add `catalog.get_data_product_schema()` for details on the order parameters
- Switches parameter `sensor` to `collection` in `catalog.download_quicklooks`.
- Various small improvements e.g. quicklooks automatic band selection, Reduced use of default parameters in
  constructor methods, error message display, optimized API call handling for parameter validation etc.
- Internal: Separation of Catalog and CatalogBase to prepare addition of Tasking class, reorganize test fixtures.

## 0.23.1

**October 5, 2022**

- Fixes issue with filename of downloaded assets containing two suffix `.` e.g. `./output..zip`.
  Resolves [#350](https://github.com/up42/up42-py/issues/350)

## 0.23.0

**September 20, 2022**

- Integrates the UP42 data productsm e.g. the selection "Display" and "Reflectance" configuration in the ordering process. The new ordering process requires the selection of a specific data product.
- The `order_parameters` argument for `catalog.estimate_order` and `catalog.place_order` now has a different structure.
  **The previous option to just specify the collection name will soon be deactivated in the UP42 API!**
- New function `catalog.get_data_products`
- New function `catalog.construct_order_parameters`
- `catalog.construct_search_parameters` replaces `catalog.construct_parameters` which is deprecated and will be
  removed in v0.25.0

## 0.22.2

**July 21, 2022**

- Fix unpacking of order assets if no output topfolder inherent in archive

## 0.22.1

**July 19, 2022**

- Fix conda release (include requirements-viz file)

## 0.22.0

**July 5, 2022**

- Adds webhooks functionality to the SDK, see new webhooks docs chapter.
- Introduces optional installation option for the visualization functionalities. The required dependencies are now
  not installed by default.
- Removes `order.metadata` property, as removed from UP42 API.
- Fix: Using a MultiPolygon geometry in construct_parameters will now correctly raise an error as not accepted.
- Documentation overhaul & various improvements

## 0.21.0

**May 12, 2022**

- Adding `up42.get_balance` and `up42.get_credits_history` features for allowing account information retrieval.
- Adding `up42.get_block_coverage` features for retrieval of the catalog blocks' coverage as GeoJSON.
- `project.get_jobs` now has sorting criteria, sorting order and limit parameters.
- Catalog search now enables search for Pleiades Neo etc. (uses host specific API endpoints)
- Fix: `project.get_jobs` now correctly queries the full number of jobs.

## 0.20.2

**April 10, 2022**

- Update documentation
- Non functional changes to enable conda release
- Update requirements and removing overlapping subdependencies

## 0.20.1

**April 5, 2022**

- Update documentation for latest changes on the user console.
- Remove outdated examples.
- Add required files on the dist version for allowing creation of conda meta files.

## 0.20.0

**February 15, 2022**

- Enables getting credits consumed by a job via `job.get_credits`.

## 0.19.0

**January 28, 2022**

- Add support for UP42 data collections via `catalog.get_collections`.
- Switch `catalog.construct_parameters` to use `collection` instead of `sensor` for
  the collection selection.
- Refactor retry mechanism. Resolves issue of unintended token renewals & further limits
  retries.

## 0.18.1

**December 20, 2021**

- Allow installation with Python 3.9

## 0.18.0

**November 10, 2021**

- Add sorting criteria, sorting order and results limit parameters to `storage.get_orders`
  and `storage.get_assets`. Now also uses results pagination which avoids timeout issues
  when querying large asset/order collections.
- Significant speed improvement for:
    -`.get_jobs`, `.get_workflows`, `.get_assets`, `.get_orders` calls.
    - `workflow.create_workflow` when used with `existing=True`.
    - Printing objects representations, which now does not trigger additional object info API calls.
- Removal: Removes deprecated handling of multiple features as input geometry in `.construct_parameters`
  Instead, using multiple features or a MultiPolygon will now raise an error.
  This aligns the Python SDK with the regular UP42 platform behaviour.
- Removal: Remove the Python SDK Command Line Interface.
- Fix: JobTask.info and the printout now uses the correct jobtask information.

## 0.17.0

**September 10, 2021**

- Adds `usage_type` parameter for selection of "DATA" and "ANALYTICS" data in catalog search.
- Adds automatic handling of catalog search results pagination when requesting more
  than 500 results.
- Adds support for datetime objects and all iso-format compatible time strings to
  `construct_parameters`.
- Fix: `get_compatible_blocks` with an empty workflow now returns all data blocks.
- Start deprecation for `handle_multiple_features` parameter in `construct_parameters` to
  guarantee parity with UP42 platform. In the future, the UP42 SDK will only handle
  single geometries.
- Uses Oauth for access token handling.

## 0.16.0

**June 30, 2021**

- Limit memory usage for large file downloads (#237)
- Remove deprecated job.get_status() (Replace by job.status) (#224)
- Remove deprecated jobcollection.get_job_info() and jobcollection.get_status() (Replaced by jobcollection.info and jobcollection.status)
- Remove order-id functionality (#228)
- Limit installation to Python <=3.9.4
- Internal code improvements (e.g. project settings, retry)

## 0.15.2

**April 7, 2021**

- Enables plotting of jobcollection with `.map_results()`.
- Fixes `.cancel_job()` functionality.

## 0.15.1

**March 12, 2021**

- Fixes breaking API change in catalog search.
- Catalog search result now contains a `sceneId` property instead of `scene_id`.

## 0.15.0

**January 27, 2021**

- Add `Storage`, `Order` and `Asset` objects.
- Add possibility to create orders from `Catalog` with `Catalog.place_order`.
- Add possibility to use assets in job parameters with `Workflow.construct_paramaters`.
- Update job estimation endpoint.
- Multiple documentation fixes.

## 0.14.0

**December 7, 2020**

- Add `workflow.estimate_job()` function for estimation of credit costs & job duration before running a job.
- Add `bands=[3,2,1]` parameter in `.plot_results()` and `.map_results()` for band & band order selection.
- `.plot_results()` now accepts kwargs of [rasterio.plot.show](https://rasterio.readthedocs.io/en/latest/api/rasterio.plot.html#rasterio.plot.show) and matplotlib.
- Add `up42.initialize_jobcollection()`
- Add `get_estimation=False` parameter to `workflow.test_job`.
- Add ship-identification example.
- Overhaul "Getting started" examples.

## 0.13.1

**November 18, 2020**

- Handle request rate limits via retry mechanism.
- Limit `map_quicklooks()` to 100 quicklooks.
- Add aircraft detection example & documentation improvements.

## 0.13.0

**October 30, 2020**

- New consistent use & documentation of the basic functionality:
    - All [basic functions](up42-reference.md) (e.g. `up42.get_blocks`) are accessible
        from the `up42` import object. Now consistently documented in the `up42`
        [object code reference](up42-reference.md).
    - The option to use this basic functionality from any lower level object will soon be
        removed (e.g. `project.get_blocks`, `workflow.get_blocks`). Now triggers a deprecation warning.
- The plotting functionality of each object is now documented directly in that [object's code reference](job-reference.md).
- Fix: Repair catalog search for sobloo.
- *Various improvements to docs & code reference.*
- *Overhaul & simplify test fixtures.*
- *Split off viztools module from tools module.*

## 0.12.0

**October 14, 2020**

- Simplify object representation, also simplifies logger messages.
- Add `.info` property to all objects to get the detailed object information, deprecation process for `.get_info`.
- Add `.status` property to job, jobtask and jobcollection objects. Deprecation process for `.get_status`.
- Add selection of job mode for `.get_jobs`.
- Add description of initialization of each object to code reference.
- Fix: Use correct cutoff time 23:59:59 in default datetimes.
- Fix: Download jobtasks to respective jobtask subfolders instead of the job folder.
- Unpin geopandas version in requirements.
- Move sdk documentation to custom subdomain "sdk.up42.com".
- *Simplify mock tests & test fixtures*

## 0.11.0

**August 13, 2020**

- Fix: Remove buffer 0 for fixing invalid geometry.
- Add `.map_quicklooks` method for visualising quicklooks interactively.
- Add an example notebook for mapping quicklooks using `.map_quicklooks` method.

## 0.10.1

**August 13, 2020**

- Hotfix: Fixes usage of multiple features as the input geometry.

## 0.10.0

**August 7, 2020**

- Add parallel jobs feature. Allows running jobs for multiple geometries, scene_ids or
 timeperiods in parallel. Adds `workflow.construct_parameters_parallel`,
 `workflow.test_job_parallel`, `workflow.run_job_parallel` and the new `JobCollection` object.
- Adjusts `workflow.get_jobs` and `project.get_jobs` to return JobCollections.
- Adjusts airports-parallel example notebook to use the parallel jobs feature.
- Adjusts flood mapping example notebook to use OSM block.
- Adds option to not unpack results in `job.download_results`.
- Now allows passing only scene_ids to `workflow.construct_parameters`.
- Improves layout of image results plots for multiple results.
- Added binder links.
- Now truncates log messages > 2k characters.
- *Various small improvements & code refactorings.*

## 0.9.3

**July 15, 2020**

- Add support for secondary GeoJSON file to `job.map_results`

## 0.9.2

**July 4, 2020**

- Fix inconsistency with `job.map_results` selecting the JSON instead of the image

## 0.9.1

**June 25, 2020**

- Fixes typo in catalog search parameters

## 0.9.0

**May 7, 2020**

- Enable block_name and block_display_name for `workflow.add_workflow_tasks`
- Replace requirement to specify provider by sensor for `catalog.download_quicklooks`
- Add option to disable logging in `up42.settings`
- Add `project.get_jobs` and limit `workflow.get_jobs` to jobs in the workflow.
- Fix download of all output files
- Job name selectabable in `workflow.test_job` and `workflow.run_job` (with added suffix _py)
- Fix CRS issues in make `job.map_results`, make plotting functionalities more robust

## 0.8.3

**April 30, 2020**

- Pin geopandas to 0.7.0, package requires new CRS convention

## 0.8.2

**April 24, 2020**

- Removed `job.create_and_run_job`, now split into `job.test_job` and `job.run_job`<|MERGE_RESOLUTION|>--- conflicted
+++ resolved
@@ -29,13 +29,14 @@
     ```
 
 For more information, see [UP42 Python package description](https://pypi.org/project/up42-py/).
-## 2.1.1a2
-
-<<<<<<< HEAD
-**Oct 25, 2024**
+## 2.1.1a3
+
+**Oct 29, 2024**
 ### Added
 - Fix `Catalog::construct_search_parameters` `limit` description in the documentation.
-=======
+
+## 2.1.1a2
+
 **Oct 28, 2024**
 - Fix test coverage for `Tasking::construct_order_parameters`.
 
@@ -43,7 +44,6 @@
 
 **Oct 28, 2024**
 - Fix types of `Asset::asset_id` and `Asset::_get_info`.
->>>>>>> 3d8cd501
 
 ## 2.1.0
 
