# Changelog

Update your installation to the latest version with the following command:

=== "pip"

    ```bash
    pip install up42-py --upgrade
    ```

=== "conda"

    ```bash
    conda update -c conda-forge up42-py
    ```

You can check your current version with the following command:

=== "pip"

    ```bash
    pip show up42-py
    ```

=== "conda"

    ```bash
    conda search up42-py
    ```

For more information, see [UP42 Python package description](https://pypi.org/project/up42-py/).

## 3.0.0a5
**October 20, 2025**

### Removed
<<<<<<< HEAD
- Removed deprecated `storage.py` module
=======
- Removed the deprecated processing templates: `detection-change-spacept`, `detection-change-spot-hyperverge`, `detection-change-pleiades-hyperverge`.
>>>>>>> 9cafbbc8

## 3.0.0a4
**October 15, 2025**

### Removed
- Removed deprecated `webhook.py` module

## 3.0.0a3
**October 15, 2025**

### Removed
- `catalog.py` module with `CatalogBase` and `Catalog` classes
- `test_catalog.py` module
- Unused functions `any_vector_to_fc` and `fc_to_query_geometry` from `utils.py` module
- `initialize_catalog` from `up42` global namespace and its test coverage.

## 3.0.0a2
**October 14, 2025**

### Removed
- Removed `get_credits_balance` from `base` global namespace.

## 3.0.0a1
**October 09, 2025**

### Removed
- Removed `initialize_tasking` from `up42` global namespace.
- Removed `construct_order_parameters`, `get_quotations`, `decide_quotation`, `get_feasibility`, `choose_feasibility` methods from `Tasking` class.
- Removed `Tasking` class.


## 2.6.0
**September 29, 2025**

### Added
- Added `DetectionChangeSimularity` job template.
- Added missing properties to `TaskingOrderDetails` data class.

### Deprecated
- Deprecated `DetectionChangeSpacept`, `DetectionChangePleiadesHyperverge` and `DetectionChangeSPOTHyperverge` classes

### Changed
- Removed `description` field from `ResolutionValue`.

### Security
- Updated urllib3 to >=2.5.0.

### 2.6.0a5
**September 22, 2025**
- Deprecated `DetectionChangeSpacept` data class
- Deprecated `DetectionChangePleiadesHyperverge` data class
- Deprecated `DetectionChangeSPOTHyperverge` data class

### 2.6.0a4
**September 18, 2025**
- Added missing properties to `TaskingOrderDetails` data class.

### 2.6.0a3
**September 15, 2025**
- Security: updated urllib3 to >=2.5.0.

### 2.6.0a2
**September 10, 2025**
- Removed `description` field from `ResolutionValue`.

### 2.6.0a1
**August 27, 2025**
- Added `DetectionChangeSimularity` job template.

## 2.5.0
**August 25, 2025**

### Fixed
- Fix how collection items are retrieved in `BulkDeletion`.

### Added
- Added error message `InvalidSearchRequest` to request when `Producer::search` fails.
- Added bulk deletion of items: `BulkDeletion`.
- Added default property values for `Provider` class to simplify a host creation by name.
- Exported `Provider` class to the global `up42` namespace.
- Added a new processing job template: `UpsamplingNSSentinel`.

### Changed
- Removed `rgb` and `ned` parameters from the `UpsamplingNS` job template.
- Removed `mkdocs`, its dependencies and other unused dependencies

### 2.5.0a7
**August 18, 2025**
- Drop `mkdocs`, its dependencies and other unused dependencies

### 2.5.0a6
**August 18, 2025**
- Propagate request error message with `InvalidSearchRequest` when `Producer::search` fails.

### 2.5.0a5
**August 15, 2025**
- Fix how collection items are retrieved in `BulkDeletion`.

### 2.5.0a4
**August 6, 2025**
- Added bulk deletion of items: `BulkDeletion`.

### 2.5.0a3
**Aug 4, 2025**
- Added default property values for `Provider` class to simplify a host creation by name.
- Exported `Provider` class to the global `up42` namespace.

### 2.5.0a2
**July 25, 2025**
- Added a new processing job template: `UpsamplingNSSentinel`.

### 2.5.0a1
**July 22, 2025**
- Removed `rgb` and `ned` parameters from the `UpsamplingNS` job template.

## 2.4.0
**July 21, 2025**

### Deprecated
- Deprecated the `webhooks` module and the `base::get_credits_balance` function.

### Added
- Added a warning when outdated versions are imported.
- Added `provider_properties` data field to `glossary::Scene` active record class.
- Added `FeasibilityStudy` active record class to `tasking` module.
- Exported `FeasibilityStudy` and `FeasibilityStudySorting` to `up42` namespace.

### 2.4.0a4
**July 16, 2025**
- Display warning when importing outdated versions

### 2.4.0a3
**July 15, 2025**
- Deprecated the `webhooks` module and the `base::get_credits_balance` function

### 2.4.0a2
**July 07, 2025**
- Added `provider_properties` data field to `glossary::Scene` active record class.

### 2.4.0a1
**July 04, 2025**
- Added `FeasibilityStudy` active record class to `tasking` module.
- Exported `FeasibilityStudy` and `FeasibilityStudySorting` to `up42` namespace.

## 2.3.1
**June 26, 2025**

### Fixed
- `Up42ExtensionProperty` for order id

### Security
- Updated requests dependency to 2.32.4
- Updated tornado dependency to 6.5.1

### Deprecated
- `Order.get_assets`

## 2.3.0
**June 10, 2025**

### Added
- Added `CoregistrationJobTemplate` process template to allow running coregistration-simularity

### Deprecated
- Deprecated `Asset.get`
- Deprecated `Asset.all`
- Deprecated `Asset.stac_items` in favour of `pystac::Client.get_items`
- Deprecated `Asset.stac_info`
- Deprecated `Asset.file` in favour of `pystac::Asset.file`
- Deprecated `Asset.download` in favour of `pystac::Asset.file.download`

## 2.2.0
**Apr 29, 2025**
### Added
- Validate process exists after `JobTemplate` initialisation
- Added sorting fields to `QuotationSorting`.
- Added `region` as an optional input type to `base::authenticate` with the possible values being `eu` and `sa`
- When authenticating the region gets set globally and used in `host::user_info_endpoint`, `host::token_endpoint`, `host::endpoint` accordingly
- Added `up42` property to `pystac::Item` and `pystac::Collection` to get and set UP42 STAC extensions data.
- Added `update` extension method to `pystac::Item`.
- Publish `stac_client` function to `up42` namespace.
- Added `file` property to `Asset` class to unify with `pystac::Asset` experience.
- Use unauthenticated session for signed url image file in `FileProvider` module with `FileProvider` class.
- Experiment `stac` module with `FileProvider` descriptor for `pystac::Asset`.
- Added STAC object dynamic extension on `up42` import.
- Added `Asset::save` method.
- Added model fields to `Asset` class.
- Added coverage for `Asset::all` method.
- Exported `AssetSorting` to `up42` namespace.
- Enabled access to authenticated image files via extraction session to a parameter.
- Generalized downloadable images to `ImageFile` in `utils` module.
- Added `quicklook` property to `Scene` class.
- Added `is_host` property to `Provider` class.
- Added `search` method to `Provider` class.
- Added `schema` property to `DataProduct` class.
- Added `Quotation` active record to `tasking` module.
- Exported `Quotation` and `QuotationSorting` to `up42` namespace.
- Added `order_template` module with `BatchOrderTemplate` and supporting classes.
- Add missing properties to `Order` data class and auxiliary classes.
- Introduced `Order::all` method to filter and list orders.
- Added `Order::get` class method as part of conversion to active record pattern.
- Added `Order::track` method.

### Changed

- Adjust `Provider::search` to allow `start_date` and `end_date`, combine them and add to payload as datetime
- Adjust `Order` representation to remove redundant fields.
- Adjust `BatchOrderTemplate` to exclude tags from the payload when not provided, preventing `400 Bad Request` errors from the API.
- Update `AssetSorting` with possible sorting fields
- Adjust `FileProvider::_get_` to check href url that starts with the current region base api url.
- Updated feasibility endpoint URL.
- Relax dependency constraint to allow geopandas 1.0.1.
- Switched to using stac client descriptor in `Asset` class and reduced duplication.
- Made `BatchOrderTemplate::tags` optional.
- Converted `Asset` to a data class with `get` and `all` methods.
- Simplified `Catalog::download_quicklooks` to use `ImageFile` class internally.
- Simplified `CatalogBase::estimate_order` to a static method.
- Simplified `CatalogBase::place_order` to a class method.
- Modified `Storage::get_orders` testing to eliminate dependency on order data.
- Modified `up42::initialize_order` testing to eliminate dependency on order data.
- Modified `CatalogBase::place_order` testing to eliminate dependency on order data.
- Converted `Order` to dataclass.
- Extended `Order::order_details` to cover archive orders as well.

### Deprecated
- Deprecated `Asset::download` method in favour of `Asset.file::download`.
- Deprecated `Asset::download_stac_asset` in favour of `pystac::Asset.file::download`.
- Deprecated `Asset::get_stac_asset_url` in favour of `pystac::Asset.file.url`.
- Deprecated `up42::initialize_tasking`.
- Deprecated `Tasking::get_feasibility`.
- Deprecated `Tasking::choose_feasibility`.
- Deprecated `Asset::update_metadata` in favour of `pystac::Item.update`.
- Deprecated `Asset.asset_id` in favour of `Asset.id`.
- Deprecated `up42::initialize_catalog` since all `Catalog` and `CatalogBase` methods are deprecated.
- Deprecated `Storage::get_assets` in favour of `Asset::all`.
- Deprecated `up42::initialize_asset` in favour of `Asset::get`.
- Deprecated `up42::initialize_storage`.
- Deprecated `Catalog::download_quicklooks` in favour of `Provider::search`.
- Deprecated `Catalog::construct_search_parameters` in favour of `Provider::search`.
- Deprecated `Catalog::search` in favour of `Provider::search`.
- Deprecated `Tasking::get_quotations` in favour of `Quotation::all`.
- Deprecated `Tasking::decide_quotation` in favour of `Quotation` class methods.
- Deprecated `Tasking.construct_order_parameters` in favour of `BatchOrderTemplate`.
- Deprecated `Catalog.construct_order_parameters` in favour of `BatchOrderTemplate`.
- Deprecated `CatalogBase::estimate_order` in favour of `BatchOrderTemplate.estimate`.
- Deprecated `CatalogBase::place_order` in favour of `BatchOrderTemplate::place`.
- Deprecated `Order::estimate` in favour of `BatchOrderTemplate.estimate`.
- Deprecated `Order::place` in favour of `BatchOrderTemplate::place`.
- Deprecated `CatalogBase::get_data_product_schema` in favour of `DataProduct.schema`.
- Deprecated `up42::initiliaze_order` in favour of `Order::get`.
- Deprecated `Order.order_id` in favour of `Order.id`.
- Deprecated `Order.order_details` in favour of `Order.details`.
- Deprecated `Storage::get_orders` method.
- Deprecated `Order::track_status` method.

### Removed
- Remove deprecated viz dependencies.
- Reduced test dependencies on `Asset` structure.
- Dropped eager loading of `Order::info`.
- Dropped `Order::__repr__` in favour of native dataclass implementation.

### Fixed
- Fix authenticated download in `Catalog::download_quicklooks`.
- Fixed `Order::place` method to retrieve order info via additional call and not from response.

## 2.2.0a33
**Apr 9, 2025**
- Adjust `Provider::search` to allow `start_date` and `end_date`, combine them and add to payload as `datetime`

## 2.2.0a32
**Apr 2, 2025**
- Adjust Order representation to remove redundant fields.

## 2.2.0a31
**Apr 1, 2025**
- Adjust `BatchOrderTemplate` to exclude tags from the payload when not provided, preventing 400 Bad Request errors from the API.

## 2.2.0a30
**Mar 28, 2025**
- Validate process exists after `JobTemplate` initialisation

## 2.2.0a29
**Mar 27, 2025**
- Update `AssetSorting` with possible sorting fields

## 2.2.0a28
**Mar 27, 2025**
- Drop `Asset::save` method
- Adjust deprecation message in `Asset::update_metadata` to indicate `pystac::Item.update`.

## 2.2.0a27
**Mar 24, 2025**
- Adjust `FileProvider::_get_` to check href url that starts with the current region base api url.

## 2.2.0a26
**Mar 20, 2025**
- Updated feasibility endpoint URL.

## 2.2.0a25
**Mar 19, 2025**
- Added sorting fields to `QuotationSorting`.

## 2.2.0a24

**Mar 14, 2025**
- Added `region` as an optional input type to `base::authenticate` with the possible values being `eu` & `sa`
- When authenticating the region gets set globally and used in `host::user_info_endpoint`, `host::token_endpoint`, `host::endpoint` accordingly

## 2.2.0a23
**Mar 13, 2025**
- Remove deprecated viz dependencies.

## 2.2.0a22
**Jan 17, 2025**
- Relax dependency constraint to allow geopandas 1.0.1.

## 2.2.0a21
**Jan 16, 2025**
- Added `up42` property to `pystac::Item` and `pystac::Collection` to get and set UP42 STAC extensions data.

## 2.2.0a20
**Jan 9, 2025**
- Added `update` extension method to `pystac::Item`.

## 2.2.0a19
**Dec 20, 2024**
- Switched to using stac client descriptor in `Asset` class and reduced duplication.
- Publish `stac_client` function to `up42` namespace.
- Added `file` property to `Asset` class to unify with `pystac::Asset` experience.
- Deprecated `Asset::download` method in favour of `Asset.file::download`.

## 2.2.0a18
**Dec 19, 2024**
- Use unauthenticated session for signed url image file in `FileProvider` module with `FileProvider` class.

## 2.2.0a17
**Dec 19, 2024**
- Experiment `stac` module with `FileProvider` descriptor for `pystac::Asset`.
- Added STAC object dynamic extension on `up42` import.
- Deprecated `Asset::download_stac_asset` in favour of `pystac::Asset.file::download`.
- Deprecated `Asset::get_stac_asset_url` in favour of `pystac::Asset.file.url`.

## 2.2.0a16
**Dec 19, 2024**
- Made `BatchOrderTemplate::tags` optional.
- Deprecated `up42::initialize_tasking`.
- Deprecated `Tasking::get_feasibility`.
- Deprecated `Tasking::choose_feasibility`.

## 2.2.0a15
**Dec 19, 2024**
- Added `Asset::save` method.
- Deprecated `Asset::update_metadata` in favour of `Asset::save`.

## 2.2.0a14
**Dec 19, 2024**
- Added model fields to `Asset` class.
- Deprecated `Asset.asset_id` in favour of `Asset.id`.
- Deprecated `up42::initialize_catalog` since all `Catalog` and `CatalogBase` methods are deprecated.

## 2.2.0a13
**Dec 19, 2024**
- Added coverage for `Asset::all` method.
- Exported `AssetSorting` to `up42` namespace.
- Reduced test dependencies on `Asset` structure.

## 2.2.0a12
**Dec 19, 2024**
- Converted `Asset` to a data class with `get` and `all` methods.
- Fix authenticated download in `Catalog::download_quicklooks`.
- Deprecated `Storage::get_assets` in favour of `Asset::all`.
- Deprecated `up42::initialize_asset` in favour of `Asset::get`.
- Deprecated `up42::initialize_storage`.

## 2.2.0a11
**Dec 19, 2024**
- Enabled access to authenticated image files via extraction session to a parameter.

## 2.2.0a10
**Dec 18, 2024**
- Generalized downloadable images to `ImageFile` in `utils` module.
- Added `quicklook` property to `Scene` class.
- Deprecated `Catalog::download_quicklooks` in favour of `Provider::search`.
- Simplified `Catalog::download_quicklooks` to use `ImageFile` class internally.

## 2.2.0a9
**Dec 18, 2024**
- Added `is_host` property to `Provider` class.
- Added `search` method to `Provider` class.
- Deprecated `Catalog::construct_search_parameters` in favour of `Provider::search`.
- Deprecated `Catalog::search` in favour of `Provider::search`.
- Simplified `CatalogBase::estimate_order` to a static method.
- Simplified `CatalogBase::place_order` to a class method.

## 2.2.0a8
**Dec 18, 2024**
- Added `schema` property to `DataProduct` class.
- Modified deprecation of `CatalogBase::get_data_product_schema` in favour of `DataProduct.schema`.

## 2.2.0a7
**Dec 18, 2024**
- Added `Quotation` active record to `tasking` module.
- Exported `Quotation` and `QuotationSorting` to `up42` namespace.
- Deprecated `Tasking::get_quotations` in favour of `Quotation::all`.
- Deprecated `Tasking::decide_quotation` in favour of `Quotation` class methods.

## 2.2.0a6
**Dec 18, 2024**
- Added `order_template` module with `BatchOrderTemplate` and supporting classes.
- Deprecated `Tasking.construct_order_parameters` in favour of `BatchOrderTemplate`.
- Deprecated `Catalog.construct_order_parameters` in favour of `BatchOrderTemplate`.
- Deprecated `CatalogBase::estimate_order` in favour of `BatchOrderTemplate.estimate`.
- Deprecated `CatalogBase::place_order` in favour of `BatchOrderTemplate::place`.
- Deprecated `Order::estimate` in favour of `BatchOrderTemplate.estimate`.
- Deprecated `Order::place` in favour of `BatchOrderTemplate::place`.
- Deprecated `CatalogBase::get_data_product_schema`.

## 2.2.0a5
**Dec 17, 2024**
- Deprecated `up42::initiliaze_order` in favour of `Order::get`.
- Add missing properties to `Order` data class and auxiliary classes.
- Deprecated `Order.order_id` in favour of `Order.id`.
- Deprecated `Order.order_details` in favour of `Order.details`.

## 2.2.0a4
**Dec 17, 2024**
- Modified `Storage::get_orders` testing to eliminate dependency on order data.

## 2.2.0a3
**Dec 17, 2024**
- Introduced `Order::all` method to filter and list orders.
- Deprecated `Storage::get_orders` method.

## 2.2.0a2
**Dec 17, 2024**
- Fixed `Order::place` method to retrieve order info via additional call and not from response.
- Modified `up42::initialize_order` testing to eliminate dependency on order data.
- Modified `CatalogBase::place_order` testing to eliminate dependency on order data.

## 2.2.0a1
**Dec 17, 2024**
- Converted `Order` to dataclass.
- Dropped eager loading of `Order::info`.
- Added `Order::get` class method as part of conversion to active record pattern.
- Extended `Order::order_details` to cover archive orders as well.
- Dropped `Order::__repr__` in favour of native dataclass implementation.
- Added `Order::track` method and deprecated `Order::track_status` method.

## 2.1.1
**Dec 10, 2024**

### Changed
- Restore accepting string instead of enum in `Storage::get_orders`.
- Improve coverage for `Tasking::decide_quotation`.
- Improve coverage for `Tasking::get_feasibility`.
- Improve coverage for `Tasking::choose_feasibility`.
- Updating endpoint for `base::get_credits_balance`.
- Switched workspace id retrieval from the deprecated endpoint to the user info endpoint.
- Added requesting `openid` scope when retrieving token.
- Move `tests/fixtures/fixtures_globals.py` to `tests/constants.py`.
- Move `collection_credentials` from `auth.py` to `client.py`.
- Switched to base descriptors in `Storage` class and drop the dependencies from `auth.py` module.

### Fixed
- Fixed bug with passing enum entries instead of values in `Storage::get_orders`.
- Fixed `Catalog::construct_search_parameters` `limit` description in the documentation.
- Fixed paging bug for case of empty response.
- Fixed confusing name for type `FeasibilityDecision` to `FeasibilityStatus`.
- Fixed test coverage for `Tasking::get_quotations`.
- Fixed test coverage for `Tasking::construct_order_parameters`.
- Fixed types of `Asset::asset_id` and `Asset::_get_info`.
- Unified paging between `Order`, `Tasking` and `Storage` classes.

### Removed
- Drop process template `DetectionTreesHeightsSpacept`.
- Dropped limiting false statuses in `Storage::get_orders` since the type hinting is enabled.
- Dropped failing wrong `sortby` value in `Storage::get_orders` since the type hinting is enabled.
- Dropped `Tasking::auth` property.
- Dropped legacy `auth.py`.
- Dropped legacy fixtures for storage test coverage.
- Dropped `asset_searcher.py` module.
- Dropped unused `Auth::request` and the corresponding test coverage.
- Dropped unneeded `Storage::__repr__`.
- Dissolve `auth.Auth` in `_Workspace::authenticate`.

## 2.1.1a13

**Dec 4, 2024**
- Move `tests/fixtures/fixtures_globals.py` to `tests/constants.py`.
- Move constants used in a single test module to the corresponding module.

## 2.1.1a12

**Dec 3, 2024**
- Drop process template `DetectionTreesHeightsSpacept`.

## 2.1.1a11

**Dec 2, 2024**
- Added requesting `openid` scope when retrieving token.
- Switched workspace id retrieval from the deprecated endpoint to the user info endpoint.

## 2.1.1a10

**Dec 2, 2024**
- Remove duplication of workspace mocking in tests.
- Remove duplication of setting raising session in tests.
- Move `collection_credentials` from `auth.py` to `client.py`.
- Dissolve `auth.Auth` in `_Workspace::authenticate`.
- Drop legacy `auth.py`.

## 2.1.1a9

**Nov 29, 2024**
- Restore accepting string instead of enum in `Storage::get_orders`.

## 2.1.1a8

**Nov 28, 2024**
- Dropped legacy fixtures for storage test coverage.
- Unified paging between `Order`, `Tasking` and `Storage` classes.
- Fixed paging bug for case of empty response.
- Dropped `asset_searcher.py` module.
- Switched to base descriptors in `Storage` class and drop the dependencies from `auth.py` module.
- Dropped unused `Auth::request` and the corresponding test coverage.
- Dropped unneeded `Storage::__repr__`.
- Dropped limiting false statuses in `Storage::get_orders` since the type hinting is enabled.
- Fixed bug with passing enum entries instead of values in `Storage::get_orders`.
- Dropped failing wrong `sortby` value in `Storage::get_orders` since the type hinting is enabled.

## 2.1.1a7

**Nov 28, 2024**
- Drop legacy fixtures for order testing.
- Delete unused mocking data.
- Fix confusing name for type `FeasibilityDecision` to `FeasibilityStatus`.

## 2.1.1a6

**Nov 27, 2024**
- Drop `Tasking::auth` property.
- Improve coverage for `Tasking::decide_quotation`.
- Improve coverage for `Tasking::get_feasibility`.
- Improve coverage for `Tasking::choose_feasibility`.
- Drop legacy test fixtures.

## 2.1.1a5

**Nov 25, 2024**
- Fix test coverage for `Tasking::get_quotations`.

## 2.1.1a4

**Nov 18, 2024**
- Updating endpoint for `base::get_credits_balance`.

## 2.1.1a3

**Oct 29, 2024**
- Fix `Catalog::construct_search_parameters` `limit` description in the documentation.

## 2.1.1a2

**Oct 28, 2024**
- Fix test coverage for `Tasking::construct_order_parameters`.

## 2.1.1a1

**Oct 28, 2024**
- Fix types of `Asset::asset_id` and `Asset::_get_info`.

## 2.1.0

**Oct 9, 2024**
### Added
- Moving `estimate_order` method to `CatalogBase` class.
- `Order.get_assets` now allows to get assets from orders in `BEING_FULFILLED` state.

### Fixed
- Fix test coverage for `Catalog`, `Order`, and `Asset` classes.

### Changed
- Switch to `workspace_id` descriptor in `CatalogBase`.
- Switch `Asset` and `Order` classes to use `session` descriptor.
- Remove `utils::autocomplete_order_parameters` and inline to `Catalog::construct_order_parameters` and `Tasking::construct_order_parameters`.
- Make `CatalogBase::type` mandatory.
- Drop `CatalogBase::auth` and introduce `Tasking::auth` for backwards compatibility.
- Drop `Tasking::__repr__`.
- Switch `OrderParamsV2` as output type for `_translate_construct_parameters` in order module.
- Switch `OrderParams` as input type for `CatalogBase::place` and `Catalog::estimate` from `Optional[dict]`.
- Changed `Order::status` type from `str` to `Literal`.
- Changed `Order::track_status` report_time input type to float.

## 2.1.0a12

**Oct 8, 2024**
- Make `CatalogBase::type` mandatory.
- Drop `CatalogBase::auth` and introduce `Tasking::auth` for backwards compatibility.
- Switch to `workspace_id` descriptor in `CatalogBase`.
- Drop `Tasking::__repr__`.

## 2.1.0a11

**Oct 8, 2024**
- Moving `estimate_order` method to `CatalogBase` class.

## 2.1.0a10

**Oct 8, 2024**
- Fix test coverage for `Catalog::download_quicklooks`.

## 2.1.0a9

**Oct 7, 2024**
- Fix test coverage for `Catalog::construct_order_parameters`.

## 2.1.0a8

**Sep 26, 2024**
- Fix test coverage for `Catalog::search`.

## 2.1.0a7

**Sep 25, 2024**
- Fix test coverage for `Catalog::construct_search_parameters`.

## 2.1.0a6

**Sep 25, 2024**
- Fix test coverage for `CatalogBase` class.

## 2.1.0a5

**Sep 20, 2024**
- Remove `utils::autocomplete_order_parameters` and inline to `Catalog::construct_order_parameters` and `Tasking::construct_order_parameters`.

## 2.1.0a4

**Sep 11, 2024**
- `Order.get_assets` now allows to get assets from orders in `BEING_FULFILLED` state.
- Switch `Order` class to use `session` descriptor.
- Set `OrderParams` as input type for `CatalogBase::place` and `Catalog::estimate` from `Optional[dict]`.
- Added `OrderParamsV2` as output type for `_translate_construct_parameters` in order module.
- Changed `Order::status` type from `str` to `Literal`.

## 2.1.0a3

**Sep 10, 2024**
- Switch `Asset` class to use `session` descriptor.
- Improve test coverage `Asset` class.

## 2.1.0a2

**Sep 2, 2024**
- Fix test coverage for `Order::estimate`, `Order::place`, and `Order::track_status` methods.
- Change `Order::track_status` report_time input type to float.

## 2.1.0a1

**Aug 30, 2024**
- Improve test coverage `Order` class.

## 2.0.1

**Aug 15, 2024**

- Switch `ProductGlossary::IntegrationValue` from `Enum` to `Literal`.
- Fixed `FEASIBILITY_STUDY_MAY_BE_REQUIRED` value in the `glossary.IntegrationValue` Literal.


## 2.0.1a3

**Aug 15, 2024**

- Fixed `FEASIBILITY_STUDY_MAY_BE_REQUIRED` in the `glossary.IntegrationValue` Literal.

## 2.0.1a2

**Aug 13, 2024**

- Extract `IntegrationValue` type alias.


## 2.0.1a1

**Aug 13, 2024**

- Switch `ProductGlossary::IntegrationValue` from `Enum` to `Literal`.

## 2.0.0

**Aug 8, 2024**

### Changed
- **Breaking:** Switch to the new product glossary V2 endpoint in `ProductGlossary::get_collections`.
- **Breaking:** Updated `Collection` class in `catalog.py` to match new `ProductGlossary` endpoints.
- Moved `ProductGlossary` and its dependencies to `glossary.py`.
- Published `CollectionType` in the global namespace.

### Removed
The following deprecated code was dropped (**Breaking**):

- Functions in `up42` global namespace
  - `initialize_webhook`
  - `get_webhooks`
  - `create_webhook`
  - `get_webhook_events`

  in `CatalogBase` class
  - keyword arguments in `place_order` method - used to pass arguments `scene` and `geometry`

  in `Catalog` class
  - keyword arguments in `estimate_order` method - used to pass arguments `scene` and `geometry`
  - `sortby` and `ascending` arguments in `construct_search_parameters` method
  - `acquired_after`, `acquired_before`, `geometry` and `custom_filter` arguments in `get_assets` method
  in `Webhook` class
  - `info` and `webhook_id` properties
  - `update` and `create` methods
  - `return_json` argument in `all` method.

- Dropped `ProductGlossary` classes `Producer` and `Host` in `catalog.py`.
- Dropped `processing_templates.AugmentationSpacept`.


## 2.0.0a5

**Aug 7, 2024**
- Moved `ProductGlossary` and its dependencies to `glossary.py`.
- Published `CollectionType` in the global namespace.

## 2.0.0a4

**Aug 6, 2024**
The following deprecated code was dropped:
- Functions in `up42` global namespace
  - `initialize_webhook`
  - `get_webhooks`
  - `create_webhook`
  - `get_webhook_events`
- in `CatalogBase` class
  - keyword arguments in `place_order` method - used to pass arguments `scene` and `geometry`
- in `Catalog` class
  - keyword arguments in `estimate_order` method - used to pass arguments `scene` and `geometry`
  - `sortby` and `ascending` arguments in `construct_search_parameters` method
  - `acquired_after`, `acquired_before`, `geometry` and `custom_filter` arguments in `get_assets` method
- in `Webhook` class
  - `info` and `webhook_id` properties
  - `update` and `create` methods
  - `return_json` argument in `all` method.

## 2.0.0a3

**Aug 06, 2024**
- Switch to the new product glossary V2 endpoint in `ProductGlossaty::get_collections`.
- Updated `Collection` class in `catalog.py` to match new `ProductGlossary` endpoints.
- Dropped `ProductGlossary` classes `Producer` and `Host` in `catalog.py`.

## 2.0.0a2

**Jul 31, 2024**
- Dropped `processing_templates.AugmentationSpacept`.

## 2.0.0a1

**Jul 31, 2024**
- Dropped `ProductGlossary::get_data_products` and switched to `ProductGlossary::get_collections` in dependencies.

## 1.1.1

**Jul 31, 2024**
### Changes
- Added EULA acceptance check to processing job templates.
- Added EULA related statuses to processing jobs.
- Added various failure statuses to job tracking stop list.
- Added `session` descriptor to `CatalogBase`.
- Deprecated `get_data_products` method in `CatalogBase` class.
- Extract `CollectionType` type alias.
- Extract `ProductGlossary` in `catalog.py`.
- Provide type hints for `ProductGlossary` methods.
- Switch to new token endpoint in `auth.py` and `oauth.py`.

### Fixes
- Fix type hint for `get_webhook_events`.

### Improvements
- Drop unused `return_text` parameter in `Auth::request`.
- Improve test coverage for `Catalog::search`.
- Improve `Catalog::download_quicklooks` code.
- Improve test coverage for `Catalog::download_quicklooks` type alias.
- Reduce the usage `auth::request` in `base.py`.
- Simplify the usage of `get_data_products` in `CatalogBase`.
- Simplify pagination in `Catalog::search` code.
- Use token duration information from token data instead of static configuration.
- Use expiry offset to refresh token 30s earlier.

### Dependencies:
- Bumped dependencies `certifi` from 2024.2.2 to 2024.7.4.
- Bumped dependencies `setuptools` from 69.1.1 to 70.0.0.
- Bumped dependencies `urllib` from 2.2.1 to 2.2.2.
- Bumped dependencies `zipp` from 3.17.0 to 3.19.1.

## 1.1.1a11

**Jul 30, 2024**
- Added EULA acceptance check to processing job templates.
- Added various failure statuses to job tracking stop list.
- Added EULA related statuses to processing jobs.

## 1.1.1a10

**Jul 29, 2024**
- Deprecated `get_data_products` method in `CatalogBase` class.

## 1.1.1a9

**Jul 17, 2024**
- Bumped dependencies `zipp` from 3.17.0 to 3.19.1.

## 1.1.1a8

**Jul 17, 2024**
- Bumped dependencies `setuptools` from 69.1.1 to 70.0.0.

## 1.1.1a7

**Jul 16, 2024**
- Simplify pagination in `Catalog::search` code.
- Improve test coverage for `Catalog::search`.

## 1.1.1a6

**Jul 15, 2024**
- Improve `Catalog::download_quicklooks` code.
- Improve test coverage for `Catalog::download_quicklooks` type alias.
- Drop unused `return_text` parameter in `Auth::request`.
- Add `session` descriptor to `CatalogBase`.

## 1.1.1a5

**Jul 15, 2024**
- Extract `CollectionType` type alias.

## 1.1.1a4

**Jul 15, 2024**
- Extract `ProductGlossary` in `catalog.py`.
- Provide type hints for `ProductGlossary` methods.
- Simplify the usage of `get_data_products` in `CatalogBase`.
- Fix type hint for `get_webhook_events`.
- Reduce the usage `auth::request` in `base.py`.


## 1.1.1a3

**Jul 8, 2024**
- Bumped dependencies `certifi` from 2024.2.2 to 2024.7.4.

## 1.1.1a2

**Jul 8, 2024**

- Bumped dependencies `urllib` from 2.2.1 to 2.2.2.

## 1.1.1a1

**Jun 27, 2024**

- Switch to new token endpoint in `auth.py` and `oauth.py`.
- Use token duration information from token data instead of static configuration.
- Use expiry offset to refresh token 30s earlier.

## 1.1.0

**Jun 25, 2024**

### Changes

- `Job`, `JobSorting` and `JobStatus` classes now available in `up42` namespace.
- Change default created and credits ordering as descending.
- Change default status ordering to descending.
- Rename `templates.py` to `processing_templates.py`.

### Fixes

- Fix multiple process id value query parameter to use concatenation with commas.
- Fix multiple status value query parameter to use concatenation with commas.
- Fix processing job tracking to wait until credits are captured or released.
- Fix missing process ids for processing templates.

### Improvements

- Trim off milliseconds in job metadata timestamps to avoid rounding errors.
- Trim nanoseconds in job metadata timestamps since not supported by native Python datetime.
- Update processing template names.
- Add missing `workspace_id` query param to job execution.
- Convert relative paths in processing job page links to absolute ones.

## 1.1.0a7

**Jun 20, 2024**

- Trim off milliseconds in job metadata timestamps to avoid rounding errors.
- Fix multiple process id value query parameter to use concatenation with commas.
- Change default created and credits ordering as descending.

## 1.1.0a6

**Jun 20, 2024**

- Trim nanoseconds in job metadata timestamps since not supported by native Python datetime.
- Fix processing job tracking to wait until credits are captured or released.
- Fix multiple status value query parameter to use concatenation with commas.
- Change default status ordering to descending.

## 1.1.0a5

**Jun 20, 2024**

- Update processing template names.

## 1.1.0a4

**Jun 19, 2024**

- Add missing workspace id query param to job execution.

## 1.1.0a3

**Jun 19, 2024**

- Export `JobStatus` in `up42` namespace.

## 1.1.0a2

**Jun 18, 2024**

- Convert relative paths in processing job page links to absolute ones.

## 1.1.0a1

**Jun 18, 2024**

- Export `Job` and `JobSorting` in `up42` namespace.
- Fix missing process ids for processing templates.
- Rename `templates.py` to `processing_templates.py`.

## 1.0.4

**Jun 17, 2024**

## New Features

### Processing Module:
- Introduced the `Job` class for interacting with processing jobs.
- Implemented job querying capabilities (processing.py).
- Added a collection attribute to the `Job` class.
- Introduced processing job tracking.

### Job Templates:
- Created basic single and multi-item processing job templates in templates.py.
- Enabled job template execution (templates.py).
- Added specialized templates for `SpaceptAugmentation`, `NSUpsamling`, and `Pansharpening`.
- Added cost evaluation to the JobTemplate class (number comparison).
- Implemented `SingleItemJobTemplate` and `MultiItemJobTemplate` helper classes.

## Improvements

### Base Module (formerly main):
- Renamed the `main` module to `base` for clarity.
- Added descriptors: `Session`, `WorkspaceId`, and `StacClient` to `base` module for improved access within classes.

### Webhooks:
- Refactored webhooks as active records.
- Consolidated webhook code into a dedicated module/class.
- Enhanced test coverage for webhooks.
- Deprecated legacy webhook code.

## Dependencies:
- Updated requests to 2.32.0.
- Relaxed geopandas version constraint to < 1.
- Upgraded tornado to 6.4.1.

## Bugfixes:
- Enabled deep copy in Up42Auth for compatibility.
- Fix `tenacity not Found` Error by upgrading `tenacity` dependency.
- Removed deprecated Catalog::construct_parameters method.

## 1.0.4a21

**Jun 17, 2024**

- Support deep copy in `Up42Auth` to be compliant with pystac client.
- Align processing job query parameter names.

## 1.0.4a20

**Jun 17, 2024**

- Added processing job tracking.
- Upgrade tenacity.

## 1.0.4a19

**Jun 13, 2024**

- Added errors and credits retrieval to processing jobs.

## 1.0.4a18

**Jun 13, 2024**

- Deprecate legacy webhook code.
- Drop long deprecated `Catalog::construct_parameters`.

## 1.0.4a17

**Jun 13, 2024**

- Added `collection` to job class in processing module.
- Added `StacClient` descriptor to base module.

## 1.0.4a16

**Jun 11, 2024**

- Added job querying to `processing.py`

## 1.0.4a15

**Jun 11, 2024**

- Added job template execution to `templates.py`

# 1.0.4a14

**Jun 10, 2024**

- Added class `Job` to `processing` module to access processing job features.

## 1.0.4a13

**June 10, 2024**
- Allow dependency `geopandas` from 0.13.2 to any version less than `1`.

## 1.0.4a12

**Jun 10, 2024**

- Bumped dependencies `tornado` from 6.4 to 6.4.1.

## 1.0.4a11

**Jun 10, 2024**

- Added job templates for `SpaceptAugmentation`, `NSUpsamling`, `Pansharpening` to `templates.py`

## 1.0.4a10

**Jun 7, 2024**

- Added simple single and multi item processing job templates to `templates.py`

## 1.0.4a9

**Jun 7, 2024**

- Added cost evaluation to `JobTemplate` class with number comparison support.

## 1.0.4a8

**Jun 6, 2024**

- Added module `processing.py` with base `JobTemplate` class with post-construct inputs validation.
- Added helper `SingleItemJobTemplate` and `MultiItemJobTemplate` classes as bases for future specific processing templates.

## 1.0.4a7

**May 30, 2024**

- Moved instance methods of `Webhooks` class to class methods of `Webhook` class and dropped the former.

## 1.0.4a6

**May 30, 2024**

- Remodeled webhook as active record.

## 1.0.4a5

**May 30, 2024**

- Move webhooks related code from `base.py`

## 1.0.4a4

**May 29, 2024**

- Delegated webhook repr to its info
- Improved test coverage for webhooks
- Dropped unneeded shared and global fixtures for webhook tests


## 1.0.4a3

**May 27, 2024**

- Added `Session` and `WorkspaceId` descriptors to provide access to session and workspace_id from other classes.
- Renaming `main` module to `base`.


## 1.0.4a2

**May 24, 2024**

- Added workspace singleton in `main.py`, encapsulating global state (auth, workspace id).
- Inject auth and workspace id instead of passing a containing object.


## 1.0.4a1

**May 24, 2024**
- Bumped dependencies `requests` from 2.31.0 to 2.32.0.

## 1.0.3

**May 23, 2024**
- Added tenacity as dependency.
- Added resilience on `asset::stac_info` and `asset::stac_items`
- Dropped pystac client subclassing
- Cleaned up fixtures
- Improved test coverage
- Dropped unneeded exposure of token

## 1.0.3a1

**May 23, 2024**
- Added tenacity as dependency.
- Added resilience on `asset::stac_info` and `asset::stac_items`
- Dropped pystac client subclassing
- Cleaned up fixtures
- Improved test coverage
- Dropped unneeded exposure of token


## 1.0.2

**May 15, 2024**
- Added thread safety to token retrieval.


## 1.0.2a1

**May 15, 2024**
- Added thread safety to token retrieval.


## 1.0.1

**May 13, 2024**
- Increased retries and backoff in http resilience.
- Fixed bug with temporary storage overfill when downloading archives.
- Bumped dependencies jinja2, tqdm, geojson.

## 1.0.1a4

**May 13, 2024**
- geojson dependency bumped from 3.0.1 to 3.1.0 to fix conda python 3.12 installer.


## 1.0.1a3

**May 7, 2024**
- Setting http_adapter default configuration to `retries = 5` and `backoff factor = 1`


## 1.0.1a2

**May 7, 2024**
- Renamed `download_from_gcs_unpack` to `download_archive`
- Renamed `download_gcs_not_unpack` to `download_file`
- Improved test coverage for `download_archive`
- Bug fix in `download_archive`: use output directory provided for temporary archive storage instead of default temp folder


## 1.0.1a1

**May 7, 2024**
- jinja2 dependency bumped from 3.1.3 to 3.1.4.
- tqdm dependency bumped from 4.66.2 to 4.66.3.


## 1.0.0

**Apr 17, 2024**
- Dropped deprecated functionalities: Jobs, Projects, Workflows, Viztools
- Dropped deprecated code related to blocks


## 1.0.0a7

**Apr 16, 2024**
- Dropped `get_blocks`, `get_block_details` and `get_block_coverage` from `main.py`

## 1.0.0a6

**Apr 16, 2024**
- Dropped project id and api key based authentication in `main.py`, `auth.py`, `http/oauth.py` and `http/client.py`
- Adapted tests and fixtures
- Dropped viztools.py

## 1.0.0a5

**Apr 16, 2024**

- Dropped deprecated Workflow functions - info, workflow_tasks, get_workflow_tasks, get_parameters_info,
 _get_default_parameters (internal function), _construct_full_workflow_tasks_dict (internal function),
 get_jobs, delete
- Dropped Workflow tests and fixtures

## 1.0.0a4

**Apr 15, 2024**

- Dropped deprecated Jobtask functions - info, get_results_json, download_results, download_quicklooks
- Dropped Jobtask tests and fixtures

## 1.0.0a3

**Apr 15, 2024**

- Dropped deprecated Job functions - info, status, is_succeeded, download_quicklooks, get_results_json, download_results,
get_logs, upload_results_to_bucket, get_jobtasks, get_jobtasks_results_json, get_credits
- Dropped Job tests and fixtures

## 1.0.0a2

**Apr 15, 2024**

- Dropped deprecated JobCollection functions - info, status, apply, download_results
- Dropped deprecated Project functions - info, get_workflows, get_project_settings, get_jobs
- Dropped Project's fixtures and tests
- Dropped JobCollection's fixtures and tests
- Dropped Workflow's get_jobs function

## 1.0.0a1

**Apr 15, 2024**

- Dropped deprecated viztools functions: folium_base_map(), plot_quicklooks(), plot_coverage(), draw_aoi(), _map_images() (internal function), map_quicklooks(), plot_coverage(), plot_results(), requires_viz() (internal function), map_results(), render() (internal function)

## 0.37.2

**Apr 8, 2024**

Dependabot security updates:
 - Bump black from 22.12.0 to 24.3.0
 - Bump pillow from 10.2.0 to 10.3.0

## 0.37.1

**Apr 5, 2024**

- Removed upper bound for Python 3.12.
- Dropped support for Python 3.8.
- New authentication token are retrieved upon expiration instead of every request.
- Dropped tenacity, requests-oauthlib and types-oauthlib as dependencies.
- Updated the deprecation date for `Jobs`, `Workflow`, and `Projects` related features.
- Multiple refactoring improvements.

## 0.37.1a11

**Apr 4, 2024**

- Added standard headers to `http/session.py`
- Added session provisioning to `auth.py` and `http/client.py`
- Dropped undocumented `authenticate` flag in `auth.py`
- Dropped undocumented kwargs in `auth.py` and `main.py`

## 0.37.1a10

**Apr 3, 2024**

- Updating the deprecation date for `Jobs`, `Workflow`, and `Projects` related features.

## 0.37.1a9

**Apr 2, 2024**

- Dropped legacy `estimation.py`, `test_estimation.py` and `fixtures_estimation.py`

## 0.37.1a8

**March 28, 2024**

- Dependency injection and test coverage improvement in `auth.py`

## 0.37.1a7

**March 27, 2024**

- Raise typed error if token retrieval fails due to wrong credentials.

## 0.37.1a6

**March 26, 2024**

- Switched to using `http.client.Client` in `auth.py` for authentication and token management
- Dropped unneeded resiliency code
- Dropped tenacity, requests-oauthlib and types-oauthlib as unneeded dependencies


## 0.37.1a5

**March 21, 2024**

- Run test pipeline on Python versions 3.9 to 3.12
- Removed upper bound for Python 3.12
- Dropped support for Python 3.8


## 0.37.1a4

**March 21, 2024**

- New http stack client to provide resilient token and requests compliant authentication.


## 0.37.1a3

**March 20, 2024**

- Detection of token retriever based on supplied settings.


## 0.37.1a2

**March 19, 2024**

- Detection of credentials settings based on supplied credentials.


## 0.37.1a1

**March 19, 2024**

- Dropped all the live tests.


## 0.37.0

**March 15, 2024**

- Fixed inadvertent title and tags removals during asset metadata updates.
- Dropped unneeded `auth::env` property and the corresponding tests.
- Generalized new authentication stack to cover account authentication case.
- Added new components within the HTTP layer to facilitate future enhancements in authentication and request processes.
- Adjusted most of the code in accordance with pylint checks.


## 0.37.0a14

**March 15, 2024**

- Fixed inadvertent titles and tags removals during asset metadata updates.

## 0.37.0a13

**March 15, 2024**

- Dropped unneeded `auth::env` property and the corresponding tests.


## 0.37.0a12

**March 14, 2024**

- Adjusted `initialization.py`, `test_initialization.py`, `main.py` and `test_main.py` in accordance with Pylint checks.


## 0.37.0a11

**March 14, 2024**

- Adjusted `asset.py`, `asset_searcher.py`, `test_asset.py` and `fixtures_asset.py` in accordance with Pylint checks.
- Adjusted `test_http_adapter.py` in accordance with Pylint checks.
- Dropped `test_e2e_catalog.py` since it is covered by SDK tests.
- Fixed a flaky test in `test_session.py`


## 0.37.0a10

**March 13, 2024**

- Adjusted `webhooks.py`, `test_webhooks.py` and `fixtures_webhook.py` in accordance with Pylint checks.
- Dropped `test_e2e_30sec.py` since it covers functionality dropped earlier.

## 0.37.0a9

**March 13, 2024**

- Adjusted `macros.py`, `utils.py`, and `test_utils.py` in accordance with Pylint checks.


## 0.37.0a8

**March 13, 2024**

- Adjusted `estimation.py`, `test_estimation.py` and `fixtures_estimation.py` in accordance with Pylint checks.


## 0.37.0a7

**March 13, 2024**

- Adjusted `order.py`, `test_order.py` and `fixtures_order.py` in accordance with Pylint checks.


## 0.37.0a6

**March 13, 2024**

- Adjusted `host.py`, `tools.py`, `test_tools.py`, `storage.py`, `test_storage.py` and `fixtures_storage.py` in accordance with Pylint checks.

## 0.37.0a5

**March 11, 2024**

- Adjusted `auth.py` and `oauth.py` with their coverage and fixtures in accordance with Pylint checks.
- Adjusted `conftest.py` in accordance with Pylint checks.


## 0.37.0a4

**March 07, 2024**

- Generalized new authentication stack to cover account authentication case.

## 0.37.0a3

**March 07, 2024**

- Adjusted `tasking.py`, `test_tasking.py`, and `fixtures_tasking.py` in accordance with Pylint checks.

## 0.37.0a2

**March 06, 2024**

- Adjusted `catalog.py` and `test_catalog.py` in accordance with Pylint checks.
- Conducted minor refactoring in other classes due to changes in function names within the authentication module.


## 0.37.0a1

**March 06, 2024**

- Added a new component within the HTTP layer to facilitate future enhancements in authentication and request processes: ported a resilient and authenticated cached session.


## 0.37.0a0

**March 04, 2024**

Added new components within the HTTP layer to facilitate future enhancements in authentication and request processes:

- Ported the HTTP adapter, providing configurable resilience.
- Ported resilient project authentication, managing token expiration.

## 0.36.0

**February 20, 2024**

- Updated the `place_order()` and `estimate_order()` functions of the CatalogBase class to the latest version of the API.

## 0.35.0

**January 25, 2024**

- Discontinued support for the following edit and create functions:

    - up42:
        - `validate_manifest()`

    - Project:
        - `max_concurrent_jobs`
        - `update_project_settings()`
        - `create_workflow()`

    - Workflow:
        - `max_concurrent_jobs`
        - `update_name()`
        - `add_workflow_tasks()`
        - `get_compatible_blocks()`
        - `get_parameters_info()`
        - `construct_parameters()`
        - `construct_parameters_parallel()`
        - `estimate_job()`
        - `test_job()`
        - `test_jobs_parallel()`
        - `run_job()`
        - `run_jobs_parallel()`

    - Job:
        - `track_status()`
        - `cancel_job()`

- Marked the following visualization functions as deprecated:

    - up42:
        - `viztools.folium_base_map()`

    - Catalog:
        - `plot_coverage()`
        - `map_quicklooks()`
        - `plot_quicklooks()`

    - Job:
        - `map_results()`
        - `plot_results()`

    - JobCollection:
        - `map_results()`
        - `plot_results()`

    - JobTask:
        - `map_results()`
        - `plot_results()`
        - `plot_quicklooks()`

    They will be discontinued after March 31, 2024.


## 0.34.1

**December 15, 2023**

- Restored the `order.get_assets` function.

## 0.34.0

**December 13, 2023**

- Updated the `storage.get_orders` function to the latest version of the API.
- Set Poetry as the only dependency manager.
- Discontinued support for the `order.get_assets` function.

## 0.33.1

**November 23, 2023**

Marked the following parameters of `storage.get_assets` as deprecated to enforce the use of the PySTAC client search.

- `geometry`
- `acquired_before`
- `acquired_after`
- `custom_filter`

## 0.33.0

**November 14, 2023**

- Updated authentication by changing it from project-based to account-based.
- Added a new function to the Asset class: `get_stac_asset_url` generates a signed URL that allows to download a STAC asset from storage without authentication.

## 0.32.0

**September 7, 2023**

A new function added to the Asset class:

- `download_stac_asset` allows you to download STAC assets from storage.

## 0.31.0

**August 9, 2023**

- Supported STAC assets in `asset.stac_items`.
- Added substatuses to `order.track_status`.
- Limited `catalog.search(sort_by)` to `acquisition_date` only.
- Removed `get_credits_history` from the main class.
- `asset.stac_info` now returns the `pystac.Collection` object.
- Python 3.7 is no longer supported.

## 0.30.1

**July 14, 2023**

Fixed the failing construct_order_parameters function and updated tests.

## 0.30.0

**July 3, 2023**

Added a new `tags` argument to the following functions:

- `construct_order_parameters`, to assign tags to new tasking and catalog orders.
- `get_order`, to filter orders by tags.
- `get_assets`, to filter assets by tags.

## 0.29.0

**June 20, 2023**

Integrated new functions into the Tasking class:

- `get_feasibility` — Returns a list of feasibility studies for tasking orders.
- `choose_feasibility` — Allows accepting one of the proposed feasibility study options.
- `get_quotations` — Returns a list of all quotations for tasking orders.
- `decide_quotation` — Allows accepting or rejecting a quotation for a tasking order.

## 0.28.1

**April 6, 2023**

- Updating test to latest version

## 0.28.0

**February 17, 2023**

- Added STAC search functionality to storage.get_assets.
  Now you can filter assets by new parameters: `geometry`, `acquired_after`, `acquired_before`,
  `collection_names`, `producer_names`, `tags`, `search`, `sources`.
- Added storage.pystac_client.
  Use it to authenticate PySTAC client to access your UP42 storage assets using its library.
- Added asset.stac_info.
  Use it to access STAC metadata, such as acquisition, sensor, and collection information.

## 0.27.1

**January 26, 2023**

- Improve error communication of functions using API v2 endpoints.
- add `up42.__version__` attribute to access the package version with Python.
- Adapt asset class attributes (`created` to `createdAt`) to UP42 API.

## 0.27.0

**December 12, 2022**

- Add `asset.update_metadata()` for adjusting title & tags of an asset.
- `storage.get_assets()` has new parameters `created_after`, `created_before`, `workspace_id`  to better filter the
  desired assets. It now queries the assets of all accessible workspaces by default.
- Adopt new UP42 API 2.0 endpoints for user storage & assets.

## 0.26.0

**November 2, 2022**

- Remove Python version upper bound, this will enable immediate but untested installation with any new Python version.
- Changes to `workflow.construct_parameters`:
  - Deprecates the `assets` parameter (list of asset objects), instead use `asset_ids` (list of asset_ids).
  - Removes limitation of using only assets originating from blocks, now also supports assets from catalog &
    tasking.
  - In addition to required parameters, now adds all optional parameters that have default values.
- `tasking.construct_order_parameters` now accepts a Point feature (e.g. use with Blacksky).
- Fix: `get_data_products` with `basic=False` now correctly returns only tasking OR catalog products.
- The up42 object now correctly does not give access to third party imports anymore (restructured init module).

## 0.25.0

**October 25, 2022**

- Add dedicated tasking class for improved handling of satellite tasking orders.
- `construct_order_parameters` now also adds the parameters specific to the selected data-product, and suggests
  possible values based on the data-product schema.

## 0.24.0

**October 20, 2022**

- Add `catalog.get_data_product_schema()` for details on the order parameters
- Switches parameter `sensor` to `collection` in `catalog.download_quicklooks`.
- Various small improvements e.g. quicklooks automatic band selection, Reduced use of default parameters in
  constructor methods, error message display, optimized API call handling for parameter validation etc.
- Internal: Separation of Catalog and CatalogBase to prepare addition of Tasking class, reorganize test fixtures.

## 0.23.1

**October 5, 2022**

- Fixes issue with filename of downloaded assets containing two suffix `.` e.g. `./output..zip`.
  Resolves [#350](https://github.com/up42/up42-py/issues/350)

## 0.23.0

**September 20, 2022**

- Integrates the UP42 data productsm e.g. the selection "Display" and "Reflectance" configuration in the ordering process. The new ordering process requires the selection of a specific data product.
- The `order_parameters` argument for `catalog.estimate_order` and `catalog.place_order` now has a different structure.
  **The previous option to just specify the collection name will soon be deactivated in the UP42 API!**
- New function `catalog.get_data_products`
- New function `catalog.construct_order_parameters`
- `catalog.construct_search_parameters` replaces `catalog.construct_parameters` which is deprecated and will be
  removed in v0.25.0

## 0.22.2

**July 21, 2022**

- Fix unpacking of order assets if no output topfolder inherent in archive

## 0.22.1

**July 19, 2022**

- Fix conda release (include requirements-viz file)

## 0.22.0

**July 5, 2022**

- Adds webhooks functionality to the SDK, see new webhooks docs chapter.
- Introduces optional installation option for the visualization functionalities. The required dependencies are now
  not installed by default.
- Removes `order.metadata` property, as removed from UP42 API.
- Fix: Using a MultiPolygon geometry in construct_parameters will now correctly raise an error as not accepted.
- Documentation overhaul & various improvements

## 0.21.0

**May 12, 2022**

- Adding `up42.get_balance` and `up42.get_credits_history` features for allowing account information retrieval.
- Adding `up42.get_block_coverage` features for retrieval of the catalog blocks' coverage as GeoJSON.
- `project.get_jobs` now has sorting criteria, sorting order and limit parameters.
- Catalog search now enables search for Pleiades Neo etc. (uses host specific API endpoints)
- Fix: `project.get_jobs` now correctly queries the full number of jobs.

## 0.20.2

**April 10, 2022**

- Update documentation
- Non functional changes to enable conda release
- Update requirements and removing overlapping subdependencies

## 0.20.1

**April 5, 2022**

- Update documentation for latest changes on the user console.
- Remove outdated examples.
- Add required files on the dist version for allowing creation of conda meta files.

## 0.20.0

**February 15, 2022**

- Enables getting credits consumed by a job via `job.get_credits`.

## 0.19.0

**January 28, 2022**

- Add support for UP42 data collections via `catalog.get_collections`.
- Switch `catalog.construct_parameters` to use `collection` instead of `sensor` for
  the collection selection.
- Refactor retry mechanism. Resolves issue of unintended token renewals & further limits
  retries.

## 0.18.1

**December 20, 2021**

- Allow installation with Python 3.9

## 0.18.0

**November 10, 2021**

- Add sorting criteria, sorting order and results limit parameters to `storage.get_orders`
  and `storage.get_assets`. Now also uses results pagination which avoids timeout issues
  when querying large asset/order collections.
- Significant speed improvement for:
    -`.get_jobs`, `.get_workflows`, `.get_assets`, `.get_orders` calls.
    - `workflow.create_workflow` when used with `existing=True`.
    - Printing objects representations, which now does not trigger additional object info API calls.
- Removal: Removes deprecated handling of multiple features as input geometry in `.construct_parameters`
  Instead, using multiple features or a MultiPolygon will now raise an error.
  This aligns the Python SDK with the regular UP42 platform behaviour.
- Removal: Remove the Python SDK Command Line Interface.
- Fix: JobTask.info and the printout now uses the correct jobtask information.

## 0.17.0

**September 10, 2021**

- Adds `usage_type` parameter for selection of "DATA" and "ANALYTICS" data in catalog search.
- Adds automatic handling of catalog search results pagination when requesting more
  than 500 results.
- Adds support for datetime objects and all iso-format compatible time strings to
  `construct_parameters`.
- Fix: `get_compatible_blocks` with an empty workflow now returns all data blocks.
- Start deprecation for `handle_multiple_features` parameter in `construct_parameters` to
  guarantee parity with UP42 platform. In the future, the UP42 SDK will only handle
  single geometries.
- Uses Oauth for access token handling.

## 0.16.0

**June 30, 2021**

- Limit memory usage for large file downloads (#237)
- Remove deprecated job.get_status() (Replace by job.status) (#224)
- Remove deprecated jobcollection.get_job_info() and jobcollection.get_status() (Replaced by jobcollection.info and jobcollection.status)
- Remove order-id functionality (#228)
- Limit installation to Python <=3.9.4
- Internal code improvements (e.g. project settings, retry)

## 0.15.2

**April 7, 2021**

- Enables plotting of jobcollection with `.map_results()`.
- Fixes `.cancel_job()` functionality.

## 0.15.1

**March 12, 2021**

- Fixes breaking API change in catalog search.
- Catalog search result now contains a `sceneId` property instead of `scene_id`.

## 0.15.0

**January 27, 2021**

- Add `Storage`, `Order` and `Asset` objects.
- Add possibility to create orders from `Catalog` with `Catalog.place_order`.
- Add possibility to use assets in job parameters with `Workflow.construct_paramaters`.
- Update job estimation endpoint.
- Multiple documentation fixes.

## 0.14.0

**December 7, 2020**

- Add `workflow.estimate_job()` function for estimation of credit costs & job duration before running a job.
- Add `bands=[3,2,1]` parameter in `.plot_results()` and `.map_results()` for band & band order selection.
- `.plot_results()` now accepts kwargs of [rasterio.plot.show](https://rasterio.readthedocs.io/en/latest/api/rasterio.plot.html#rasterio.plot.show) and matplotlib.
- Add `up42.initialize_jobcollection()`
- Add `get_estimation=False` parameter to `workflow.test_job`.
- Add ship-identification example.
- Overhaul "Getting started" examples.

## 0.13.1

**November 18, 2020**

- Handle request rate limits via retry mechanism.
- Limit `map_quicklooks()` to 100 quicklooks.
- Add aircraft detection example & documentation improvements.

## 0.13.0

**October 30, 2020**

- New consistent use & documentation of the basic functionality:
    - All [basic functions](up42-reference.md) (e.g. `up42.get_blocks`) are accessible
        from the `up42` import object. Now consistently documented in the `up42`
        [object code reference](up42-reference.md).
    - The option to use this basic functionality from any lower level object will soon be
        removed (e.g. `project.get_blocks`, `workflow.get_blocks`). Now triggers a deprecation warning.
- The plotting functionality of each object is now documented directly in that [object's code reference](job-reference.md).
- Fix: Repair catalog search for sobloo.
- *Various improvements to docs & code reference.*
- *Overhaul & simplify test fixtures.*
- *Split off viztools module from tools module.*

## 0.12.0

**October 14, 2020**

- Simplify object representation, also simplifies logger messages.
- Add `.info` property to all objects to get the detailed object information, deprecation process for `.get_info`.
- Add `.status` property to job, jobtask and jobcollection objects. Deprecation process for `.get_status`.
- Add selection of job mode for `.get_jobs`.
- Add description of initialization of each object to code reference.
- Fix: Use correct cutoff time 23:59:59 in default datetimes.
- Fix: Download jobtasks to respective jobtask subfolders instead of the job folder.
- Unpin geopandas version in requirements.
- Move sdk documentation to custom subdomain "sdk.up42.com".
- *Simplify mock tests & test fixtures*

## 0.11.0

**August 13, 2020**

- Fix: Remove buffer 0 for fixing invalid geometry.
- Add `.map_quicklooks` method for visualising quicklooks interactively.
- Add an example notebook for mapping quicklooks using `.map_quicklooks` method.

## 0.10.1

**August 13, 2020**

- Hotfix: Fixes usage of multiple features as the input geometry.

## 0.10.0

**August 7, 2020**

- Add parallel jobs feature. Allows running jobs for multiple geometries, scene_ids or
 timeperiods in parallel. Adds `workflow.construct_parameters_parallel`,
 `workflow.test_job_parallel`, `workflow.run_job_parallel` and the new `JobCollection` object.
- Adjusts `workflow.get_jobs` and `project.get_jobs` to return JobCollections.
- Adjusts airports-parallel example notebook to use the parallel jobs feature.
- Adjusts flood mapping example notebook to use OSM block.
- Adds option to not unpack results in `job.download_results`.
- Now allows passing only scene_ids to `workflow.construct_parameters`.
- Improves layout of image results plots for multiple results.
- Added binder links.
- Now truncates log messages > 2k characters.
- *Various small improvements & code refactorings.*

## 0.9.3

**July 15, 2020**

- Add support for secondary GeoJSON file to `job.map_results`

## 0.9.2

**July 4, 2020**

- Fix inconsistency with `job.map_results` selecting the JSON instead of the image

## 0.9.1

**June 25, 2020**

- Fixes typo in catalog search parameters

## 0.9.0

**May 7, 2020**

- Enable block_name and block_display_name for `workflow.add_workflow_tasks`
- Replace requirement to specify provider by sensor for `catalog.download_quicklooks`
- Add option to disable logging in `up42.settings`
- Add `project.get_jobs` and limit `workflow.get_jobs` to jobs in the workflow.
- Fix download of all output files
- Job name selectabable in `workflow.test_job` and `workflow.run_job` (with added suffix _py)
- Fix CRS issues in make `job.map_results`, make plotting functionalities more robust

## 0.8.3

**April 30, 2020**

- Pin geopandas to 0.7.0, package requires new CRS convention

## 0.8.2

**April 24, 2020**

- Removed `job.create_and_run_job`, now split into `job.test_job` and `job.run_job`<|MERGE_RESOLUTION|>--- conflicted
+++ resolved
@@ -30,15 +30,17 @@
 
 For more information, see [UP42 Python package description](https://pypi.org/project/up42-py/).
 
+## 3.0.0a6
+**October 20, 2025**
+
+### Removed
+- Removed deprecated `storage.py` module
+
 ## 3.0.0a5
 **October 20, 2025**
 
 ### Removed
-<<<<<<< HEAD
-- Removed deprecated `storage.py` module
-=======
 - Removed the deprecated processing templates: `detection-change-spacept`, `detection-change-spot-hyperverge`, `detection-change-pleiades-hyperverge`.
->>>>>>> 9cafbbc8
 
 ## 3.0.0a4
 **October 15, 2025**
