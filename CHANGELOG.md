# Changelog

Update your installation to the latest version with the following command:

=== "pip"

    ```bash
    pip install up42-py --upgrade
    ```

=== "conda"

    ```bash
    conda update -c conda-forge up42-py
    ```

You can check your current version with the following command:

=== "pip"

    ```bash
    pip show up42-py
    ```

=== "conda"

    ```bash
    conda search up42-py
    ```

For more information, see [UP42 Python package description](https://pypi.org/project/up42-py/).
<<<<<<< HEAD
# 1.0.4a13

**Jun 10, 2024**

- Added class `Job` to `processing` module to access processing job features.
=======
## 1.0.4a13

**June 10, 2024**
- Allow dependency `geopandas` from 0.13.2 to any version less than `1`.
>>>>>>> ed03874d

## 1.0.4a12

**Jun 10, 2024**

- Bumped dependencies `tornado` from 6.4 to 6.4.1.

## 1.0.4a11

**Jun 10, 2024**

- Added job templates for `SpaceptAugmentation`, `NSUpsamling`, `Pansharpening` to `templates.py`

## 1.0.4a10

**Jun 7, 2024**

- Added simple single and multi item processing job templates to `templates.py`

## 1.0.4a9

**Jun 7, 2024**

- Added cost evaluation to `JobTemplate` class with number comparison support.

## 1.0.4a8

**Jun 6, 2024**

- Added module `processing.py` with base `JobTemplate` class with post-construct inputs validation.
- Added helper `SingleItemJobTemplate` and `MultiItemJobTemplate` classes as bases for future specific processing templates.

## 1.0.4a7

**May 30, 2024**

- Moved instance methods of `Webhooks` class to class methods of `Webhook` class and dropped the former.

## 1.0.4a6

**May 30, 2024**

- Remodeled webhook as active record.

## 1.0.4a5

**May 30, 2024**

- Move webhooks related code from `base.py`

## 1.0.4a4

**May 29, 2024**

- Delegated webhook repr to its info
- Improved test coverage for webhooks
- Dropped unneeded shared and global fixtures for webhook tests


## 1.0.4a3

**May 27, 2024**

- Added `Session` and `WorkspaceId` descriptors to provide access to session and workspace_id from other classes.
- Renaming `main` module to `base`.


## 1.0.4a2

**May 24, 2024**

- Added workspace singleton in `main.py`, encapsulating global state (auth, workspace id).
- Inject auth and workspace id instead of passing a containing object.


## 1.0.4a1

**May 24, 2024**
- Bumped dependencies `requests` from 2.31.0 to 2.32.0.

## 1.0.3

**May 23, 2024**
- Added tenacity as dependency.
- Added resilience on `asset::stac_info` and `asset::stac_items`
- Dropped pystac client subclassing
- Cleaned up fixtures
- Improved test coverage
- Dropped unneeded exposure of token

## 1.0.3a1

**May 23, 2024**
- Added tenacity as dependency.
- Added resilience on `asset::stac_info` and `asset::stac_items`
- Dropped pystac client subclassing
- Cleaned up fixtures
- Improved test coverage
- Dropped unneeded exposure of token


## 1.0.2

**May 15, 2024**
- Added thread safety to token retrieval.


## 1.0.2a1

**May 15, 2024**
- Added thread safety to token retrieval.


## 1.0.1

**May 13, 2024**
- Increased retries and backoff in http resilience.
- Fixed bug with temporary storage overfill when downloading archives.
- Bumped dependencies jinja2, tqdm, geojson.

## 1.0.1a4

**May 13, 2024**
- geojson dependency bumped from 3.0.1 to 3.1.0 to fix conda python 3.12 installer.


## 1.0.1a3

**May 7, 2024**
- Setting http_adapter default configuration to `retries = 5` and `backoff factor = 1`


## 1.0.1a2

**May 7, 2024**
- Renamed `download_from_gcs_unpack` to `download_archive`
- Renamed `download_gcs_not_unpack` to `download_file`
- Improved test coverage for `download_archive`
- Bug fix in `download_archive`: use output directory provided for temporary archive storage instead of default temp folder


## 1.0.1a1

**May 7, 2024**
- jinja2 dependency bumped from 3.1.3 to 3.1.4.
- tqdm dependency bumped from 4.66.2 to 4.66.3.


## 1.0.0

**Apr 17, 2024**
- Dropped deprecated functionalities: Jobs, Projects, Workflows, Viztools
- Dropped deprecated code related to blocks


## 1.0.0a7

**Apr 16, 2024**
- Dropped `get_blocks`, `get_block_details` and `get_block_coverage` from `main.py`

## 1.0.0a6

**Apr 16, 2024**
- Dropped project id and api key based authentication in `main.py`, `auth.py`, `http/oauth.py` and `http/client.py`
- Adapted tests and fixtures
- Dropped viztools.py

## 1.0.0a5

**Apr 16, 2024**

- Dropped deprecated Workflow functions - info, workflow_tasks, get_workflow_tasks, get_parameters_info,
 _get_default_parameters (internal function), _construct_full_workflow_tasks_dict (internal function),
 get_jobs, delete
- Dropped Workflow tests and fixtures

## 1.0.0a4

**Apr 15, 2024**

- Dropped deprecated Jobtask functions - info, get_results_json, download_results, download_quicklooks
- Dropped Jobtask tests and fixtures

## 1.0.0a3

**Apr 15, 2024**

- Dropped deprecated Job functions - info, status, is_succeeded, download_quicklooks, get_results_json, download_results,
get_logs, upload_results_to_bucket, get_jobtasks, get_jobtasks_results_json, get_credits
- Dropped Job tests and fixtures

## 1.0.0a2

**Apr 15, 2024**

- Dropped deprecated JobCollection functions - info, status, apply, download_results
- Dropped deprecated Project functions - info, get_workflows, get_project_settings, get_jobs
- Dropped Project's fixtures and tests
- Dropped JobCollection's fixtures and tests
- Dropped Workflow's get_jobs function

## 1.0.0a1

**Apr 15, 2024**

- Dropped deprecated viztools functions: folium_base_map(), plot_quicklooks(), plot_coverage(), draw_aoi(), _map_images() (internal function), map_quicklooks(), plot_coverage(), plot_results(), requires_viz() (internal function), map_results(), render() (internal function)

## 0.37.2

**Apr 8, 2024**

Dependabot security updates:
 - Bump black from 22.12.0 to 24.3.0
 - Bump pillow from 10.2.0 to 10.3.0

## 0.37.1

**Apr 5, 2024**

- Removed upper bound for Python 3.12.
- Dropped support for Python 3.8.
- New authentication token are retrieved upon expiration instead of every request.
- Dropped tenacity, requests-oauthlib and types-oauthlib as dependencies.
- Updated the deprecation date for `Jobs`, `Workflow`, and `Projects` related features.
- Multiple refactoring improvements.

## 0.37.1a11

**Apr 4, 2024**

- Added standard headers to `http/session.py`
- Added session provisioning to `auth.py` and `http/client.py`
- Dropped undocumented `authenticate` flag in `auth.py`
- Dropped undocumented kwargs in `auth.py` and `main.py`

## 0.37.1a10

**Apr 3, 2024**

- Updating the deprecation date for `Jobs`, `Workflow`, and `Projects` related features.

## 0.37.1a9

**Apr 2, 2024**

- Dropped legacy `estimation.py`, `test_estimation.py` and `fixtures_estimation.py`

## 0.37.1a8

**March 28, 2024**

- Dependency injection and test coverage improvement in `auth.py`

## 0.37.1a7

**March 27, 2024**

- Raise typed error if token retrieval fails due to wrong credentials.

## 0.37.1a6

**March 26, 2024**

- Switched to using `http.client.Client` in `auth.py` for authentication and token management
- Dropped unneeded resiliency code
- Dropped tenacity, requests-oauthlib and types-oauthlib as unneeded dependencies


## 0.37.1a5

**March 21, 2024**

- Run test pipeline on Python versions 3.9 to 3.12
- Removed upper bound for Python 3.12
- Dropped support for Python 3.8


## 0.37.1a4

**March 21, 2024**

- New http stack client to provide resilient token and requests compliant authentication.


## 0.37.1a3

**March 20, 2024**

- Detection of token retriever based on supplied settings.


## 0.37.1a2

**March 19, 2024**

- Detection of credentials settings based on supplied credentials.


## 0.37.1a1

**March 19, 2024**

- Dropped all the live tests.


## 0.37.0

**March 15, 2024**

- Fixed inadvertent title and tags removals during asset metadata updates.
- Dropped unneeded `auth::env` property and the corresponding tests.
- Generalized new authentication stack to cover account authentication case.
- Added new components within the HTTP layer to facilitate future enhancements in authentication and request processes.
- Adjusted most of the code in accordance with pylint checks.


## 0.37.0a14

**March 15, 2024**

- Fixed inadvertent titles and tags removals during asset metadata updates.

## 0.37.0a13

**March 15, 2024**

- Dropped unneeded `auth::env` property and the corresponding tests.


## 0.37.0a12

**March 14, 2024**

- Adjusted `initialization.py`, `test_initialization.py`, `main.py` and `test_main.py` in accordance with Pylint checks.


## 0.37.0a11

**March 14, 2024**

- Adjusted `asset.py`, `asset_searcher.py`, `test_asset.py` and `fixtures_asset.py` in accordance with Pylint checks.
- Adjusted `test_http_adapter.py` in accordance with Pylint checks.
- Dropped `test_e2e_catalog.py` since it is covered by SDK tests.
- Fixed a flaky test in `test_session.py`


## 0.37.0a10

**March 13, 2024**

- Adjusted `webhooks.py`, `test_webhooks.py` and `fixtures_webhook.py` in accordance with Pylint checks.
- Dropped `test_e2e_30sec.py` since it covers functionality dropped earlier.

## 0.37.0a9

**March 13, 2024**

- Adjusted `macros.py`, `utils.py`, and `test_utils.py` in accordance with Pylint checks.


## 0.37.0a8

**March 13, 2024**

- Adjusted `estimation.py`, `test_estimation.py` and `fixtures_estimation.py` in accordance with Pylint checks.


## 0.37.0a7

**March 13, 2024**

- Adjusted `order.py`, `test_order.py` and `fixtures_order.py` in accordance with Pylint checks.


## 0.37.0a6

**March 13, 2024**

- Adjusted `host.py`, `tools.py`, `test_tools.py`, `storage.py`, `test_storage.py` and `fixtures_storage.py` in accordance with Pylint checks.

## 0.37.0a5

**March 11, 2024**

- Adjusted `auth.py` and `oauth.py` with their coverage and fixtures in accordance with Pylint checks.
- Adjusted `conftest.py` in accordance with Pylint checks.


## 0.37.0a4

**March 07, 2024**

- Generalized new authentication stack to cover account authentication case.

## 0.37.0a3

**March 07, 2024**

- Adjusted `tasking.py`, `test_tasking.py`, and `fixtures_tasking.py` in accordance with Pylint checks.

## 0.37.0a2

**March 06, 2024**

- Adjusted `catalog.py` and `test_catalog.py` in accordance with Pylint checks.
- Conducted minor refactoring in other classes due to changes in function names within the authentication module.


## 0.37.0a1

**March 06, 2024**

- Added a new component within the HTTP layer to facilitate future enhancements in authentication and request processes: ported a resilient and authenticated cached session.


## 0.37.0a0

**March 04, 2024**

Added new components within the HTTP layer to facilitate future enhancements in authentication and request processes:

- Ported the HTTP adapter, providing configurable resilience.
- Ported resilient project authentication, managing token expiration.

## 0.36.0

**February 20, 2024**

- Updated the `place_order()` and `estimate_order()` functions of the CatalogBase class to the latest version of the API.

## 0.35.0

**January 25, 2024**

- Discontinued support for the following edit and create functions:

    - up42:
        - `validate_manifest()`

    - Project:
        - `max_concurrent_jobs`
        - `update_project_settings()`
        - `create_workflow()`

    - Workflow:
        - `max_concurrent_jobs`
        - `update_name()`
        - `add_workflow_tasks()`
        - `get_compatible_blocks()`
        - `get_parameters_info()`
        - `construct_parameters()`
        - `construct_parameters_parallel()`
        - `estimate_job()`
        - `test_job()`
        - `test_jobs_parallel()`
        - `run_job()`
        - `run_jobs_parallel()`

    - Job:
        - `track_status()`
        - `cancel_job()`

- Marked the following visualization functions as deprecated:

    - up42:
        - `viztools.folium_base_map()`

    - Catalog:
        - `plot_coverage()`
        - `map_quicklooks()`
        - `plot_quicklooks()`

    - Job:
        - `map_results()`
        - `plot_results()`

    - JobCollection:
        - `map_results()`
        - `plot_results()`

    - JobTask:
        - `map_results()`
        - `plot_results()`
        - `plot_quicklooks()`

    They will be discontinued after March 31, 2024.


## 0.34.1

**December 15, 2023**

- Restored the `order.get_assets` function.

## 0.34.0

**December 13, 2023**

- Updated the `storage.get_orders` function to the latest version of the API.
- Set Poetry as the only dependency manager.
- Discontinued support for the `order.get_assets` function.

## 0.33.1

**November 23, 2023**

Marked the following parameters of `storage.get_assets` as deprecated to enforce the use of the PySTAC client search.

- `geometry`
- `acquired_before`
- `acquired_after`
- `custom_filter`

## 0.33.0

**November 14, 2023**

- Updated authentication by changing it from project-based to account-based.
- Added a new function to the Asset class: `get_stac_asset_url` generates a signed URL that allows to download a STAC asset from storage without authentication.

## 0.32.0

**September 7, 2023**

A new function added to the Asset class:

- `download_stac_asset` allows you to download STAC assets from storage.

## 0.31.0

**August 9, 2023**

- Supported STAC assets in `asset.stac_items`.
- Added substatuses to `order.track_status`.
- Limited `catalog.search(sort_by)` to `acquisition_date` only.
- Removed `get_credits_history` from the main class.
- `asset.stac_info` now returns the `pystac.Collection` object.
- Python 3.7 is no longer supported.

## 0.30.1

**July 14, 2023**

Fixed the failing construct_order_parameters function and updated tests.

## 0.30.0

**July 3, 2023**

Added a new `tags` argument to the following functions:

- `construct_order_parameters`, to assign tags to new tasking and catalog orders.
- `get_order`, to filter orders by tags.
- `get_assets`, to filter assets by tags.

## 0.29.0

**June 20, 2023**

Integrated new functions into the Tasking class:

- `get_feasibility` — Returns a list of feasibility studies for tasking orders.
- `choose_feasibility` — Allows accepting one of the proposed feasibility study options.
- `get_quotations` — Returns a list of all quotations for tasking orders.
- `decide_quotation` — Allows accepting or rejecting a quotation for a tasking order.

## 0.28.1

**April 6, 2023**

- Updating test to latest version

## 0.28.0

**February 17, 2023**

- Added STAC search functionality to storage.get_assets.
  Now you can filter assets by new parameters: `geometry`, `acquired_after`, `acquired_before`,
  `collection_names`, `producer_names`, `tags`, `search`, `sources`.
- Added storage.pystac_client.
  Use it to authenticate PySTAC client to access your UP42 storage assets using its library.
- Added asset.stac_info.
  Use it to access STAC metadata, such as acquisition, sensor, and collection information.

## 0.27.1

**January 26, 2023**

- Improve error communication of functions using API v2 endpoints.
- add `up42.__version__` attribute to access the package version with Python.
- Adapt asset class attributes (`created` to `createdAt`) to UP42 API.

## 0.27.0

**December 12, 2022**

- Add `asset.update_metadata()` for adjusting title & tags of an asset.
- `storage.get_assets()` has new parameters `created_after`, `created_before`, `workspace_id`  to better filter the
  desired assets. It now queries the assets of all accessible workspaces by default.
- Adopt new UP42 API 2.0 endpoints for user storage & assets.

## 0.26.0

**November 2, 2022**

- Remove Python version upper bound, this will enable immediate but untested installation with any new Python version.
- Changes to `workflow.construct_parameters`:
  - Deprecates the `assets` parameter (list of asset objects), instead use `asset_ids` (list of asset_ids).
  - Removes limitation of using only assets originating from blocks, now also supports assets from catalog &
    tasking.
  - In addition to required parameters, now adds all optional parameters that have default values.
- `tasking.construct_order_parameters` now accepts a Point feature (e.g. use with Blacksky).
- Fix: `get_data_products` with `basic=False` now correctly returns only tasking OR catalog products.
- The up42 object now correctly does not give access to third party imports anymore (restructured init module).

## 0.25.0

**October 25, 2022**

- Add dedicated tasking class for improved handling of satellite tasking orders.
- `construct_order_parameters` now also adds the parameters specific to the selected data-product, and suggests
  possible values based on the data-product schema.

## 0.24.0

**October 20, 2022**

- Add `catalog.get_data_product_schema()` for details on the order parameters
- Switches parameter `sensor` to `collection` in `catalog.download_quicklooks`.
- Various small improvements e.g. quicklooks automatic band selection, Reduced use of default parameters in
  constructor methods, error message display, optimized API call handling for parameter validation etc.
- Internal: Separation of Catalog and CatalogBase to prepare addition of Tasking class, reorganize test fixtures.

## 0.23.1

**October 5, 2022**

- Fixes issue with filename of downloaded assets containing two suffix `.` e.g. `./output..zip`.
  Resolves [#350](https://github.com/up42/up42-py/issues/350)

## 0.23.0

**September 20, 2022**

- Integrates the UP42 data productsm e.g. the selection "Display" and "Reflectance" configuration in the ordering process. The new ordering process requires the selection of a specific data product.
- The `order_parameters` argument for `catalog.estimate_order` and `catalog.place_order` now has a different structure.
  **The previous option to just specify the collection name will soon be deactivated in the UP42 API!**
- New function `catalog.get_data_products`
- New function `catalog.construct_order_parameters`
- `catalog.construct_search_parameters` replaces `catalog.construct_parameters` which is deprecated and will be
  removed in v0.25.0

## 0.22.2

**July 21, 2022**

- Fix unpacking of order assets if no output topfolder inherent in archive

## 0.22.1

**July 19, 2022**

- Fix conda release (include requirements-viz file)

## 0.22.0

**July 5, 2022**

- Adds webhooks functionality to the SDK, see new webhooks docs chapter.
- Introduces optional installation option for the visualization functionalities. The required dependencies are now
  not installed by default.
- Removes `order.metadata` property, as removed from UP42 API.
- Fix: Using a MultiPolygon geometry in construct_parameters will now correctly raise an error as not accepted.
- Documentation overhaul & various improvements

## 0.21.0

**May 12, 2022**

- Adding `up42.get_balance` and `up42.get_credits_history` features for allowing account information retrieval.
- Adding `up42.get_block_coverage` features for retrieval of the catalog blocks' coverage as GeoJSON.
- `project.get_jobs` now has sorting criteria, sorting order and limit parameters.
- Catalog search now enables search for Pleiades Neo etc. (uses host specific API endpoints)
- Fix: `project.get_jobs` now correctly queries the full number of jobs.

## 0.20.2

**April 10, 2022**

- Update documentation
- Non functional changes to enable conda release
- Update requirements and removing overlapping subdependencies

## 0.20.1

**April 5, 2022**

- Update documentation for latest changes on the user console.
- Remove outdated examples.
- Add required files on the dist version for allowing creation of conda meta files.

## 0.20.0

**February 15, 2022**

- Enables getting credits consumed by a job via `job.get_credits`.

## 0.19.0

**January 28, 2022**

- Add support for UP42 data collections via `catalog.get_collections`.
- Switch `catalog.construct_parameters` to use `collection` instead of `sensor` for
  the collection selection.
- Refactor retry mechanism. Resolves issue of unintended token renewals & further limits
  retries.

## 0.18.1

**December 20, 2021**

- Allow installation with Python 3.9

## 0.18.0

**November 10, 2021**

- Add sorting criteria, sorting order and results limit parameters to `storage.get_orders`
  and `storage.get_assets`. Now also uses results pagination which avoids timeout issues
  when querying large asset/order collections.
- Significant speed improvement for:
    -`.get_jobs`, `.get_workflows`, `.get_assets`, `.get_orders` calls.
    - `workflow.create_workflow` when used with `existing=True`.
    - Printing objects representations, which now does not trigger additional object info API calls.
- Removal: Removes deprecated handling of multiple features as input geometry in `.construct_parameters`
  Instead, using multiple features or a MultiPolygon will now raise an error.
  This aligns the Python SDK with the regular UP42 platform behaviour.
- Removal: Remove the Python SDK Command Line Interface.
- Fix: JobTask.info and the printout now uses the correct jobtask information.

## 0.17.0

**September 10, 2021**

- Adds `usage_type` parameter for selection of "DATA" and "ANALYTICS" data in catalog search.
- Adds automatic handling of catalog search results pagination when requesting more
  than 500 results.
- Adds support for datetime objects and all iso-format compatible time strings to
  `construct_parameters`.
- Fix: `get_compatible_blocks` with an empty workflow now returns all data blocks.
- Start deprecation for `handle_multiple_features` parameter in `construct_parameters` to
  guarantee parity with UP42 platform. In the future, the UP42 SDK will only handle
  single geometries.
- Uses Oauth for access token handling.

## 0.16.0

**June 30, 2021**

- Limit memory usage for large file downloads (#237)
- Remove deprecated job.get_status() (Replace by job.status) (#224)
- Remove deprecated jobcollection.get_job_info() and jobcollection.get_status() (Replaced by jobcollection.info and jobcollection.status)
- Remove order-id functionality (#228)
- Limit installation to Python <=3.9.4
- Internal code improvements (e.g. project settings, retry)

## 0.15.2

**April 7, 2021**

- Enables plotting of jobcollection with `.map_results()`.
- Fixes `.cancel_job()` functionality.

## 0.15.1

**March 12, 2021**

- Fixes breaking API change in catalog search.
- Catalog search result now contains a `sceneId` property instead of `scene_id`.

## 0.15.0

**January 27, 2021**

- Add `Storage`, `Order` and `Asset` objects.
- Add possibility to create orders from `Catalog` with `Catalog.place_order`.
- Add possibility to use assets in job parameters with `Workflow.construct_paramaters`.
- Update job estimation endpoint.
- Multiple documentation fixes.

## 0.14.0

**December 7, 2020**

- Add `workflow.estimate_job()` function for estimation of credit costs & job duration before running a job.
- Add `bands=[3,2,1]` parameter in `.plot_results()` and `.map_results()` for band & band order selection.
- `.plot_results()` now accepts kwargs of [rasterio.plot.show](https://rasterio.readthedocs.io/en/latest/api/rasterio.plot.html#rasterio.plot.show) and matplotlib.
- Add `up42.initialize_jobcollection()`
- Add `get_estimation=False` parameter to `workflow.test_job`.
- Add ship-identification example.
- Overhaul "Getting started" examples.

## 0.13.1

**November 18, 2020**

- Handle request rate limits via retry mechanism.
- Limit `map_quicklooks()` to 100 quicklooks.
- Add aircraft detection example & documentation improvements.

## 0.13.0

**October 30, 2020**

- New consistent use & documentation of the basic functionality:
    - All [basic functions](up42-reference.md) (e.g. `up42.get_blocks`) are accessible
        from the `up42` import object. Now consistently documented in the `up42`
        [object code reference](up42-reference.md).
    - The option to use this basic functionality from any lower level object will soon be
        removed (e.g. `project.get_blocks`, `workflow.get_blocks`). Now triggers a deprecation warning.
- The plotting functionality of each object is now documented directly in that [object's code reference](job-reference.md).
- Fix: Repair catalog search for sobloo.
- *Various improvements to docs & code reference.*
- *Overhaul & simplify test fixtures.*
- *Split off viztools module from tools module.*

## 0.12.0

**October 14, 2020**

- Simplify object representation, also simplifies logger messages.
- Add `.info` property to all objects to get the detailed object information, deprecation process for `.get_info`.
- Add `.status` property to job, jobtask and jobcollection objects. Deprecation process for `.get_status`.
- Add selection of job mode for `.get_jobs`.
- Add description of initialization of each object to code reference.
- Fix: Use correct cutoff time 23:59:59 in default datetimes.
- Fix: Download jobtasks to respective jobtask subfolders instead of the job folder.
- Unpin geopandas version in requirements.
- Move sdk documentation to custom subdomain "sdk.up42.com".
- *Simplify mock tests & test fixtures*

## 0.11.0

**August 13, 2020**

- Fix: Remove buffer 0 for fixing invalid geometry.
- Add `.map_quicklooks` method for visualising quicklooks interactively.
- Add an example notebook for mapping quicklooks using `.map_quicklooks` method.

## 0.10.1

**August 13, 2020**

- Hotfix: Fixes usage of multiple features as the input geometry.

## 0.10.0

**August 7, 2020**

- Add parallel jobs feature. Allows running jobs for multiple geometries, scene_ids or
 timeperiods in parallel. Adds `workflow.construct_parameters_parallel`,
 `workflow.test_job_parallel`, `workflow.run_job_parallel` and the new `JobCollection` object.
- Adjusts `workflow.get_jobs` and `project.get_jobs` to return JobCollections.
- Adjusts airports-parallel example notebook to use the parallel jobs feature.
- Adjusts flood mapping example notebook to use OSM block.
- Adds option to not unpack results in `job.download_results`.
- Now allows passing only scene_ids to `workflow.construct_parameters`.
- Improves layout of image results plots for multiple results.
- Added binder links.
- Now truncates log messages > 2k characters.
- *Various small improvements & code refactorings.*

## 0.9.3

**July 15, 2020**

- Add support for secondary GeoJSON file to `job.map_results`

## 0.9.2

**July 4, 2020**

- Fix inconsistency with `job.map_results` selecting the JSON instead of the image

## 0.9.1

**June 25, 2020**

- Fixes typo in catalog search parameters

## 0.9.0

**May 7, 2020**

- Enable block_name and block_display_name for `workflow.add_workflow_tasks`
- Replace requirement to specify provider by sensor for `catalog.download_quicklooks`
- Add option to disable logging in `up42.settings`
- Add `project.get_jobs` and limit `workflow.get_jobs` to jobs in the workflow.
- Fix download of all output files
- Job name selectabable in `workflow.test_job` and `workflow.run_job` (with added suffix _py)
- Fix CRS issues in make `job.map_results`, make plotting functionalities more robust

## 0.8.3

**April 30, 2020**

- Pin geopandas to 0.7.0, package requires new CRS convention

## 0.8.2

**April 24, 2020**

- Removed `job.create_and_run_job`, now split into `job.test_job` and `job.run_job`<|MERGE_RESOLUTION|>--- conflicted
+++ resolved
@@ -29,18 +29,16 @@
     ```
 
 For more information, see [UP42 Python package description](https://pypi.org/project/up42-py/).
-<<<<<<< HEAD
-# 1.0.4a13
+# 1.0.4a14
 
 **Jun 10, 2024**
 
 - Added class `Job` to `processing` module to access processing job features.
-=======
+
 ## 1.0.4a13
 
 **June 10, 2024**
 - Allow dependency `geopandas` from 0.13.2 to any version less than `1`.
->>>>>>> ed03874d
 
 ## 1.0.4a12
 
