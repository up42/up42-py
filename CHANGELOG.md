# Changelog

Update your installation to the latest version with the following command:

=== "pip"

    ```bash
    pip install up42-py --upgrade
    ```

=== "conda"

    ```bash
    conda update -c conda-forge up42-py
    ```

You can check your current version with the following command:

=== "pip"

    ```bash
    pip show up42-py
    ```

=== "conda"

    ```bash
    conda search up42-py
    ```

For more information, see [UP42 Python package description](https://pypi.org/project/up42-py/).
<<<<<<< HEAD
## 2.2.0a27
**Mar 20, 2025**
- Adjust `FileProvider::_get_` to check href url that starts with the current region base api url.
=======

## 2.2.0a26
**Mar 20, 2025**
- Updated feasibility endpoint URL.
>>>>>>> 402be16f

## 2.2.0a25
**Mar 19, 2025**
- Added sorting fields to `QuotationSorting`.

## 2.2.0a24
**Mar 14, 2025**
- Added `region` as an optional input type to `base::authenticate` with the possible values being `eu` & `sa`
- When authenticating the region gets set globally and used in `host::user_info_endpoint`, `host::token_endpoint`, `host::endpoint` accordingly

## 2.2.0a23
**Mar 13, 2025**
- Remove deprecated viz dependencies.

## 2.2.0a22
**Jan 17, 2025**
- Relax dependency constraint to allow geopandas 1.0.1.

## 2.2.0a21
**Jan 16, 2025**
- Added `up42` property to `pystac::Item` and `pystac::Collection` to get and set UP42 STAC extensions data.

## 2.2.0a20
**Jan 9, 2025**
- Added `update` extension method to `pystac::Item`.

## 2.2.0a19
**Dec 20, 2024**
- Switched to using stac client descriptor in `Asset` class and reduced duplication.
- Publish `stac_client` function to `up42` namespace.
- Added `file` property to `Asset` class to unify with `pystac::Asset` experience.
- Deprecated `Asset::download` method in favour of `Asset.file::download`.

## 2.2.0a18
**Dec 19, 2024**
- Use unauthenticated session for signed url image file in `FileProvider` module with `FileProvider` class.

## 2.2.0a17
**Dec 19, 2024**
- Experiment `stac` module with `FileProvider` descriptor for `pystac::Asset`.
- Added STAC object dynamic extension on `up42` import.
- Deprecated `Asset::download_stac_asset` in favour of `pystac::Asset.file::download`.
- Deprecated `Asset::get_stac_asset_url` in favour of `pystac::Asset.file.url`.

## 2.2.0a16
**Dec 19, 2024**
- Made `BatchOrderTemplate::tags` optional.
- Deprecated `up42::initialize_tasking`.
- Deprecated `Tasking::get_feasibility`.
- Deprecated `Tasking::choose_feasibility`.

## 2.2.0a15
**Dec 19, 2024**
- Added `Asset::save` method.
- Deprecated `Asset::update_metadata` in favour of `Asset::save`.

## 2.2.0a14
**Dec 19, 2024**
- Added model fields to `Asset` class.
- Deprecated `Asset.asset_id` in favour of `Asset.id`.
- Deprecated `up42::initialize_catalog` since all `Catalog` and `CatalogBase` methods are deprecated.

## 2.2.0a13
**Dec 19, 2024**
- Added coverage for `Asset::all` method.
- Exported `AssetSorting` to `up42` namespace.
- Reduced test dependencies on `Asset` structure.

## 2.2.0a12
**Dec 19, 2024**
- Converted `Asset` to a data class with `get` and `all` methods.
- Fix authenticated download in `Catalog::download_quicklooks`.
- Deprecated `Storage::get_assets` in favour of `Asset::all`.
- Deprecated `up42::initialize_asset` in favour of `Asset::get`.
- Deprecated `up42::initialize_storage`.

## 2.2.0a11
**Dec 19, 2024**
- Enabled access to authenticated image files via extraction session to a parameter.

## 2.2.0a10
**Dec 18, 2024**
- Generalized downloadable images to `ImageFile` in `utils` module.
- Added `quicklook` property to `Scene` class.
- Deprecated `Catalog::download_quicklooks` in favour of `Provider::search`.
- Simplified `Catalog::download_quicklooks` to use `ImageFile` class internally.

## 2.2.0a9
**Dec 18, 2024**
- Added `is_host` property to `Provider` class.
- Added `search` method to `Provider` class.
- Deprecated `Catalog::construct_search_parameters` in favour of `Provider::search`.
- Deprecated `Catalog::search` in favour of `Provider::search`.
- Simplified `CatalogBase::estimate_order` to a static method.
- Simplified `CatalogBase::place_order` to a class method.

## 2.2.0a8
**Dec 18, 2024**
- Added `schema` property to `DataProduct` class.
- Modified deprecation of `CatalogBase::get_data_product_schema` in favour of `DataProduct.schema`.

## 2.2.0a7
**Dec 18, 2024**
- Added `Quotation` active record to `tasking` module.
- Exported `Quotation` and `QuotationSorting` to `up42` namespace.
- Deprecated `Tasking::get_quotations` in favour of `Quotation::all`.
- Deprecated `Tasking::decide_quotation` in favour of `Quotation` class methods.

## 2.2.0a6
**Dec 18, 2024**
- Added `order_template` module with `BatchOrderTemplate` and supporting classes.
- Deprecated `Tasking.construct_order_parameters` in favour of `BatchOrderTemplate`.
- Deprecated `Catalog.construct_order_parameters` in favour of `BatchOrderTemplate`.
- Deprecated `CatalogBase::estimate_order` in favour of `BatchOrderTemplate.estimate`.
- Deprecated `CatalogBase::place_order` in favour of `BatchOrderTemplate::place`.
- Deprecated `Order::estimate` in favour of `BatchOrderTemplate.estimate`.
- Deprecated `Order::place` in favour of `BatchOrderTemplate::place`.
- Deprecated `CatalogBase::get_data_product_schema`.

## 2.2.0a5
**Dec 17, 2024**
- Deprecated `up42::initiliaze_order` in favour of `Order::get`.
- Add missing properties to `Order` data class and auxiliary classes.
- Deprecated `Order.order_id` in favour of `Order.id`.
- Deprecated `Order.order_details` in favour of `Order.details`.

## 2.2.0a4
**Dec 17, 2024**
- Modified `Storage::get_orders` testing to eliminate dependency on order data.

## 2.2.0a3
**Dec 17, 2024**
- Introduced `Order::all` method to filter and list orders.
- Deprecated `Storage::get_orders` method.

## 2.2.0a2
**Dec 17, 2024**
- Fixed `Order::place` method to retrieve order info via additional call and not from response.
- Modified `up42::initialize_order` testing to eliminate dependency on order data.
- Modified `CatalogBase::place_order` testing to eliminate dependency on order data.

## 2.2.0a1
**Dec 17, 2024**
- Converted `Order` to dataclass.
- Dropped eager loading of `Order::info`.
- Added `Order::get` class method as part of conversion to active record pattern.
- Extended `Order::order_details` to cover archive orders as well.
- Dropped `Order::__repr__` in favour of native dataclass implementation.
- Added `Order::track` method and deprecated `Order::track_status` method.

## 2.1.1
**Dec 10, 2024**

### Changed
- Restore accepting string instead of enum in `Storage::get_orders`.
- Improve coverage for `Tasking::decide_quotation`.
- Improve coverage for `Tasking::get_feasibility`.
- Improve coverage for `Tasking::choose_feasibility`.
- Updating endpoint for `base::get_credits_balance`.
- Switched workspace id retrieval from the deprecated endpoint to the user info endpoint.
- Added requesting `openid` scope when retrieving token.
- Move `tests/fixtures/fixtures_globals.py` to `tests/constants.py`.
- Move `collection_credentials` from `auth.py` to `client.py`.
- Switched to base descriptors in `Storage` class and drop the dependencies from `auth.py` module.

### Fixed
- Fixed bug with passing enum entries instead of values in `Storage::get_orders`.
- Fixed `Catalog::construct_search_parameters` `limit` description in the documentation.
- Fixed paging bug for case of empty response.
- Fixed confusing name for type `FeasibilityDecision` to `FeasibilityStatus`.
- Fixed test coverage for `Tasking::get_quotations`.
- Fixed test coverage for `Tasking::construct_order_parameters`.
- Fixed types of `Asset::asset_id` and `Asset::_get_info`.
- Unified paging between `Order`, `Tasking` and `Storage` classes.

### Removed
- Drop process template `DetectionTreesHeightsSpacept`.
- Dropped limiting false statuses in `Storage::get_orders` since the type hinting is enabled.
- Dropped failing wrong `sortby` value in `Storage::get_orders` since the type hinting is enabled.
- Dropped `Tasking::auth` property.
- Dropped legacy `auth.py`.
- Dropped legacy fixtures for storage test coverage.
- Dropped `asset_searcher.py` module.
- Dropped unused `Auth::request` and the corresponding test coverage.
- Dropped unneeded `Storage::__repr__`.
- Dissolve `auth.Auth` in `_Workspace::authenticate`.

## 2.1.1a13

**Dec 4, 2024**
- Move `tests/fixtures/fixtures_globals.py` to `tests/constants.py`.
- Move constants used in a single test module to the corresponding module.

## 2.1.1a12

**Dec 3, 2024**
- Drop process template `DetectionTreesHeightsSpacept`.

## 2.1.1a11

**Dec 2, 2024**
- Added requesting `openid` scope when retrieving token.
- Switched workspace id retrieval from the deprecated endpoint to the user info endpoint.

## 2.1.1a10

**Dec 2, 2024**
- Remove duplication of workspace mocking in tests.
- Remove duplication of setting raising session in tests.
- Move `collection_credentials` from `auth.py` to `client.py`.
- Dissolve `auth.Auth` in `_Workspace::authenticate`.
- Drop legacy `auth.py`.

## 2.1.1a9

**Nov 29, 2024**
- Restore accepting string instead of enum in `Storage::get_orders`.

## 2.1.1a8

**Nov 28, 2024**
- Dropped legacy fixtures for storage test coverage.
- Unified paging between `Order`, `Tasking` and `Storage` classes.
- Fixed paging bug for case of empty response.
- Dropped `asset_searcher.py` module.
- Switched to base descriptors in `Storage` class and drop the dependencies from `auth.py` module.
- Dropped unused `Auth::request` and the corresponding test coverage.
- Dropped unneeded `Storage::__repr__`.
- Dropped limiting false statuses in `Storage::get_orders` since the type hinting is enabled.
- Fixed bug with passing enum entries instead of values in `Storage::get_orders`.
- Dropped failing wrong `sortby` value in `Storage::get_orders` since the type hinting is enabled.

## 2.1.1a7

**Nov 28, 2024**
- Drop legacy fixtures for order testing.
- Delete unused mocking data.
- Fix confusing name for type `FeasibilityDecision` to `FeasibilityStatus`.

## 2.1.1a6

**Nov 27, 2024**
- Drop `Tasking::auth` property.
- Improve coverage for `Tasking::decide_quotation`.
- Improve coverage for `Tasking::get_feasibility`.
- Improve coverage for `Tasking::choose_feasibility`.
- Drop legacy test fixtures.

## 2.1.1a5

**Nov 25, 2024**
- Fix test coverage for `Tasking::get_quotations`.

## 2.1.1a4

**Nov 18, 2024**
- Updating endpoint for `base::get_credits_balance`.

## 2.1.1a3

**Oct 29, 2024**
- Fix `Catalog::construct_search_parameters` `limit` description in the documentation.

## 2.1.1a2

**Oct 28, 2024**
- Fix test coverage for `Tasking::construct_order_parameters`.

## 2.1.1a1

**Oct 28, 2024**
- Fix types of `Asset::asset_id` and `Asset::_get_info`.

## 2.1.0

**Oct 9, 2024**
### Added
- Moving `estimate_order` method to `CatalogBase` class.
- `Order.get_assets` now allows to get assets from orders in `BEING_FULFILLED` state.

### Fixed
- Fix test coverage for `Catalog`, `Order`, and `Asset` classes.

### Changed
- Switch to `workspace_id` descriptor in `CatalogBase`.
- Switch `Asset` and `Order` classes to use `session` descriptor.
- Remove `utils::autocomplete_order_parameters` and inline to `Catalog::construct_order_parameters` and `Tasking::construct_order_parameters`.
- Make `CatalogBase::type` mandatory.
- Drop `CatalogBase::auth` and introduce `Tasking::auth` for backwards compatibility.
- Drop `Tasking::__repr__`.
- Switch `OrderParamsV2` as output type for `_translate_construct_parameters` in order module.
- Switch `OrderParams` as input type for `CatalogBase::place` and `Catalog::estimate` from `Optional[dict]`.
- Changed `Order::status` type from `str` to `Literal`.
- Changed `Order::track_status` report_time input type to float.

## 2.1.0a12

**Oct 8, 2024**
- Make `CatalogBase::type` mandatory.
- Drop `CatalogBase::auth` and introduce `Tasking::auth` for backwards compatibility.
- Switch to `workspace_id` descriptor in `CatalogBase`.
- Drop `Tasking::__repr__`.

## 2.1.0a11

**Oct 8, 2024**
- Moving `estimate_order` method to `CatalogBase` class.

## 2.1.0a10

**Oct 8, 2024**
- Fix test coverage for `Catalog::download_quicklooks`.

## 2.1.0a9

**Oct 7, 2024**
- Fix test coverage for `Catalog::construct_order_parameters`.

## 2.1.0a8

**Sep 26, 2024**
- Fix test coverage for `Catalog::search`.

## 2.1.0a7

**Sep 25, 2024**
- Fix test coverage for `Catalog::construct_search_parameters`.

## 2.1.0a6

**Sep 25, 2024**
- Fix test coverage for `CatalogBase` class.

## 2.1.0a5

**Sep 20, 2024**
- Remove `utils::autocomplete_order_parameters` and inline to `Catalog::construct_order_parameters` and `Tasking::construct_order_parameters`.

## 2.1.0a4

**Sep 11, 2024**
- `Order.get_assets` now allows to get assets from orders in `BEING_FULFILLED` state.
- Switch `Order` class to use `session` descriptor.
- Set `OrderParams` as input type for `CatalogBase::place` and `Catalog::estimate` from `Optional[dict]`.
- Added `OrderParamsV2` as output type for `_translate_construct_parameters` in order module.
- Changed `Order::status` type from `str` to `Literal`.

## 2.1.0a3

**Sep 10, 2024**
- Switch `Asset` class to use `session` descriptor.
- Improve test coverage `Asset` class.

## 2.1.0a2

**Sep 2, 2024**
- Fix test coverage for `Order::estimate`, `Order::place`, and `Order::track_status` methods.
- Change `Order::track_status` report_time input type to float.

## 2.1.0a1

**Aug 30, 2024**
- Improve test coverage `Order` class.

## 2.0.1

**Aug 15, 2024**

- Switch `ProductGlossary::IntegrationValue` from `Enum` to `Literal`.
- Fixed `FEASIBILITY_STUDY_MAY_BE_REQUIRED` value in the `glossary.IntegrationValue` Literal.


## 2.0.1a3

**Aug 15, 2024**

- Fixed `FEASIBILITY_STUDY_MAY_BE_REQUIRED` in the `glossary.IntegrationValue` Literal.

## 2.0.1a2

**Aug 13, 2024**

- Extract `IntegrationValue` type alias.


## 2.0.1a1

**Aug 13, 2024**

- Switch `ProductGlossary::IntegrationValue` from `Enum` to `Literal`.

## 2.0.0

**Aug 8, 2024**

### Changed
- **Breaking:** Switch to the new product glossary V2 endpoint in `ProductGlossary::get_collections`.
- **Breaking:** Updated `Collection` class in `catalog.py` to match new `ProductGlossary` endpoints.
- Moved `ProductGlossary` and its dependencies to `glossary.py`.
- Published `CollectionType` in the global namespace.

### Removed
The following deprecated code was dropped (**Breaking**):

- Functions in `up42` global namespace
  - `initialize_webhook`
  - `get_webhooks`
  - `create_webhook`
  - `get_webhook_events`

  in `CatalogBase` class
  - keyword arguments in `place_order` method - used to pass arguments `scene` and `geometry`

  in `Catalog` class
  - keyword arguments in `estimate_order` method - used to pass arguments `scene` and `geometry`
  - `sortby` and `ascending` arguments in `construct_search_parameters` method
  - `acquired_after`, `acquired_before`, `geometry` and `custom_filter` arguments in `get_assets` method
  in `Webhook` class
  - `info` and `webhook_id` properties
  - `update` and `create` methods
  - `return_json` argument in `all` method.

- Dropped `ProductGlossary` classes `Producer` and `Host` in `catalog.py`.
- Dropped `processing_templates.AugmentationSpacept`.


## 2.0.0a5

**Aug 7, 2024**
- Moved `ProductGlossary` and its dependencies to `glossary.py`.
- Published `CollectionType` in the global namespace.

## 2.0.0a4

**Aug 6, 2024**
The following deprecated code was dropped:
- Functions in `up42` global namespace
  - `initialize_webhook`
  - `get_webhooks`
  - `create_webhook`
  - `get_webhook_events`
- in `CatalogBase` class
  - keyword arguments in `place_order` method - used to pass arguments `scene` and `geometry`
- in `Catalog` class
  - keyword arguments in `estimate_order` method - used to pass arguments `scene` and `geometry`
  - `sortby` and `ascending` arguments in `construct_search_parameters` method
  - `acquired_after`, `acquired_before`, `geometry` and `custom_filter` arguments in `get_assets` method
- in `Webhook` class
  - `info` and `webhook_id` properties
  - `update` and `create` methods
  - `return_json` argument in `all` method.

## 2.0.0a3

**Aug 06, 2024**
- Switch to the new product glossary V2 endpoint in `ProductGlossaty::get_collections`.
- Updated `Collection` class in `catalog.py` to match new `ProductGlossary` endpoints.
- Dropped `ProductGlossary` classes `Producer` and `Host` in `catalog.py`.

## 2.0.0a2

**Jul 31, 2024**
- Dropped `processing_templates.AugmentationSpacept`.

## 2.0.0a1

**Jul 31, 2024**
- Dropped `ProductGlossary::get_data_products` and switched to `ProductGlossary::get_collections` in dependencies.

## 1.1.1

**Jul 31, 2024**
### Changes
- Added EULA acceptance check to processing job templates.
- Added EULA related statuses to processing jobs.
- Added various failure statuses to job tracking stop list.
- Added `session` descriptor to `CatalogBase`.
- Deprecated `get_data_products` method in `CatalogBase` class.
- Extract `CollectionType` type alias.
- Extract `ProductGlossary` in `catalog.py`.
- Provide type hints for `ProductGlossary` methods.
- Switch to new token endpoint in `auth.py` and `oauth.py`.

### Fixes
- Fix type hint for `get_webhook_events`.

### Improvements
- Drop unused `return_text` parameter in `Auth::request`.
- Improve test coverage for `Catalog::search`.
- Improve `Catalog::download_quicklooks` code.
- Improve test coverage for `Catalog::download_quicklooks` type alias.
- Reduce the usage `auth::request` in `base.py`.
- Simplify the usage of `get_data_products` in `CatalogBase`.
- Simplify pagination in `Catalog::search` code.
- Use token duration information from token data instead of static configuration.
- Use expiry offset to refresh token 30s earlier.

### Dependencies:
- Bumped dependencies `certifi` from 2024.2.2 to 2024.7.4.
- Bumped dependencies `setuptools` from 69.1.1 to 70.0.0.
- Bumped dependencies `urllib` from 2.2.1 to 2.2.2.
- Bumped dependencies `zipp` from 3.17.0 to 3.19.1.

## 1.1.1a11

**Jul 30, 2024**
- Added EULA acceptance check to processing job templates.
- Added various failure statuses to job tracking stop list.
- Added EULA related statuses to processing jobs.

## 1.1.1a10

**Jul 29, 2024**
- Deprecated `get_data_products` method in `CatalogBase` class.

## 1.1.1a9

**Jul 17, 2024**
- Bumped dependencies `zipp` from 3.17.0 to 3.19.1.

## 1.1.1a8

**Jul 17, 2024**
- Bumped dependencies `setuptools` from 69.1.1 to 70.0.0.

## 1.1.1a7

**Jul 16, 2024**
- Simplify pagination in `Catalog::search` code.
- Improve test coverage for `Catalog::search`.

## 1.1.1a6

**Jul 15, 2024**
- Improve `Catalog::download_quicklooks` code.
- Improve test coverage for `Catalog::download_quicklooks` type alias.
- Drop unused `return_text` parameter in `Auth::request`.
- Add `session` descriptor to `CatalogBase`.

## 1.1.1a5

**Jul 15, 2024**
- Extract `CollectionType` type alias.

## 1.1.1a4

**Jul 15, 2024**
- Extract `ProductGlossary` in `catalog.py`.
- Provide type hints for `ProductGlossary` methods.
- Simplify the usage of `get_data_products` in `CatalogBase`.
- Fix type hint for `get_webhook_events`.
- Reduce the usage `auth::request` in `base.py`.


## 1.1.1a3

**Jul 8, 2024**
- Bumped dependencies `certifi` from 2024.2.2 to 2024.7.4.

## 1.1.1a2

**Jul 8, 2024**

- Bumped dependencies `urllib` from 2.2.1 to 2.2.2.

## 1.1.1a1

**Jun 27, 2024**

- Switch to new token endpoint in `auth.py` and `oauth.py`.
- Use token duration information from token data instead of static configuration.
- Use expiry offset to refresh token 30s earlier.

## 1.1.0

**Jun 25, 2024**

### Changes

- `Job`, `JobSorting` and `JobStatus` classes now available in `up42` namespace.
- Change default created and credits ordering as descending.
- Change default status ordering to descending.
- Rename `templates.py` to `processing_templates.py`.

### Fixes

- Fix multiple process id value query parameter to use concatenation with commas.
- Fix multiple status value query parameter to use concatenation with commas.
- Fix processing job tracking to wait until credits are captured or released.
- Fix missing process ids for processing templates.

### Improvements

- Trim off milliseconds in job metadata timestamps to avoid rounding errors.
- Trim nanoseconds in job metadata timestamps since not supported by native Python datetime.
- Update processing template names.
- Add missing `workspace_id` query param to job execution.
- Convert relative paths in processing job page links to absolute ones.

## 1.1.0a7

**Jun 20, 2024**

- Trim off milliseconds in job metadata timestamps to avoid rounding errors.
- Fix multiple process id value query parameter to use concatenation with commas.
- Change default created and credits ordering as descending.

## 1.1.0a6

**Jun 20, 2024**

- Trim nanoseconds in job metadata timestamps since not supported by native Python datetime.
- Fix processing job tracking to wait until credits are captured or released.
- Fix multiple status value query parameter to use concatenation with commas.
- Change default status ordering to descending.

## 1.1.0a5

**Jun 20, 2024**

- Update processing template names.

## 1.1.0a4

**Jun 19, 2024**

- Add missing workspace id query param to job execution.

## 1.1.0a3

**Jun 19, 2024**

- Export `JobStatus` in `up42` namespace.

## 1.1.0a2

**Jun 18, 2024**

- Convert relative paths in processing job page links to absolute ones.

## 1.1.0a1

**Jun 18, 2024**

- Export `Job` and `JobSorting` in `up42` namespace.
- Fix missing process ids for processing templates.
- Rename `templates.py` to `processing_templates.py`.

## 1.0.4

**Jun 17, 2024**

## New Features

### Processing Module:
- Introduced the `Job` class for interacting with processing jobs.
- Implemented job querying capabilities (processing.py).
- Added a collection attribute to the `Job` class.
- Introduced processing job tracking.

### Job Templates:
- Created basic single and multi-item processing job templates in templates.py.
- Enabled job template execution (templates.py).
- Added specialized templates for `SpaceptAugmentation`, `NSUpsamling`, and `Pansharpening`.
- Added cost evaluation to the JobTemplate class (number comparison).
- Implemented `SingleItemJobTemplate` and `MultiItemJobTemplate` helper classes.

## Improvements

### Base Module (formerly main):
- Renamed the `main` module to `base` for clarity.
- Added descriptors: `Session`, `WorkspaceId`, and `StacClient` to `base` module for improved access within classes.

### Webhooks:
- Refactored webhooks as active records.
- Consolidated webhook code into a dedicated module/class.
- Enhanced test coverage for webhooks.
- Deprecated legacy webhook code.

## Dependencies:
- Updated requests to 2.32.0.
- Relaxed geopandas version constraint to < 1.
- Upgraded tornado to 6.4.1.

## Bugfixes:
- Enabled deep copy in Up42Auth for compatibility.
- Fix `tenacity not Found` Error by upgrading `tenacity` dependency.
- Removed deprecated Catalog::construct_parameters method.

## 1.0.4a21

**Jun 17, 2024**

- Support deep copy in `Up42Auth` to be compliant with pystac client.
- Align processing job query parameter names.

## 1.0.4a20

**Jun 17, 2024**

- Added processing job tracking.
- Upgrade tenacity.

## 1.0.4a19

**Jun 13, 2024**

- Added errors and credits retrieval to processing jobs.

## 1.0.4a18

**Jun 13, 2024**

- Deprecate legacy webhook code.
- Drop long deprecated `Catalog::construct_parameters`.

## 1.0.4a17

**Jun 13, 2024**

- Added `collection` to job class in processing module.
- Added `StacClient` descriptor to base module.

## 1.0.4a16

**Jun 11, 2024**

- Added job querying to `processing.py`

## 1.0.4a15

**Jun 11, 2024**

- Added job template execution to `templates.py`

# 1.0.4a14

**Jun 10, 2024**

- Added class `Job` to `processing` module to access processing job features.

## 1.0.4a13

**June 10, 2024**
- Allow dependency `geopandas` from 0.13.2 to any version less than `1`.

## 1.0.4a12

**Jun 10, 2024**

- Bumped dependencies `tornado` from 6.4 to 6.4.1.

## 1.0.4a11

**Jun 10, 2024**

- Added job templates for `SpaceptAugmentation`, `NSUpsamling`, `Pansharpening` to `templates.py`

## 1.0.4a10

**Jun 7, 2024**

- Added simple single and multi item processing job templates to `templates.py`

## 1.0.4a9

**Jun 7, 2024**

- Added cost evaluation to `JobTemplate` class with number comparison support.

## 1.0.4a8

**Jun 6, 2024**

- Added module `processing.py` with base `JobTemplate` class with post-construct inputs validation.
- Added helper `SingleItemJobTemplate` and `MultiItemJobTemplate` classes as bases for future specific processing templates.

## 1.0.4a7

**May 30, 2024**

- Moved instance methods of `Webhooks` class to class methods of `Webhook` class and dropped the former.

## 1.0.4a6

**May 30, 2024**

- Remodeled webhook as active record.

## 1.0.4a5

**May 30, 2024**

- Move webhooks related code from `base.py`

## 1.0.4a4

**May 29, 2024**

- Delegated webhook repr to its info
- Improved test coverage for webhooks
- Dropped unneeded shared and global fixtures for webhook tests


## 1.0.4a3

**May 27, 2024**

- Added `Session` and `WorkspaceId` descriptors to provide access to session and workspace_id from other classes.
- Renaming `main` module to `base`.


## 1.0.4a2

**May 24, 2024**

- Added workspace singleton in `main.py`, encapsulating global state (auth, workspace id).
- Inject auth and workspace id instead of passing a containing object.


## 1.0.4a1

**May 24, 2024**
- Bumped dependencies `requests` from 2.31.0 to 2.32.0.

## 1.0.3

**May 23, 2024**
- Added tenacity as dependency.
- Added resilience on `asset::stac_info` and `asset::stac_items`
- Dropped pystac client subclassing
- Cleaned up fixtures
- Improved test coverage
- Dropped unneeded exposure of token

## 1.0.3a1

**May 23, 2024**
- Added tenacity as dependency.
- Added resilience on `asset::stac_info` and `asset::stac_items`
- Dropped pystac client subclassing
- Cleaned up fixtures
- Improved test coverage
- Dropped unneeded exposure of token


## 1.0.2

**May 15, 2024**
- Added thread safety to token retrieval.


## 1.0.2a1

**May 15, 2024**
- Added thread safety to token retrieval.


## 1.0.1

**May 13, 2024**
- Increased retries and backoff in http resilience.
- Fixed bug with temporary storage overfill when downloading archives.
- Bumped dependencies jinja2, tqdm, geojson.

## 1.0.1a4

**May 13, 2024**
- geojson dependency bumped from 3.0.1 to 3.1.0 to fix conda python 3.12 installer.


## 1.0.1a3

**May 7, 2024**
- Setting http_adapter default configuration to `retries = 5` and `backoff factor = 1`


## 1.0.1a2

**May 7, 2024**
- Renamed `download_from_gcs_unpack` to `download_archive`
- Renamed `download_gcs_not_unpack` to `download_file`
- Improved test coverage for `download_archive`
- Bug fix in `download_archive`: use output directory provided for temporary archive storage instead of default temp folder


## 1.0.1a1

**May 7, 2024**
- jinja2 dependency bumped from 3.1.3 to 3.1.4.
- tqdm dependency bumped from 4.66.2 to 4.66.3.


## 1.0.0

**Apr 17, 2024**
- Dropped deprecated functionalities: Jobs, Projects, Workflows, Viztools
- Dropped deprecated code related to blocks


## 1.0.0a7

**Apr 16, 2024**
- Dropped `get_blocks`, `get_block_details` and `get_block_coverage` from `main.py`

## 1.0.0a6

**Apr 16, 2024**
- Dropped project id and api key based authentication in `main.py`, `auth.py`, `http/oauth.py` and `http/client.py`
- Adapted tests and fixtures
- Dropped viztools.py

## 1.0.0a5

**Apr 16, 2024**

- Dropped deprecated Workflow functions - info, workflow_tasks, get_workflow_tasks, get_parameters_info,
 _get_default_parameters (internal function), _construct_full_workflow_tasks_dict (internal function),
 get_jobs, delete
- Dropped Workflow tests and fixtures

## 1.0.0a4

**Apr 15, 2024**

- Dropped deprecated Jobtask functions - info, get_results_json, download_results, download_quicklooks
- Dropped Jobtask tests and fixtures

## 1.0.0a3

**Apr 15, 2024**

- Dropped deprecated Job functions - info, status, is_succeeded, download_quicklooks, get_results_json, download_results,
get_logs, upload_results_to_bucket, get_jobtasks, get_jobtasks_results_json, get_credits
- Dropped Job tests and fixtures

## 1.0.0a2

**Apr 15, 2024**

- Dropped deprecated JobCollection functions - info, status, apply, download_results
- Dropped deprecated Project functions - info, get_workflows, get_project_settings, get_jobs
- Dropped Project's fixtures and tests
- Dropped JobCollection's fixtures and tests
- Dropped Workflow's get_jobs function

## 1.0.0a1

**Apr 15, 2024**

- Dropped deprecated viztools functions: folium_base_map(), plot_quicklooks(), plot_coverage(), draw_aoi(), _map_images() (internal function), map_quicklooks(), plot_coverage(), plot_results(), requires_viz() (internal function), map_results(), render() (internal function)

## 0.37.2

**Apr 8, 2024**

Dependabot security updates:
 - Bump black from 22.12.0 to 24.3.0
 - Bump pillow from 10.2.0 to 10.3.0

## 0.37.1

**Apr 5, 2024**

- Removed upper bound for Python 3.12.
- Dropped support for Python 3.8.
- New authentication token are retrieved upon expiration instead of every request.
- Dropped tenacity, requests-oauthlib and types-oauthlib as dependencies.
- Updated the deprecation date for `Jobs`, `Workflow`, and `Projects` related features.
- Multiple refactoring improvements.

## 0.37.1a11

**Apr 4, 2024**

- Added standard headers to `http/session.py`
- Added session provisioning to `auth.py` and `http/client.py`
- Dropped undocumented `authenticate` flag in `auth.py`
- Dropped undocumented kwargs in `auth.py` and `main.py`

## 0.37.1a10

**Apr 3, 2024**

- Updating the deprecation date for `Jobs`, `Workflow`, and `Projects` related features.

## 0.37.1a9

**Apr 2, 2024**

- Dropped legacy `estimation.py`, `test_estimation.py` and `fixtures_estimation.py`

## 0.37.1a8

**March 28, 2024**

- Dependency injection and test coverage improvement in `auth.py`

## 0.37.1a7

**March 27, 2024**

- Raise typed error if token retrieval fails due to wrong credentials.

## 0.37.1a6

**March 26, 2024**

- Switched to using `http.client.Client` in `auth.py` for authentication and token management
- Dropped unneeded resiliency code
- Dropped tenacity, requests-oauthlib and types-oauthlib as unneeded dependencies


## 0.37.1a5

**March 21, 2024**

- Run test pipeline on Python versions 3.9 to 3.12
- Removed upper bound for Python 3.12
- Dropped support for Python 3.8


## 0.37.1a4

**March 21, 2024**

- New http stack client to provide resilient token and requests compliant authentication.


## 0.37.1a3

**March 20, 2024**

- Detection of token retriever based on supplied settings.


## 0.37.1a2

**March 19, 2024**

- Detection of credentials settings based on supplied credentials.


## 0.37.1a1

**March 19, 2024**

- Dropped all the live tests.


## 0.37.0

**March 15, 2024**

- Fixed inadvertent title and tags removals during asset metadata updates.
- Dropped unneeded `auth::env` property and the corresponding tests.
- Generalized new authentication stack to cover account authentication case.
- Added new components within the HTTP layer to facilitate future enhancements in authentication and request processes.
- Adjusted most of the code in accordance with pylint checks.


## 0.37.0a14

**March 15, 2024**

- Fixed inadvertent titles and tags removals during asset metadata updates.

## 0.37.0a13

**March 15, 2024**

- Dropped unneeded `auth::env` property and the corresponding tests.


## 0.37.0a12

**March 14, 2024**

- Adjusted `initialization.py`, `test_initialization.py`, `main.py` and `test_main.py` in accordance with Pylint checks.


## 0.37.0a11

**March 14, 2024**

- Adjusted `asset.py`, `asset_searcher.py`, `test_asset.py` and `fixtures_asset.py` in accordance with Pylint checks.
- Adjusted `test_http_adapter.py` in accordance with Pylint checks.
- Dropped `test_e2e_catalog.py` since it is covered by SDK tests.
- Fixed a flaky test in `test_session.py`


## 0.37.0a10

**March 13, 2024**

- Adjusted `webhooks.py`, `test_webhooks.py` and `fixtures_webhook.py` in accordance with Pylint checks.
- Dropped `test_e2e_30sec.py` since it covers functionality dropped earlier.

## 0.37.0a9

**March 13, 2024**

- Adjusted `macros.py`, `utils.py`, and `test_utils.py` in accordance with Pylint checks.


## 0.37.0a8

**March 13, 2024**

- Adjusted `estimation.py`, `test_estimation.py` and `fixtures_estimation.py` in accordance with Pylint checks.


## 0.37.0a7

**March 13, 2024**

- Adjusted `order.py`, `test_order.py` and `fixtures_order.py` in accordance with Pylint checks.


## 0.37.0a6

**March 13, 2024**

- Adjusted `host.py`, `tools.py`, `test_tools.py`, `storage.py`, `test_storage.py` and `fixtures_storage.py` in accordance with Pylint checks.

## 0.37.0a5

**March 11, 2024**

- Adjusted `auth.py` and `oauth.py` with their coverage and fixtures in accordance with Pylint checks.
- Adjusted `conftest.py` in accordance with Pylint checks.


## 0.37.0a4

**March 07, 2024**

- Generalized new authentication stack to cover account authentication case.

## 0.37.0a3

**March 07, 2024**

- Adjusted `tasking.py`, `test_tasking.py`, and `fixtures_tasking.py` in accordance with Pylint checks.

## 0.37.0a2

**March 06, 2024**

- Adjusted `catalog.py` and `test_catalog.py` in accordance with Pylint checks.
- Conducted minor refactoring in other classes due to changes in function names within the authentication module.


## 0.37.0a1

**March 06, 2024**

- Added a new component within the HTTP layer to facilitate future enhancements in authentication and request processes: ported a resilient and authenticated cached session.


## 0.37.0a0

**March 04, 2024**

Added new components within the HTTP layer to facilitate future enhancements in authentication and request processes:

- Ported the HTTP adapter, providing configurable resilience.
- Ported resilient project authentication, managing token expiration.

## 0.36.0

**February 20, 2024**

- Updated the `place_order()` and `estimate_order()` functions of the CatalogBase class to the latest version of the API.

## 0.35.0

**January 25, 2024**

- Discontinued support for the following edit and create functions:

    - up42:
        - `validate_manifest()`

    - Project:
        - `max_concurrent_jobs`
        - `update_project_settings()`
        - `create_workflow()`

    - Workflow:
        - `max_concurrent_jobs`
        - `update_name()`
        - `add_workflow_tasks()`
        - `get_compatible_blocks()`
        - `get_parameters_info()`
        - `construct_parameters()`
        - `construct_parameters_parallel()`
        - `estimate_job()`
        - `test_job()`
        - `test_jobs_parallel()`
        - `run_job()`
        - `run_jobs_parallel()`

    - Job:
        - `track_status()`
        - `cancel_job()`

- Marked the following visualization functions as deprecated:

    - up42:
        - `viztools.folium_base_map()`

    - Catalog:
        - `plot_coverage()`
        - `map_quicklooks()`
        - `plot_quicklooks()`

    - Job:
        - `map_results()`
        - `plot_results()`

    - JobCollection:
        - `map_results()`
        - `plot_results()`

    - JobTask:
        - `map_results()`
        - `plot_results()`
        - `plot_quicklooks()`

    They will be discontinued after March 31, 2024.


## 0.34.1

**December 15, 2023**

- Restored the `order.get_assets` function.

## 0.34.0

**December 13, 2023**

- Updated the `storage.get_orders` function to the latest version of the API.
- Set Poetry as the only dependency manager.
- Discontinued support for the `order.get_assets` function.

## 0.33.1

**November 23, 2023**

Marked the following parameters of `storage.get_assets` as deprecated to enforce the use of the PySTAC client search.

- `geometry`
- `acquired_before`
- `acquired_after`
- `custom_filter`

## 0.33.0

**November 14, 2023**

- Updated authentication by changing it from project-based to account-based.
- Added a new function to the Asset class: `get_stac_asset_url` generates a signed URL that allows to download a STAC asset from storage without authentication.

## 0.32.0

**September 7, 2023**

A new function added to the Asset class:

- `download_stac_asset` allows you to download STAC assets from storage.

## 0.31.0

**August 9, 2023**

- Supported STAC assets in `asset.stac_items`.
- Added substatuses to `order.track_status`.
- Limited `catalog.search(sort_by)` to `acquisition_date` only.
- Removed `get_credits_history` from the main class.
- `asset.stac_info` now returns the `pystac.Collection` object.
- Python 3.7 is no longer supported.

## 0.30.1

**July 14, 2023**

Fixed the failing construct_order_parameters function and updated tests.

## 0.30.0

**July 3, 2023**

Added a new `tags` argument to the following functions:

- `construct_order_parameters`, to assign tags to new tasking and catalog orders.
- `get_order`, to filter orders by tags.
- `get_assets`, to filter assets by tags.

## 0.29.0

**June 20, 2023**

Integrated new functions into the Tasking class:

- `get_feasibility` — Returns a list of feasibility studies for tasking orders.
- `choose_feasibility` — Allows accepting one of the proposed feasibility study options.
- `get_quotations` — Returns a list of all quotations for tasking orders.
- `decide_quotation` — Allows accepting or rejecting a quotation for a tasking order.

## 0.28.1

**April 6, 2023**

- Updating test to latest version

## 0.28.0

**February 17, 2023**

- Added STAC search functionality to storage.get_assets.
  Now you can filter assets by new parameters: `geometry`, `acquired_after`, `acquired_before`,
  `collection_names`, `producer_names`, `tags`, `search`, `sources`.
- Added storage.pystac_client.
  Use it to authenticate PySTAC client to access your UP42 storage assets using its library.
- Added asset.stac_info.
  Use it to access STAC metadata, such as acquisition, sensor, and collection information.

## 0.27.1

**January 26, 2023**

- Improve error communication of functions using API v2 endpoints.
- add `up42.__version__` attribute to access the package version with Python.
- Adapt asset class attributes (`created` to `createdAt`) to UP42 API.

## 0.27.0

**December 12, 2022**

- Add `asset.update_metadata()` for adjusting title & tags of an asset.
- `storage.get_assets()` has new parameters `created_after`, `created_before`, `workspace_id`  to better filter the
  desired assets. It now queries the assets of all accessible workspaces by default.
- Adopt new UP42 API 2.0 endpoints for user storage & assets.

## 0.26.0

**November 2, 2022**

- Remove Python version upper bound, this will enable immediate but untested installation with any new Python version.
- Changes to `workflow.construct_parameters`:
  - Deprecates the `assets` parameter (list of asset objects), instead use `asset_ids` (list of asset_ids).
  - Removes limitation of using only assets originating from blocks, now also supports assets from catalog &
    tasking.
  - In addition to required parameters, now adds all optional parameters that have default values.
- `tasking.construct_order_parameters` now accepts a Point feature (e.g. use with Blacksky).
- Fix: `get_data_products` with `basic=False` now correctly returns only tasking OR catalog products.
- The up42 object now correctly does not give access to third party imports anymore (restructured init module).

## 0.25.0

**October 25, 2022**

- Add dedicated tasking class for improved handling of satellite tasking orders.
- `construct_order_parameters` now also adds the parameters specific to the selected data-product, and suggests
  possible values based on the data-product schema.

## 0.24.0

**October 20, 2022**

- Add `catalog.get_data_product_schema()` for details on the order parameters
- Switches parameter `sensor` to `collection` in `catalog.download_quicklooks`.
- Various small improvements e.g. quicklooks automatic band selection, Reduced use of default parameters in
  constructor methods, error message display, optimized API call handling for parameter validation etc.
- Internal: Separation of Catalog and CatalogBase to prepare addition of Tasking class, reorganize test fixtures.

## 0.23.1

**October 5, 2022**

- Fixes issue with filename of downloaded assets containing two suffix `.` e.g. `./output..zip`.
  Resolves [#350](https://github.com/up42/up42-py/issues/350)

## 0.23.0

**September 20, 2022**

- Integrates the UP42 data productsm e.g. the selection "Display" and "Reflectance" configuration in the ordering process. The new ordering process requires the selection of a specific data product.
- The `order_parameters` argument for `catalog.estimate_order` and `catalog.place_order` now has a different structure.
  **The previous option to just specify the collection name will soon be deactivated in the UP42 API!**
- New function `catalog.get_data_products`
- New function `catalog.construct_order_parameters`
- `catalog.construct_search_parameters` replaces `catalog.construct_parameters` which is deprecated and will be
  removed in v0.25.0

## 0.22.2

**July 21, 2022**

- Fix unpacking of order assets if no output topfolder inherent in archive

## 0.22.1

**July 19, 2022**

- Fix conda release (include requirements-viz file)

## 0.22.0

**July 5, 2022**

- Adds webhooks functionality to the SDK, see new webhooks docs chapter.
- Introduces optional installation option for the visualization functionalities. The required dependencies are now
  not installed by default.
- Removes `order.metadata` property, as removed from UP42 API.
- Fix: Using a MultiPolygon geometry in construct_parameters will now correctly raise an error as not accepted.
- Documentation overhaul & various improvements

## 0.21.0

**May 12, 2022**

- Adding `up42.get_balance` and `up42.get_credits_history` features for allowing account information retrieval.
- Adding `up42.get_block_coverage` features for retrieval of the catalog blocks' coverage as GeoJSON.
- `project.get_jobs` now has sorting criteria, sorting order and limit parameters.
- Catalog search now enables search for Pleiades Neo etc. (uses host specific API endpoints)
- Fix: `project.get_jobs` now correctly queries the full number of jobs.

## 0.20.2

**April 10, 2022**

- Update documentation
- Non functional changes to enable conda release
- Update requirements and removing overlapping subdependencies

## 0.20.1

**April 5, 2022**

- Update documentation for latest changes on the user console.
- Remove outdated examples.
- Add required files on the dist version for allowing creation of conda meta files.

## 0.20.0

**February 15, 2022**

- Enables getting credits consumed by a job via `job.get_credits`.

## 0.19.0

**January 28, 2022**

- Add support for UP42 data collections via `catalog.get_collections`.
- Switch `catalog.construct_parameters` to use `collection` instead of `sensor` for
  the collection selection.
- Refactor retry mechanism. Resolves issue of unintended token renewals & further limits
  retries.

## 0.18.1

**December 20, 2021**

- Allow installation with Python 3.9

## 0.18.0

**November 10, 2021**

- Add sorting criteria, sorting order and results limit parameters to `storage.get_orders`
  and `storage.get_assets`. Now also uses results pagination which avoids timeout issues
  when querying large asset/order collections.
- Significant speed improvement for:
    -`.get_jobs`, `.get_workflows`, `.get_assets`, `.get_orders` calls.
    - `workflow.create_workflow` when used with `existing=True`.
    - Printing objects representations, which now does not trigger additional object info API calls.
- Removal: Removes deprecated handling of multiple features as input geometry in `.construct_parameters`
  Instead, using multiple features or a MultiPolygon will now raise an error.
  This aligns the Python SDK with the regular UP42 platform behaviour.
- Removal: Remove the Python SDK Command Line Interface.
- Fix: JobTask.info and the printout now uses the correct jobtask information.

## 0.17.0

**September 10, 2021**

- Adds `usage_type` parameter for selection of "DATA" and "ANALYTICS" data in catalog search.
- Adds automatic handling of catalog search results pagination when requesting more
  than 500 results.
- Adds support for datetime objects and all iso-format compatible time strings to
  `construct_parameters`.
- Fix: `get_compatible_blocks` with an empty workflow now returns all data blocks.
- Start deprecation for `handle_multiple_features` parameter in `construct_parameters` to
  guarantee parity with UP42 platform. In the future, the UP42 SDK will only handle
  single geometries.
- Uses Oauth for access token handling.

## 0.16.0

**June 30, 2021**

- Limit memory usage for large file downloads (#237)
- Remove deprecated job.get_status() (Replace by job.status) (#224)
- Remove deprecated jobcollection.get_job_info() and jobcollection.get_status() (Replaced by jobcollection.info and jobcollection.status)
- Remove order-id functionality (#228)
- Limit installation to Python <=3.9.4
- Internal code improvements (e.g. project settings, retry)

## 0.15.2

**April 7, 2021**

- Enables plotting of jobcollection with `.map_results()`.
- Fixes `.cancel_job()` functionality.

## 0.15.1

**March 12, 2021**

- Fixes breaking API change in catalog search.
- Catalog search result now contains a `sceneId` property instead of `scene_id`.

## 0.15.0

**January 27, 2021**

- Add `Storage`, `Order` and `Asset` objects.
- Add possibility to create orders from `Catalog` with `Catalog.place_order`.
- Add possibility to use assets in job parameters with `Workflow.construct_paramaters`.
- Update job estimation endpoint.
- Multiple documentation fixes.

## 0.14.0

**December 7, 2020**

- Add `workflow.estimate_job()` function for estimation of credit costs & job duration before running a job.
- Add `bands=[3,2,1]` parameter in `.plot_results()` and `.map_results()` for band & band order selection.
- `.plot_results()` now accepts kwargs of [rasterio.plot.show](https://rasterio.readthedocs.io/en/latest/api/rasterio.plot.html#rasterio.plot.show) and matplotlib.
- Add `up42.initialize_jobcollection()`
- Add `get_estimation=False` parameter to `workflow.test_job`.
- Add ship-identification example.
- Overhaul "Getting started" examples.

## 0.13.1

**November 18, 2020**

- Handle request rate limits via retry mechanism.
- Limit `map_quicklooks()` to 100 quicklooks.
- Add aircraft detection example & documentation improvements.

## 0.13.0

**October 30, 2020**

- New consistent use & documentation of the basic functionality:
    - All [basic functions](up42-reference.md) (e.g. `up42.get_blocks`) are accessible
        from the `up42` import object. Now consistently documented in the `up42`
        [object code reference](up42-reference.md).
    - The option to use this basic functionality from any lower level object will soon be
        removed (e.g. `project.get_blocks`, `workflow.get_blocks`). Now triggers a deprecation warning.
- The plotting functionality of each object is now documented directly in that [object's code reference](job-reference.md).
- Fix: Repair catalog search for sobloo.
- *Various improvements to docs & code reference.*
- *Overhaul & simplify test fixtures.*
- *Split off viztools module from tools module.*

## 0.12.0

**October 14, 2020**

- Simplify object representation, also simplifies logger messages.
- Add `.info` property to all objects to get the detailed object information, deprecation process for `.get_info`.
- Add `.status` property to job, jobtask and jobcollection objects. Deprecation process for `.get_status`.
- Add selection of job mode for `.get_jobs`.
- Add description of initialization of each object to code reference.
- Fix: Use correct cutoff time 23:59:59 in default datetimes.
- Fix: Download jobtasks to respective jobtask subfolders instead of the job folder.
- Unpin geopandas version in requirements.
- Move sdk documentation to custom subdomain "sdk.up42.com".
- *Simplify mock tests & test fixtures*

## 0.11.0

**August 13, 2020**

- Fix: Remove buffer 0 for fixing invalid geometry.
- Add `.map_quicklooks` method for visualising quicklooks interactively.
- Add an example notebook for mapping quicklooks using `.map_quicklooks` method.

## 0.10.1

**August 13, 2020**

- Hotfix: Fixes usage of multiple features as the input geometry.

## 0.10.0

**August 7, 2020**

- Add parallel jobs feature. Allows running jobs for multiple geometries, scene_ids or
 timeperiods in parallel. Adds `workflow.construct_parameters_parallel`,
 `workflow.test_job_parallel`, `workflow.run_job_parallel` and the new `JobCollection` object.
- Adjusts `workflow.get_jobs` and `project.get_jobs` to return JobCollections.
- Adjusts airports-parallel example notebook to use the parallel jobs feature.
- Adjusts flood mapping example notebook to use OSM block.
- Adds option to not unpack results in `job.download_results`.
- Now allows passing only scene_ids to `workflow.construct_parameters`.
- Improves layout of image results plots for multiple results.
- Added binder links.
- Now truncates log messages > 2k characters.
- *Various small improvements & code refactorings.*

## 0.9.3

**July 15, 2020**

- Add support for secondary GeoJSON file to `job.map_results`

## 0.9.2

**July 4, 2020**

- Fix inconsistency with `job.map_results` selecting the JSON instead of the image

## 0.9.1

**June 25, 2020**

- Fixes typo in catalog search parameters

## 0.9.0

**May 7, 2020**

- Enable block_name and block_display_name for `workflow.add_workflow_tasks`
- Replace requirement to specify provider by sensor for `catalog.download_quicklooks`
- Add option to disable logging in `up42.settings`
- Add `project.get_jobs` and limit `workflow.get_jobs` to jobs in the workflow.
- Fix download of all output files
- Job name selectabable in `workflow.test_job` and `workflow.run_job` (with added suffix _py)
- Fix CRS issues in make `job.map_results`, make plotting functionalities more robust

## 0.8.3

**April 30, 2020**

- Pin geopandas to 0.7.0, package requires new CRS convention

## 0.8.2

**April 24, 2020**

- Removed `job.create_and_run_job`, now split into `job.test_job` and `job.run_job`<|MERGE_RESOLUTION|>--- conflicted
+++ resolved
@@ -29,16 +29,13 @@
     ```
 
 For more information, see [UP42 Python package description](https://pypi.org/project/up42-py/).
-<<<<<<< HEAD
 ## 2.2.0a27
 **Mar 20, 2025**
 - Adjust `FileProvider::_get_` to check href url that starts with the current region base api url.
-=======
 
 ## 2.2.0a26
 **Mar 20, 2025**
 - Updated feasibility endpoint URL.
->>>>>>> 402be16f
 
 ## 2.2.0a25
 **Mar 19, 2025**
