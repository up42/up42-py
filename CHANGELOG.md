--- conflicted
+++ resolved
@@ -29,14 +29,13 @@
     ```
 
 For more information, see [UP42 Python package description](https://pypi.org/project/up42-py/).
-<<<<<<< HEAD
 ## 1.1.0a1
 
-**May 2, 2024**
+**May 21, 2024**
 
 - Adding __Workspace hidden class and worskspace instance as a singleton class in `main.py`
 - Changing use of Auth Class for the workspace.auth property where required.
-=======
+
 
 
 ## 1.0.2
@@ -85,7 +84,6 @@
 - jinja2 dependency bumped from 3.1.3 to 3.1.4.
 - tqdm dependency bumped from 4.66.2 to 4.66.3.
 
->>>>>>> a1ccfab0
 
 ## 1.0.0
 
