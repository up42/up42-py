# Changelog

Update your installation to the latest version with the following command:

=== "pip"

    ```bash
    pip install up42-py --upgrade
    ```

=== "conda"

    ```bash
    conda update -c conda-forge up42-py
    ```

You can check your current version with the following command:

=== "pip"

    ```bash
    pip show up42-py
    ```

=== "conda"

    ```bash
    conda search up42-py
    ```

For more information, see [UP42 Python package description](https://pypi.org/project/up42-py/).

<<<<<<< HEAD

### 2.5.0a2
**July 22, 2025**
- Added `UpsamplingNSSentinel` process template to allow running upsampling-ns-sentinel

### 2.5.0a1
**July 22, 2025**
- Remove `rgb` and `ned` params from `UpsamplingNS` job template
=======
### 2.5.0a1
**July 22, 2025**
- Removed `rgb` and `ned` parameters from the `UpsamplingNS` job template.
>>>>>>> bbe0a494

## 2.4.0
**July 21, 2025**

### Deprecated
- Deprecated the `webhooks` module and the `base::get_credits_balance` function.

### Added
- Added a warning when outdated versions are imported.
- Added `provider_properties` data field to `glossary::Scene` active record class.
- Added `FeasibilityStudy` active record class to `tasking` module.
- Exported `FeasibilityStudy` and `FeasibilityStudySorting` to `up42` namespace.

### 2.4.0a4
**July 16, 2025**
- Display warning when importing outdated versions

### 2.4.0a3
**July 15, 2025**
- Deprecated the `webhooks` module and the `base::get_credits_balance` function

### 2.4.0a2
**July 07, 2025**
- Added `provider_properties` data field to `glossary::Scene` active record class.

### 2.4.0a1
**July 04, 2025**
- Added `FeasibilityStudy` active record class to `tasking` module.
- Exported `FeasibilityStudy` and `FeasibilityStudySorting` to `up42` namespace.

## 2.3.1
**June 26, 2025**

### Fixed
- `Up42ExtensionProperty` for order id

### Security
- Updated requests dependency to 2.32.4
- Updated tornado dependency to 6.5.1

### Deprecated
- `Order.get_assets`

## 2.3.0
**June 10, 2025**

### Added
- Added `CoregistrationJobTemplate` process template to allow running coregistration-simularity

### Deprecated
- Deprecated `Asset.get`
- Deprecated `Asset.all`
- Deprecated `Asset.stac_items` in favour of `pystac::Client.get_items`
- Deprecated `Asset.stac_info`
- Deprecated `Asset.file` in favour of `pystac::Asset.file`
- Deprecated `Asset.download` in favour of `pystac::Asset.file.download`

## 2.2.0
**Apr 29, 2025**
### Added
- Validate process exists after `JobTemplate` initialisation
- Added sorting fields to `QuotationSorting`.
- Added `region` as an optional input type to `base::authenticate` with the possible values being `eu` and `sa`
- When authenticating the region gets set globally and used in `host::user_info_endpoint`, `host::token_endpoint`, `host::endpoint` accordingly
- Added `up42` property to `pystac::Item` and `pystac::Collection` to get and set UP42 STAC extensions data.
- Added `update` extension method to `pystac::Item`.
- Publish `stac_client` function to `up42` namespace.
- Added `file` property to `Asset` class to unify with `pystac::Asset` experience.
- Use unauthenticated session for signed url image file in `FileProvider` module with `FileProvider` class.
- Experiment `stac` module with `FileProvider` descriptor for `pystac::Asset`.
- Added STAC object dynamic extension on `up42` import.
- Added `Asset::save` method.
- Added model fields to `Asset` class.
- Added coverage for `Asset::all` method.
- Exported `AssetSorting` to `up42` namespace.
- Enabled access to authenticated image files via extraction session to a parameter.
- Generalized downloadable images to `ImageFile` in `utils` module.
- Added `quicklook` property to `Scene` class.
- Added `is_host` property to `Provider` class.
- Added `search` method to `Provider` class.
- Added `schema` property to `DataProduct` class.
- Added `Quotation` active record to `tasking` module.
- Exported `Quotation` and `QuotationSorting` to `up42` namespace.
- Added `order_template` module with `BatchOrderTemplate` and supporting classes.
- Add missing properties to `Order` data class and auxiliary classes.
- Introduced `Order::all` method to filter and list orders.
- Added `Order::get` class method as part of conversion to active record pattern.
- Added `Order::track` method.

### Changed

- Adjust `Provider::search` to allow `start_date` and `end_date`, combine them and add to payload as datetime
- Adjust `Order` representation to remove redundant fields.
- Adjust `BatchOrderTemplate` to exclude tags from the payload when not provided, preventing `400 Bad Request` errors from the API.
- Update `AssetSorting` with possible sorting fields
- Adjust `FileProvider::_get_` to check href url that starts with the current region base api url.
- Updated feasibility endpoint URL.
- Relax dependency constraint to allow geopandas 1.0.1.
- Switched to using stac client descriptor in `Asset` class and reduced duplication.
- Made `BatchOrderTemplate::tags` optional.
- Converted `Asset` to a data class with `get` and `all` methods.
- Simplified `Catalog::download_quicklooks` to use `ImageFile` class internally.
- Simplified `CatalogBase::estimate_order` to a static method.
- Simplified `CatalogBase::place_order` to a class method.
- Modified `Storage::get_orders` testing to eliminate dependency on order data.
- Modified `up42::initialize_order` testing to eliminate dependency on order data.
- Modified `CatalogBase::place_order` testing to eliminate dependency on order data.
- Converted `Order` to dataclass.
- Extended `Order::order_details` to cover archive orders as well.

### Deprecated
- Deprecated `Asset::download` method in favour of `Asset.file::download`.
- Deprecated `Asset::download_stac_asset` in favour of `pystac::Asset.file::download`.
- Deprecated `Asset::get_stac_asset_url` in favour of `pystac::Asset.file.url`.
- Deprecated `up42::initialize_tasking`.
- Deprecated `Tasking::get_feasibility`.
- Deprecated `Tasking::choose_feasibility`.
- Deprecated `Asset::update_metadata` in favour of `pystac::Item.update`.
- Deprecated `Asset.asset_id` in favour of `Asset.id`.
- Deprecated `up42::initialize_catalog` since all `Catalog` and `CatalogBase` methods are deprecated.
- Deprecated `Storage::get_assets` in favour of `Asset::all`.
- Deprecated `up42::initialize_asset` in favour of `Asset::get`.
- Deprecated `up42::initialize_storage`.
- Deprecated `Catalog::download_quicklooks` in favour of `Provider::search`.
- Deprecated `Catalog::construct_search_parameters` in favour of `Provider::search`.
- Deprecated `Catalog::search` in favour of `Provider::search`.
- Deprecated `Tasking::get_quotations` in favour of `Quotation::all`.
- Deprecated `Tasking::decide_quotation` in favour of `Quotation` class methods.
- Deprecated `Tasking.construct_order_parameters` in favour of `BatchOrderTemplate`.
- Deprecated `Catalog.construct_order_parameters` in favour of `BatchOrderTemplate`.
- Deprecated `CatalogBase::estimate_order` in favour of `BatchOrderTemplate.estimate`.
- Deprecated `CatalogBase::place_order` in favour of `BatchOrderTemplate::place`.
- Deprecated `Order::estimate` in favour of `BatchOrderTemplate.estimate`.
- Deprecated `Order::place` in favour of `BatchOrderTemplate::place`.
- Deprecated `CatalogBase::get_data_product_schema` in favour of `DataProduct.schema`.
- Deprecated `up42::initiliaze_order` in favour of `Order::get`.
- Deprecated `Order.order_id` in favour of `Order.id`.
- Deprecated `Order.order_details` in favour of `Order.details`.
- Deprecated `Storage::get_orders` method.
- Deprecated `Order::track_status` method.

### Removed
- Remove deprecated viz dependencies.
- Reduced test dependencies on `Asset` structure.
- Dropped eager loading of `Order::info`.
- Dropped `Order::__repr__` in favour of native dataclass implementation.

### Fixed
- Fix authenticated download in `Catalog::download_quicklooks`.
- Fixed `Order::place` method to retrieve order info via additional call and not from response.

## 2.2.0a33
**Apr 9, 2025**
- Adjust `Provider::search` to allow `start_date` and `end_date`, combine them and add to payload as `datetime`

## 2.2.0a32
**Apr 2, 2025**
- Adjust Order representation to remove redundant fields.

## 2.2.0a31
**Apr 1, 2025**
- Adjust `BatchOrderTemplate` to exclude tags from the payload when not provided, preventing 400 Bad Request errors from the API.

## 2.2.0a30
**Mar 28, 2025**
- Validate process exists after `JobTemplate` initialisation

## 2.2.0a29
**Mar 27, 2025**
- Update `AssetSorting` with possible sorting fields

## 2.2.0a28
**Mar 27, 2025**
- Drop `Asset::save` method
- Adjust deprecation message in `Asset::update_metadata` to indicate `pystac::Item.update`.

## 2.2.0a27
**Mar 24, 2025**
- Adjust `FileProvider::_get_` to check href url that starts with the current region base api url.

## 2.2.0a26
**Mar 20, 2025**
- Updated feasibility endpoint URL.

## 2.2.0a25
**Mar 19, 2025**
- Added sorting fields to `QuotationSorting`.

## 2.2.0a24

**Mar 14, 2025**
- Added `region` as an optional input type to `base::authenticate` with the possible values being `eu` & `sa`
- When authenticating the region gets set globally and used in `host::user_info_endpoint`, `host::token_endpoint`, `host::endpoint` accordingly

## 2.2.0a23
**Mar 13, 2025**
- Remove deprecated viz dependencies.

## 2.2.0a22
**Jan 17, 2025**
- Relax dependency constraint to allow geopandas 1.0.1.

## 2.2.0a21
**Jan 16, 2025**
- Added `up42` property to `pystac::Item` and `pystac::Collection` to get and set UP42 STAC extensions data.

## 2.2.0a20
**Jan 9, 2025**
- Added `update` extension method to `pystac::Item`.

## 2.2.0a19
**Dec 20, 2024**
- Switched to using stac client descriptor in `Asset` class and reduced duplication.
- Publish `stac_client` function to `up42` namespace.
- Added `file` property to `Asset` class to unify with `pystac::Asset` experience.
- Deprecated `Asset::download` method in favour of `Asset.file::download`.

## 2.2.0a18
**Dec 19, 2024**
- Use unauthenticated session for signed url image file in `FileProvider` module with `FileProvider` class.

## 2.2.0a17
**Dec 19, 2024**
- Experiment `stac` module with `FileProvider` descriptor for `pystac::Asset`.
- Added STAC object dynamic extension on `up42` import.
- Deprecated `Asset::download_stac_asset` in favour of `pystac::Asset.file::download`.
- Deprecated `Asset::get_stac_asset_url` in favour of `pystac::Asset.file.url`.

## 2.2.0a16
**Dec 19, 2024**
- Made `BatchOrderTemplate::tags` optional.
- Deprecated `up42::initialize_tasking`.
- Deprecated `Tasking::get_feasibility`.
- Deprecated `Tasking::choose_feasibility`.

## 2.2.0a15
**Dec 19, 2024**
- Added `Asset::save` method.
- Deprecated `Asset::update_metadata` in favour of `Asset::save`.

## 2.2.0a14
**Dec 19, 2024**
- Added model fields to `Asset` class.
- Deprecated `Asset.asset_id` in favour of `Asset.id`.
- Deprecated `up42::initialize_catalog` since all `Catalog` and `CatalogBase` methods are deprecated.

## 2.2.0a13
**Dec 19, 2024**
- Added coverage for `Asset::all` method.
- Exported `AssetSorting` to `up42` namespace.
- Reduced test dependencies on `Asset` structure.

## 2.2.0a12
**Dec 19, 2024**
- Converted `Asset` to a data class with `get` and `all` methods.
- Fix authenticated download in `Catalog::download_quicklooks`.
- Deprecated `Storage::get_assets` in favour of `Asset::all`.
- Deprecated `up42::initialize_asset` in favour of `Asset::get`.
- Deprecated `up42::initialize_storage`.

## 2.2.0a11
**Dec 19, 2024**
- Enabled access to authenticated image files via extraction session to a parameter.

## 2.2.0a10
**Dec 18, 2024**
- Generalized downloadable images to `ImageFile` in `utils` module.
- Added `quicklook` property to `Scene` class.
- Deprecated `Catalog::download_quicklooks` in favour of `Provider::search`.
- Simplified `Catalog::download_quicklooks` to use `ImageFile` class internally.

## 2.2.0a9
**Dec 18, 2024**
- Added `is_host` property to `Provider` class.
- Added `search` method to `Provider` class.
- Deprecated `Catalog::construct_search_parameters` in favour of `Provider::search`.
- Deprecated `Catalog::search` in favour of `Provider::search`.
- Simplified `CatalogBase::estimate_order` to a static method.
- Simplified `CatalogBase::place_order` to a class method.

## 2.2.0a8
**Dec 18, 2024**
- Added `schema` property to `DataProduct` class.
- Modified deprecation of `CatalogBase::get_data_product_schema` in favour of `DataProduct.schema`.

## 2.2.0a7
**Dec 18, 2024**
- Added `Quotation` active record to `tasking` module.
- Exported `Quotation` and `QuotationSorting` to `up42` namespace.
- Deprecated `Tasking::get_quotations` in favour of `Quotation::all`.
- Deprecated `Tasking::decide_quotation` in favour of `Quotation` class methods.

## 2.2.0a6
**Dec 18, 2024**
- Added `order_template` module with `BatchOrderTemplate` and supporting classes.
- Deprecated `Tasking.construct_order_parameters` in favour of `BatchOrderTemplate`.
- Deprecated `Catalog.construct_order_parameters` in favour of `BatchOrderTemplate`.
- Deprecated `CatalogBase::estimate_order` in favour of `BatchOrderTemplate.estimate`.
- Deprecated `CatalogBase::place_order` in favour of `BatchOrderTemplate::place`.
- Deprecated `Order::estimate` in favour of `BatchOrderTemplate.estimate`.
- Deprecated `Order::place` in favour of `BatchOrderTemplate::place`.
- Deprecated `CatalogBase::get_data_product_schema`.

## 2.2.0a5
**Dec 17, 2024**
- Deprecated `up42::initiliaze_order` in favour of `Order::get`.
- Add missing properties to `Order` data class and auxiliary classes.
- Deprecated `Order.order_id` in favour of `Order.id`.
- Deprecated `Order.order_details` in favour of `Order.details`.

## 2.2.0a4
**Dec 17, 2024**
- Modified `Storage::get_orders` testing to eliminate dependency on order data.

## 2.2.0a3
**Dec 17, 2024**
- Introduced `Order::all` method to filter and list orders.
- Deprecated `Storage::get_orders` method.

## 2.2.0a2
**Dec 17, 2024**
- Fixed `Order::place` method to retrieve order info via additional call and not from response.
- Modified `up42::initialize_order` testing to eliminate dependency on order data.
- Modified `CatalogBase::place_order` testing to eliminate dependency on order data.

## 2.2.0a1
**Dec 17, 2024**
- Converted `Order` to dataclass.
- Dropped eager loading of `Order::info`.
- Added `Order::get` class method as part of conversion to active record pattern.
- Extended `Order::order_details` to cover archive orders as well.
- Dropped `Order::__repr__` in favour of native dataclass implementation.
- Added `Order::track` method and deprecated `Order::track_status` method.

## 2.1.1
**Dec 10, 2024**

### Changed
- Restore accepting string instead of enum in `Storage::get_orders`.
- Improve coverage for `Tasking::decide_quotation`.
- Improve coverage for `Tasking::get_feasibility`.
- Improve coverage for `Tasking::choose_feasibility`.
- Updating endpoint for `base::get_credits_balance`.
- Switched workspace id retrieval from the deprecated endpoint to the user info endpoint.
- Added requesting `openid` scope when retrieving token.
- Move `tests/fixtures/fixtures_globals.py` to `tests/constants.py`.
- Move `collection_credentials` from `auth.py` to `client.py`.
- Switched to base descriptors in `Storage` class and drop the dependencies from `auth.py` module.

### Fixed
- Fixed bug with passing enum entries instead of values in `Storage::get_orders`.
- Fixed `Catalog::construct_search_parameters` `limit` description in the documentation.
- Fixed paging bug for case of empty response.
- Fixed confusing name for type `FeasibilityDecision` to `FeasibilityStatus`.
- Fixed test coverage for `Tasking::get_quotations`.
- Fixed test coverage for `Tasking::construct_order_parameters`.
- Fixed types of `Asset::asset_id` and `Asset::_get_info`.
- Unified paging between `Order`, `Tasking` and `Storage` classes.

### Removed
- Drop process template `DetectionTreesHeightsSpacept`.
- Dropped limiting false statuses in `Storage::get_orders` since the type hinting is enabled.
- Dropped failing wrong `sortby` value in `Storage::get_orders` since the type hinting is enabled.
- Dropped `Tasking::auth` property.
- Dropped legacy `auth.py`.
- Dropped legacy fixtures for storage test coverage.
- Dropped `asset_searcher.py` module.
- Dropped unused `Auth::request` and the corresponding test coverage.
- Dropped unneeded `Storage::__repr__`.
- Dissolve `auth.Auth` in `_Workspace::authenticate`.

## 2.1.1a13

**Dec 4, 2024**
- Move `tests/fixtures/fixtures_globals.py` to `tests/constants.py`.
- Move constants used in a single test module to the corresponding module.

## 2.1.1a12

**Dec 3, 2024**
- Drop process template `DetectionTreesHeightsSpacept`.

## 2.1.1a11

**Dec 2, 2024**
- Added requesting `openid` scope when retrieving token.
- Switched workspace id retrieval from the deprecated endpoint to the user info endpoint.

## 2.1.1a10

**Dec 2, 2024**
- Remove duplication of workspace mocking in tests.
- Remove duplication of setting raising session in tests.
- Move `collection_credentials` from `auth.py` to `client.py`.
- Dissolve `auth.Auth` in `_Workspace::authenticate`.
- Drop legacy `auth.py`.

## 2.1.1a9

**Nov 29, 2024**
- Restore accepting string instead of enum in `Storage::get_orders`.

## 2.1.1a8

**Nov 28, 2024**
- Dropped legacy fixtures for storage test coverage.
- Unified paging between `Order`, `Tasking` and `Storage` classes.
- Fixed paging bug for case of empty response.
- Dropped `asset_searcher.py` module.
- Switched to base descriptors in `Storage` class and drop the dependencies from `auth.py` module.
- Dropped unused `Auth::request` and the corresponding test coverage.
- Dropped unneeded `Storage::__repr__`.
- Dropped limiting false statuses in `Storage::get_orders` since the type hinting is enabled.
- Fixed bug with passing enum entries instead of values in `Storage::get_orders`.
- Dropped failing wrong `sortby` value in `Storage::get_orders` since the type hinting is enabled.

## 2.1.1a7

**Nov 28, 2024**
- Drop legacy fixtures for order testing.
- Delete unused mocking data.
- Fix confusing name for type `FeasibilityDecision` to `FeasibilityStatus`.

## 2.1.1a6

**Nov 27, 2024**
- Drop `Tasking::auth` property.
- Improve coverage for `Tasking::decide_quotation`.
- Improve coverage for `Tasking::get_feasibility`.
- Improve coverage for `Tasking::choose_feasibility`.
- Drop legacy test fixtures.

## 2.1.1a5

**Nov 25, 2024**
- Fix test coverage for `Tasking::get_quotations`.

## 2.1.1a4

**Nov 18, 2024**
- Updating endpoint for `base::get_credits_balance`.

## 2.1.1a3

**Oct 29, 2024**
- Fix `Catalog::construct_search_parameters` `limit` description in the documentation.

## 2.1.1a2

**Oct 28, 2024**
- Fix test coverage for `Tasking::construct_order_parameters`.

## 2.1.1a1

**Oct 28, 2024**
- Fix types of `Asset::asset_id` and `Asset::_get_info`.

## 2.1.0

**Oct 9, 2024**
### Added
- Moving `estimate_order` method to `CatalogBase` class.
- `Order.get_assets` now allows to get assets from orders in `BEING_FULFILLED` state.

### Fixed
- Fix test coverage for `Catalog`, `Order`, and `Asset` classes.

### Changed
- Switch to `workspace_id` descriptor in `CatalogBase`.
- Switch `Asset` and `Order` classes to use `session` descriptor.
- Remove `utils::autocomplete_order_parameters` and inline to `Catalog::construct_order_parameters` and `Tasking::construct_order_parameters`.
- Make `CatalogBase::type` mandatory.
- Drop `CatalogBase::auth` and introduce `Tasking::auth` for backwards compatibility.
- Drop `Tasking::__repr__`.
- Switch `OrderParamsV2` as output type for `_translate_construct_parameters` in order module.
- Switch `OrderParams` as input type for `CatalogBase::place` and `Catalog::estimate` from `Optional[dict]`.
- Changed `Order::status` type from `str` to `Literal`.
- Changed `Order::track_status` report_time input type to float.

## 2.1.0a12

**Oct 8, 2024**
- Make `CatalogBase::type` mandatory.
- Drop `CatalogBase::auth` and introduce `Tasking::auth` for backwards compatibility.
- Switch to `workspace_id` descriptor in `CatalogBase`.
- Drop `Tasking::__repr__`.

## 2.1.0a11

**Oct 8, 2024**
- Moving `estimate_order` method to `CatalogBase` class.

## 2.1.0a10

**Oct 8, 2024**
- Fix test coverage for `Catalog::download_quicklooks`.

## 2.1.0a9

**Oct 7, 2024**
- Fix test coverage for `Catalog::construct_order_parameters`.

## 2.1.0a8

**Sep 26, 2024**
- Fix test coverage for `Catalog::search`.

## 2.1.0a7

**Sep 25, 2024**
- Fix test coverage for `Catalog::construct_search_parameters`.

## 2.1.0a6

**Sep 25, 2024**
- Fix test coverage for `CatalogBase` class.

## 2.1.0a5

**Sep 20, 2024**
- Remove `utils::autocomplete_order_parameters` and inline to `Catalog::construct_order_parameters` and `Tasking::construct_order_parameters`.

## 2.1.0a4

**Sep 11, 2024**
- `Order.get_assets` now allows to get assets from orders in `BEING_FULFILLED` state.
- Switch `Order` class to use `session` descriptor.
- Set `OrderParams` as input type for `CatalogBase::place` and `Catalog::estimate` from `Optional[dict]`.
- Added `OrderParamsV2` as output type for `_translate_construct_parameters` in order module.
- Changed `Order::status` type from `str` to `Literal`.

## 2.1.0a3

**Sep 10, 2024**
- Switch `Asset` class to use `session` descriptor.
- Improve test coverage `Asset` class.

## 2.1.0a2

**Sep 2, 2024**
- Fix test coverage for `Order::estimate`, `Order::place`, and `Order::track_status` methods.
- Change `Order::track_status` report_time input type to float.

## 2.1.0a1

**Aug 30, 2024**
- Improve test coverage `Order` class.

## 2.0.1

**Aug 15, 2024**

- Switch `ProductGlossary::IntegrationValue` from `Enum` to `Literal`.
- Fixed `FEASIBILITY_STUDY_MAY_BE_REQUIRED` value in the `glossary.IntegrationValue` Literal.


## 2.0.1a3

**Aug 15, 2024**

- Fixed `FEASIBILITY_STUDY_MAY_BE_REQUIRED` in the `glossary.IntegrationValue` Literal.

## 2.0.1a2

**Aug 13, 2024**

- Extract `IntegrationValue` type alias.


## 2.0.1a1

**Aug 13, 2024**

- Switch `ProductGlossary::IntegrationValue` from `Enum` to `Literal`.

## 2.0.0

**Aug 8, 2024**

### Changed
- **Breaking:** Switch to the new product glossary V2 endpoint in `ProductGlossary::get_collections`.
- **Breaking:** Updated `Collection` class in `catalog.py` to match new `ProductGlossary` endpoints.
- Moved `ProductGlossary` and its dependencies to `glossary.py`.
- Published `CollectionType` in the global namespace.

### Removed
The following deprecated code was dropped (**Breaking**):

- Functions in `up42` global namespace
  - `initialize_webhook`
  - `get_webhooks`
  - `create_webhook`
  - `get_webhook_events`

  in `CatalogBase` class
  - keyword arguments in `place_order` method - used to pass arguments `scene` and `geometry`

  in `Catalog` class
  - keyword arguments in `estimate_order` method - used to pass arguments `scene` and `geometry`
  - `sortby` and `ascending` arguments in `construct_search_parameters` method
  - `acquired_after`, `acquired_before`, `geometry` and `custom_filter` arguments in `get_assets` method
  in `Webhook` class
  - `info` and `webhook_id` properties
  - `update` and `create` methods
  - `return_json` argument in `all` method.

- Dropped `ProductGlossary` classes `Producer` and `Host` in `catalog.py`.
- Dropped `processing_templates.AugmentationSpacept`.


## 2.0.0a5

**Aug 7, 2024**
- Moved `ProductGlossary` and its dependencies to `glossary.py`.
- Published `CollectionType` in the global namespace.

## 2.0.0a4

**Aug 6, 2024**
The following deprecated code was dropped:
- Functions in `up42` global namespace
  - `initialize_webhook`
  - `get_webhooks`
  - `create_webhook`
  - `get_webhook_events`
- in `CatalogBase` class
  - keyword arguments in `place_order` method - used to pass arguments `scene` and `geometry`
- in `Catalog` class
  - keyword arguments in `estimate_order` method - used to pass arguments `scene` and `geometry`
  - `sortby` and `ascending` arguments in `construct_search_parameters` method
  - `acquired_after`, `acquired_before`, `geometry` and `custom_filter` arguments in `get_assets` method
- in `Webhook` class
  - `info` and `webhook_id` properties
  - `update` and `create` methods
  - `return_json` argument in `all` method.

## 2.0.0a3

**Aug 06, 2024**
- Switch to the new product glossary V2 endpoint in `ProductGlossaty::get_collections`.
- Updated `Collection` class in `catalog.py` to match new `ProductGlossary` endpoints.
- Dropped `ProductGlossary` classes `Producer` and `Host` in `catalog.py`.

## 2.0.0a2

**Jul 31, 2024**
- Dropped `processing_templates.AugmentationSpacept`.

## 2.0.0a1

**Jul 31, 2024**
- Dropped `ProductGlossary::get_data_products` and switched to `ProductGlossary::get_collections` in dependencies.

## 1.1.1

**Jul 31, 2024**
### Changes
- Added EULA acceptance check to processing job templates.
- Added EULA related statuses to processing jobs.
- Added various failure statuses to job tracking stop list.
- Added `session` descriptor to `CatalogBase`.
- Deprecated `get_data_products` method in `CatalogBase` class.
- Extract `CollectionType` type alias.
- Extract `ProductGlossary` in `catalog.py`.
- Provide type hints for `ProductGlossary` methods.
- Switch to new token endpoint in `auth.py` and `oauth.py`.

### Fixes
- Fix type hint for `get_webhook_events`.

### Improvements
- Drop unused `return_text` parameter in `Auth::request`.
- Improve test coverage for `Catalog::search`.
- Improve `Catalog::download_quicklooks` code.
- Improve test coverage for `Catalog::download_quicklooks` type alias.
- Reduce the usage `auth::request` in `base.py`.
- Simplify the usage of `get_data_products` in `CatalogBase`.
- Simplify pagination in `Catalog::search` code.
- Use token duration information from token data instead of static configuration.
- Use expiry offset to refresh token 30s earlier.

### Dependencies:
- Bumped dependencies `certifi` from 2024.2.2 to 2024.7.4.
- Bumped dependencies `setuptools` from 69.1.1 to 70.0.0.
- Bumped dependencies `urllib` from 2.2.1 to 2.2.2.
- Bumped dependencies `zipp` from 3.17.0 to 3.19.1.

## 1.1.1a11

**Jul 30, 2024**
- Added EULA acceptance check to processing job templates.
- Added various failure statuses to job tracking stop list.
- Added EULA related statuses to processing jobs.

## 1.1.1a10

**Jul 29, 2024**
- Deprecated `get_data_products` method in `CatalogBase` class.

## 1.1.1a9

**Jul 17, 2024**
- Bumped dependencies `zipp` from 3.17.0 to 3.19.1.

## 1.1.1a8

**Jul 17, 2024**
- Bumped dependencies `setuptools` from 69.1.1 to 70.0.0.

## 1.1.1a7

**Jul 16, 2024**
- Simplify pagination in `Catalog::search` code.
- Improve test coverage for `Catalog::search`.

## 1.1.1a6

**Jul 15, 2024**
- Improve `Catalog::download_quicklooks` code.
- Improve test coverage for `Catalog::download_quicklooks` type alias.
- Drop unused `return_text` parameter in `Auth::request`.
- Add `session` descriptor to `CatalogBase`.

## 1.1.1a5

**Jul 15, 2024**
- Extract `CollectionType` type alias.

## 1.1.1a4

**Jul 15, 2024**
- Extract `ProductGlossary` in `catalog.py`.
- Provide type hints for `ProductGlossary` methods.
- Simplify the usage of `get_data_products` in `CatalogBase`.
- Fix type hint for `get_webhook_events`.
- Reduce the usage `auth::request` in `base.py`.


## 1.1.1a3

**Jul 8, 2024**
- Bumped dependencies `certifi` from 2024.2.2 to 2024.7.4.

## 1.1.1a2

**Jul 8, 2024**

- Bumped dependencies `urllib` from 2.2.1 to 2.2.2.

## 1.1.1a1

**Jun 27, 2024**

- Switch to new token endpoint in `auth.py` and `oauth.py`.
- Use token duration information from token data instead of static configuration.
- Use expiry offset to refresh token 30s earlier.

## 1.1.0

**Jun 25, 2024**

### Changes

- `Job`, `JobSorting` and `JobStatus` classes now available in `up42` namespace.
- Change default created and credits ordering as descending.
- Change default status ordering to descending.
- Rename `templates.py` to `processing_templates.py`.

### Fixes

- Fix multiple process id value query parameter to use concatenation with commas.
- Fix multiple status value query parameter to use concatenation with commas.
- Fix processing job tracking to wait until credits are captured or released.
- Fix missing process ids for processing templates.

### Improvements

- Trim off milliseconds in job metadata timestamps to avoid rounding errors.
- Trim nanoseconds in job metadata timestamps since not supported by native Python datetime.
- Update processing template names.
- Add missing `workspace_id` query param to job execution.
- Convert relative paths in processing job page links to absolute ones.

## 1.1.0a7

**Jun 20, 2024**

- Trim off milliseconds in job metadata timestamps to avoid rounding errors.
- Fix multiple process id value query parameter to use concatenation with commas.
- Change default created and credits ordering as descending.

## 1.1.0a6

**Jun 20, 2024**

- Trim nanoseconds in job metadata timestamps since not supported by native Python datetime.
- Fix processing job tracking to wait until credits are captured or released.
- Fix multiple status value query parameter to use concatenation with commas.
- Change default status ordering to descending.

## 1.1.0a5

**Jun 20, 2024**

- Update processing template names.

## 1.1.0a4

**Jun 19, 2024**

- Add missing workspace id query param to job execution.

## 1.1.0a3

**Jun 19, 2024**

- Export `JobStatus` in `up42` namespace.

## 1.1.0a2

**Jun 18, 2024**

- Convert relative paths in processing job page links to absolute ones.

## 1.1.0a1

**Jun 18, 2024**

- Export `Job` and `JobSorting` in `up42` namespace.
- Fix missing process ids for processing templates.
- Rename `templates.py` to `processing_templates.py`.

## 1.0.4

**Jun 17, 2024**

## New Features

### Processing Module:
- Introduced the `Job` class for interacting with processing jobs.
- Implemented job querying capabilities (processing.py).
- Added a collection attribute to the `Job` class.
- Introduced processing job tracking.

### Job Templates:
- Created basic single and multi-item processing job templates in templates.py.
- Enabled job template execution (templates.py).
- Added specialized templates for `SpaceptAugmentation`, `NSUpsamling`, and `Pansharpening`.
- Added cost evaluation to the JobTemplate class (number comparison).
- Implemented `SingleItemJobTemplate` and `MultiItemJobTemplate` helper classes.

## Improvements

### Base Module (formerly main):
- Renamed the `main` module to `base` for clarity.
- Added descriptors: `Session`, `WorkspaceId`, and `StacClient` to `base` module for improved access within classes.

### Webhooks:
- Refactored webhooks as active records.
- Consolidated webhook code into a dedicated module/class.
- Enhanced test coverage for webhooks.
- Deprecated legacy webhook code.

## Dependencies:
- Updated requests to 2.32.0.
- Relaxed geopandas version constraint to < 1.
- Upgraded tornado to 6.4.1.

## Bugfixes:
- Enabled deep copy in Up42Auth for compatibility.
- Fix `tenacity not Found` Error by upgrading `tenacity` dependency.
- Removed deprecated Catalog::construct_parameters method.

## 1.0.4a21

**Jun 17, 2024**

- Support deep copy in `Up42Auth` to be compliant with pystac client.
- Align processing job query parameter names.

## 1.0.4a20

**Jun 17, 2024**

- Added processing job tracking.
- Upgrade tenacity.

## 1.0.4a19

**Jun 13, 2024**

- Added errors and credits retrieval to processing jobs.

## 1.0.4a18

**Jun 13, 2024**

- Deprecate legacy webhook code.
- Drop long deprecated `Catalog::construct_parameters`.

## 1.0.4a17

**Jun 13, 2024**

- Added `collection` to job class in processing module.
- Added `StacClient` descriptor to base module.

## 1.0.4a16

**Jun 11, 2024**

- Added job querying to `processing.py`

## 1.0.4a15

**Jun 11, 2024**

- Added job template execution to `templates.py`

# 1.0.4a14

**Jun 10, 2024**

- Added class `Job` to `processing` module to access processing job features.

## 1.0.4a13

**June 10, 2024**
- Allow dependency `geopandas` from 0.13.2 to any version less than `1`.

## 1.0.4a12

**Jun 10, 2024**

- Bumped dependencies `tornado` from 6.4 to 6.4.1.

## 1.0.4a11

**Jun 10, 2024**

- Added job templates for `SpaceptAugmentation`, `NSUpsamling`, `Pansharpening` to `templates.py`

## 1.0.4a10

**Jun 7, 2024**

- Added simple single and multi item processing job templates to `templates.py`

## 1.0.4a9

**Jun 7, 2024**

- Added cost evaluation to `JobTemplate` class with number comparison support.

## 1.0.4a8

**Jun 6, 2024**

- Added module `processing.py` with base `JobTemplate` class with post-construct inputs validation.
- Added helper `SingleItemJobTemplate` and `MultiItemJobTemplate` classes as bases for future specific processing templates.

## 1.0.4a7

**May 30, 2024**

- Moved instance methods of `Webhooks` class to class methods of `Webhook` class and dropped the former.

## 1.0.4a6

**May 30, 2024**

- Remodeled webhook as active record.

## 1.0.4a5

**May 30, 2024**

- Move webhooks related code from `base.py`

## 1.0.4a4

**May 29, 2024**

- Delegated webhook repr to its info
- Improved test coverage for webhooks
- Dropped unneeded shared and global fixtures for webhook tests


## 1.0.4a3

**May 27, 2024**

- Added `Session` and `WorkspaceId` descriptors to provide access to session and workspace_id from other classes.
- Renaming `main` module to `base`.


## 1.0.4a2

**May 24, 2024**

- Added workspace singleton in `main.py`, encapsulating global state (auth, workspace id).
- Inject auth and workspace id instead of passing a containing object.


## 1.0.4a1

**May 24, 2024**
- Bumped dependencies `requests` from 2.31.0 to 2.32.0.

## 1.0.3

**May 23, 2024**
- Added tenacity as dependency.
- Added resilience on `asset::stac_info` and `asset::stac_items`
- Dropped pystac client subclassing
- Cleaned up fixtures
- Improved test coverage
- Dropped unneeded exposure of token

## 1.0.3a1

**May 23, 2024**
- Added tenacity as dependency.
- Added resilience on `asset::stac_info` and `asset::stac_items`
- Dropped pystac client subclassing
- Cleaned up fixtures
- Improved test coverage
- Dropped unneeded exposure of token


## 1.0.2

**May 15, 2024**
- Added thread safety to token retrieval.


## 1.0.2a1

**May 15, 2024**
- Added thread safety to token retrieval.


## 1.0.1

**May 13, 2024**
- Increased retries and backoff in http resilience.
- Fixed bug with temporary storage overfill when downloading archives.
- Bumped dependencies jinja2, tqdm, geojson.

## 1.0.1a4

**May 13, 2024**
- geojson dependency bumped from 3.0.1 to 3.1.0 to fix conda python 3.12 installer.


## 1.0.1a3

**May 7, 2024**
- Setting http_adapter default configuration to `retries = 5` and `backoff factor = 1`


## 1.0.1a2

**May 7, 2024**
- Renamed `download_from_gcs_unpack` to `download_archive`
- Renamed `download_gcs_not_unpack` to `download_file`
- Improved test coverage for `download_archive`
- Bug fix in `download_archive`: use output directory provided for temporary archive storage instead of default temp folder


## 1.0.1a1

**May 7, 2024**
- jinja2 dependency bumped from 3.1.3 to 3.1.4.
- tqdm dependency bumped from 4.66.2 to 4.66.3.


## 1.0.0

**Apr 17, 2024**
- Dropped deprecated functionalities: Jobs, Projects, Workflows, Viztools
- Dropped deprecated code related to blocks


## 1.0.0a7

**Apr 16, 2024**
- Dropped `get_blocks`, `get_block_details` and `get_block_coverage` from `main.py`

## 1.0.0a6

**Apr 16, 2024**
- Dropped project id and api key based authentication in `main.py`, `auth.py`, `http/oauth.py` and `http/client.py`
- Adapted tests and fixtures
- Dropped viztools.py

## 1.0.0a5

**Apr 16, 2024**

- Dropped deprecated Workflow functions - info, workflow_tasks, get_workflow_tasks, get_parameters_info,
 _get_default_parameters (internal function), _construct_full_workflow_tasks_dict (internal function),
 get_jobs, delete
- Dropped Workflow tests and fixtures

## 1.0.0a4

**Apr 15, 2024**

- Dropped deprecated Jobtask functions - info, get_results_json, download_results, download_quicklooks
- Dropped Jobtask tests and fixtures

## 1.0.0a3

**Apr 15, 2024**

- Dropped deprecated Job functions - info, status, is_succeeded, download_quicklooks, get_results_json, download_results,
get_logs, upload_results_to_bucket, get_jobtasks, get_jobtasks_results_json, get_credits
- Dropped Job tests and fixtures

## 1.0.0a2

**Apr 15, 2024**

- Dropped deprecated JobCollection functions - info, status, apply, download_results
- Dropped deprecated Project functions - info, get_workflows, get_project_settings, get_jobs
- Dropped Project's fixtures and tests
- Dropped JobCollection's fixtures and tests
- Dropped Workflow's get_jobs function

## 1.0.0a1

**Apr 15, 2024**

- Dropped deprecated viztools functions: folium_base_map(), plot_quicklooks(), plot_coverage(), draw_aoi(), _map_images() (internal function), map_quicklooks(), plot_coverage(), plot_results(), requires_viz() (internal function), map_results(), render() (internal function)

## 0.37.2

**Apr 8, 2024**

Dependabot security updates:
 - Bump black from 22.12.0 to 24.3.0
 - Bump pillow from 10.2.0 to 10.3.0

## 0.37.1

**Apr 5, 2024**

- Removed upper bound for Python 3.12.
- Dropped support for Python 3.8.
- New authentication token are retrieved upon expiration instead of every request.
- Dropped tenacity, requests-oauthlib and types-oauthlib as dependencies.
- Updated the deprecation date for `Jobs`, `Workflow`, and `Projects` related features.
- Multiple refactoring improvements.

## 0.37.1a11

**Apr 4, 2024**

- Added standard headers to `http/session.py`
- Added session provisioning to `auth.py` and `http/client.py`
- Dropped undocumented `authenticate` flag in `auth.py`
- Dropped undocumented kwargs in `auth.py` and `main.py`

## 0.37.1a10

**Apr 3, 2024**

- Updating the deprecation date for `Jobs`, `Workflow`, and `Projects` related features.

## 0.37.1a9

**Apr 2, 2024**

- Dropped legacy `estimation.py`, `test_estimation.py` and `fixtures_estimation.py`

## 0.37.1a8

**March 28, 2024**

- Dependency injection and test coverage improvement in `auth.py`

## 0.37.1a7

**March 27, 2024**

- Raise typed error if token retrieval fails due to wrong credentials.

## 0.37.1a6

**March 26, 2024**

- Switched to using `http.client.Client` in `auth.py` for authentication and token management
- Dropped unneeded resiliency code
- Dropped tenacity, requests-oauthlib and types-oauthlib as unneeded dependencies


## 0.37.1a5

**March 21, 2024**

- Run test pipeline on Python versions 3.9 to 3.12
- Removed upper bound for Python 3.12
- Dropped support for Python 3.8


## 0.37.1a4

**March 21, 2024**

- New http stack client to provide resilient token and requests compliant authentication.


## 0.37.1a3

**March 20, 2024**

- Detection of token retriever based on supplied settings.


## 0.37.1a2

**March 19, 2024**

- Detection of credentials settings based on supplied credentials.


## 0.37.1a1

**March 19, 2024**

- Dropped all the live tests.


## 0.37.0

**March 15, 2024**

- Fixed inadvertent title and tags removals during asset metadata updates.
- Dropped unneeded `auth::env` property and the corresponding tests.
- Generalized new authentication stack to cover account authentication case.
- Added new components within the HTTP layer to facilitate future enhancements in authentication and request processes.
- Adjusted most of the code in accordance with pylint checks.


## 0.37.0a14

**March 15, 2024**

- Fixed inadvertent titles and tags removals during asset metadata updates.

## 0.37.0a13

**March 15, 2024**

- Dropped unneeded `auth::env` property and the corresponding tests.


## 0.37.0a12

**March 14, 2024**

- Adjusted `initialization.py`, `test_initialization.py`, `main.py` and `test_main.py` in accordance with Pylint checks.


## 0.37.0a11

**March 14, 2024**

- Adjusted `asset.py`, `asset_searcher.py`, `test_asset.py` and `fixtures_asset.py` in accordance with Pylint checks.
- Adjusted `test_http_adapter.py` in accordance with Pylint checks.
- Dropped `test_e2e_catalog.py` since it is covered by SDK tests.
- Fixed a flaky test in `test_session.py`


## 0.37.0a10

**March 13, 2024**

- Adjusted `webhooks.py`, `test_webhooks.py` and `fixtures_webhook.py` in accordance with Pylint checks.
- Dropped `test_e2e_30sec.py` since it covers functionality dropped earlier.

## 0.37.0a9

**March 13, 2024**

- Adjusted `macros.py`, `utils.py`, and `test_utils.py` in accordance with Pylint checks.


## 0.37.0a8

**March 13, 2024**

- Adjusted `estimation.py`, `test_estimation.py` and `fixtures_estimation.py` in accordance with Pylint checks.


## 0.37.0a7

**March 13, 2024**

- Adjusted `order.py`, `test_order.py` and `fixtures_order.py` in accordance with Pylint checks.


## 0.37.0a6

**March 13, 2024**

- Adjusted `host.py`, `tools.py`, `test_tools.py`, `storage.py`, `test_storage.py` and `fixtures_storage.py` in accordance with Pylint checks.

## 0.37.0a5

**March 11, 2024**

- Adjusted `auth.py` and `oauth.py` with their coverage and fixtures in accordance with Pylint checks.
- Adjusted `conftest.py` in accordance with Pylint checks.


## 0.37.0a4

**March 07, 2024**

- Generalized new authentication stack to cover account authentication case.

## 0.37.0a3

**March 07, 2024**

- Adjusted `tasking.py`, `test_tasking.py`, and `fixtures_tasking.py` in accordance with Pylint checks.

## 0.37.0a2

**March 06, 2024**

- Adjusted `catalog.py` and `test_catalog.py` in accordance with Pylint checks.
- Conducted minor refactoring in other classes due to changes in function names within the authentication module.


## 0.37.0a1

**March 06, 2024**

- Added a new component within the HTTP layer to facilitate future enhancements in authentication and request processes: ported a resilient and authenticated cached session.


## 0.37.0a0

**March 04, 2024**

Added new components within the HTTP layer to facilitate future enhancements in authentication and request processes:

- Ported the HTTP adapter, providing configurable resilience.
- Ported resilient project authentication, managing token expiration.

## 0.36.0

**February 20, 2024**

- Updated the `place_order()` and `estimate_order()` functions of the CatalogBase class to the latest version of the API.

## 0.35.0

**January 25, 2024**

- Discontinued support for the following edit and create functions:

    - up42:
        - `validate_manifest()`

    - Project:
        - `max_concurrent_jobs`
        - `update_project_settings()`
        - `create_workflow()`

    - Workflow:
        - `max_concurrent_jobs`
        - `update_name()`
        - `add_workflow_tasks()`
        - `get_compatible_blocks()`
        - `get_parameters_info()`
        - `construct_parameters()`
        - `construct_parameters_parallel()`
        - `estimate_job()`
        - `test_job()`
        - `test_jobs_parallel()`
        - `run_job()`
        - `run_jobs_parallel()`

    - Job:
        - `track_status()`
        - `cancel_job()`

- Marked the following visualization functions as deprecated:

    - up42:
        - `viztools.folium_base_map()`

    - Catalog:
        - `plot_coverage()`
        - `map_quicklooks()`
        - `plot_quicklooks()`

    - Job:
        - `map_results()`
        - `plot_results()`

    - JobCollection:
        - `map_results()`
        - `plot_results()`

    - JobTask:
        - `map_results()`
        - `plot_results()`
        - `plot_quicklooks()`

    They will be discontinued after March 31, 2024.


## 0.34.1

**December 15, 2023**

- Restored the `order.get_assets` function.

## 0.34.0

**December 13, 2023**

- Updated the `storage.get_orders` function to the latest version of the API.
- Set Poetry as the only dependency manager.
- Discontinued support for the `order.get_assets` function.

## 0.33.1

**November 23, 2023**

Marked the following parameters of `storage.get_assets` as deprecated to enforce the use of the PySTAC client search.

- `geometry`
- `acquired_before`
- `acquired_after`
- `custom_filter`

## 0.33.0

**November 14, 2023**

- Updated authentication by changing it from project-based to account-based.
- Added a new function to the Asset class: `get_stac_asset_url` generates a signed URL that allows to download a STAC asset from storage without authentication.

## 0.32.0

**September 7, 2023**

A new function added to the Asset class:

- `download_stac_asset` allows you to download STAC assets from storage.

## 0.31.0

**August 9, 2023**

- Supported STAC assets in `asset.stac_items`.
- Added substatuses to `order.track_status`.
- Limited `catalog.search(sort_by)` to `acquisition_date` only.
- Removed `get_credits_history` from the main class.
- `asset.stac_info` now returns the `pystac.Collection` object.
- Python 3.7 is no longer supported.

## 0.30.1

**July 14, 2023**

Fixed the failing construct_order_parameters function and updated tests.

## 0.30.0

**July 3, 2023**

Added a new `tags` argument to the following functions:

- `construct_order_parameters`, to assign tags to new tasking and catalog orders.
- `get_order`, to filter orders by tags.
- `get_assets`, to filter assets by tags.

## 0.29.0

**June 20, 2023**

Integrated new functions into the Tasking class:

- `get_feasibility` — Returns a list of feasibility studies for tasking orders.
- `choose_feasibility` — Allows accepting one of the proposed feasibility study options.
- `get_quotations` — Returns a list of all quotations for tasking orders.
- `decide_quotation` — Allows accepting or rejecting a quotation for a tasking order.

## 0.28.1

**April 6, 2023**

- Updating test to latest version

## 0.28.0

**February 17, 2023**

- Added STAC search functionality to storage.get_assets.
  Now you can filter assets by new parameters: `geometry`, `acquired_after`, `acquired_before`,
  `collection_names`, `producer_names`, `tags`, `search`, `sources`.
- Added storage.pystac_client.
  Use it to authenticate PySTAC client to access your UP42 storage assets using its library.
- Added asset.stac_info.
  Use it to access STAC metadata, such as acquisition, sensor, and collection information.

## 0.27.1

**January 26, 2023**

- Improve error communication of functions using API v2 endpoints.
- add `up42.__version__` attribute to access the package version with Python.
- Adapt asset class attributes (`created` to `createdAt`) to UP42 API.

## 0.27.0

**December 12, 2022**

- Add `asset.update_metadata()` for adjusting title & tags of an asset.
- `storage.get_assets()` has new parameters `created_after`, `created_before`, `workspace_id`  to better filter the
  desired assets. It now queries the assets of all accessible workspaces by default.
- Adopt new UP42 API 2.0 endpoints for user storage & assets.

## 0.26.0

**November 2, 2022**

- Remove Python version upper bound, this will enable immediate but untested installation with any new Python version.
- Changes to `workflow.construct_parameters`:
  - Deprecates the `assets` parameter (list of asset objects), instead use `asset_ids` (list of asset_ids).
  - Removes limitation of using only assets originating from blocks, now also supports assets from catalog &
    tasking.
  - In addition to required parameters, now adds all optional parameters that have default values.
- `tasking.construct_order_parameters` now accepts a Point feature (e.g. use with Blacksky).
- Fix: `get_data_products` with `basic=False` now correctly returns only tasking OR catalog products.
- The up42 object now correctly does not give access to third party imports anymore (restructured init module).

## 0.25.0

**October 25, 2022**

- Add dedicated tasking class for improved handling of satellite tasking orders.
- `construct_order_parameters` now also adds the parameters specific to the selected data-product, and suggests
  possible values based on the data-product schema.

## 0.24.0

**October 20, 2022**

- Add `catalog.get_data_product_schema()` for details on the order parameters
- Switches parameter `sensor` to `collection` in `catalog.download_quicklooks`.
- Various small improvements e.g. quicklooks automatic band selection, Reduced use of default parameters in
  constructor methods, error message display, optimized API call handling for parameter validation etc.
- Internal: Separation of Catalog and CatalogBase to prepare addition of Tasking class, reorganize test fixtures.

## 0.23.1

**October 5, 2022**

- Fixes issue with filename of downloaded assets containing two suffix `.` e.g. `./output..zip`.
  Resolves [#350](https://github.com/up42/up42-py/issues/350)

## 0.23.0

**September 20, 2022**

- Integrates the UP42 data productsm e.g. the selection "Display" and "Reflectance" configuration in the ordering process. The new ordering process requires the selection of a specific data product.
- The `order_parameters` argument for `catalog.estimate_order` and `catalog.place_order` now has a different structure.
  **The previous option to just specify the collection name will soon be deactivated in the UP42 API!**
- New function `catalog.get_data_products`
- New function `catalog.construct_order_parameters`
- `catalog.construct_search_parameters` replaces `catalog.construct_parameters` which is deprecated and will be
  removed in v0.25.0

## 0.22.2

**July 21, 2022**

- Fix unpacking of order assets if no output topfolder inherent in archive

## 0.22.1

**July 19, 2022**

- Fix conda release (include requirements-viz file)

## 0.22.0

**July 5, 2022**

- Adds webhooks functionality to the SDK, see new webhooks docs chapter.
- Introduces optional installation option for the visualization functionalities. The required dependencies are now
  not installed by default.
- Removes `order.metadata` property, as removed from UP42 API.
- Fix: Using a MultiPolygon geometry in construct_parameters will now correctly raise an error as not accepted.
- Documentation overhaul & various improvements

## 0.21.0

**May 12, 2022**

- Adding `up42.get_balance` and `up42.get_credits_history` features for allowing account information retrieval.
- Adding `up42.get_block_coverage` features for retrieval of the catalog blocks' coverage as GeoJSON.
- `project.get_jobs` now has sorting criteria, sorting order and limit parameters.
- Catalog search now enables search for Pleiades Neo etc. (uses host specific API endpoints)
- Fix: `project.get_jobs` now correctly queries the full number of jobs.

## 0.20.2

**April 10, 2022**

- Update documentation
- Non functional changes to enable conda release
- Update requirements and removing overlapping subdependencies

## 0.20.1

**April 5, 2022**

- Update documentation for latest changes on the user console.
- Remove outdated examples.
- Add required files on the dist version for allowing creation of conda meta files.

## 0.20.0

**February 15, 2022**

- Enables getting credits consumed by a job via `job.get_credits`.

## 0.19.0

**January 28, 2022**

- Add support for UP42 data collections via `catalog.get_collections`.
- Switch `catalog.construct_parameters` to use `collection` instead of `sensor` for
  the collection selection.
- Refactor retry mechanism. Resolves issue of unintended token renewals & further limits
  retries.

## 0.18.1

**December 20, 2021**

- Allow installation with Python 3.9

## 0.18.0

**November 10, 2021**

- Add sorting criteria, sorting order and results limit parameters to `storage.get_orders`
  and `storage.get_assets`. Now also uses results pagination which avoids timeout issues
  when querying large asset/order collections.
- Significant speed improvement for:
    -`.get_jobs`, `.get_workflows`, `.get_assets`, `.get_orders` calls.
    - `workflow.create_workflow` when used with `existing=True`.
    - Printing objects representations, which now does not trigger additional object info API calls.
- Removal: Removes deprecated handling of multiple features as input geometry in `.construct_parameters`
  Instead, using multiple features or a MultiPolygon will now raise an error.
  This aligns the Python SDK with the regular UP42 platform behaviour.
- Removal: Remove the Python SDK Command Line Interface.
- Fix: JobTask.info and the printout now uses the correct jobtask information.

## 0.17.0

**September 10, 2021**

- Adds `usage_type` parameter for selection of "DATA" and "ANALYTICS" data in catalog search.
- Adds automatic handling of catalog search results pagination when requesting more
  than 500 results.
- Adds support for datetime objects and all iso-format compatible time strings to
  `construct_parameters`.
- Fix: `get_compatible_blocks` with an empty workflow now returns all data blocks.
- Start deprecation for `handle_multiple_features` parameter in `construct_parameters` to
  guarantee parity with UP42 platform. In the future, the UP42 SDK will only handle
  single geometries.
- Uses Oauth for access token handling.

## 0.16.0

**June 30, 2021**

- Limit memory usage for large file downloads (#237)
- Remove deprecated job.get_status() (Replace by job.status) (#224)
- Remove deprecated jobcollection.get_job_info() and jobcollection.get_status() (Replaced by jobcollection.info and jobcollection.status)
- Remove order-id functionality (#228)
- Limit installation to Python <=3.9.4
- Internal code improvements (e.g. project settings, retry)

## 0.15.2

**April 7, 2021**

- Enables plotting of jobcollection with `.map_results()`.
- Fixes `.cancel_job()` functionality.

## 0.15.1

**March 12, 2021**

- Fixes breaking API change in catalog search.
- Catalog search result now contains a `sceneId` property instead of `scene_id`.

## 0.15.0

**January 27, 2021**

- Add `Storage`, `Order` and `Asset` objects.
- Add possibility to create orders from `Catalog` with `Catalog.place_order`.
- Add possibility to use assets in job parameters with `Workflow.construct_paramaters`.
- Update job estimation endpoint.
- Multiple documentation fixes.

## 0.14.0

**December 7, 2020**

- Add `workflow.estimate_job()` function for estimation of credit costs & job duration before running a job.
- Add `bands=[3,2,1]` parameter in `.plot_results()` and `.map_results()` for band & band order selection.
- `.plot_results()` now accepts kwargs of [rasterio.plot.show](https://rasterio.readthedocs.io/en/latest/api/rasterio.plot.html#rasterio.plot.show) and matplotlib.
- Add `up42.initialize_jobcollection()`
- Add `get_estimation=False` parameter to `workflow.test_job`.
- Add ship-identification example.
- Overhaul "Getting started" examples.

## 0.13.1

**November 18, 2020**

- Handle request rate limits via retry mechanism.
- Limit `map_quicklooks()` to 100 quicklooks.
- Add aircraft detection example & documentation improvements.

## 0.13.0

**October 30, 2020**

- New consistent use & documentation of the basic functionality:
    - All [basic functions](up42-reference.md) (e.g. `up42.get_blocks`) are accessible
        from the `up42` import object. Now consistently documented in the `up42`
        [object code reference](up42-reference.md).
    - The option to use this basic functionality from any lower level object will soon be
        removed (e.g. `project.get_blocks`, `workflow.get_blocks`). Now triggers a deprecation warning.
- The plotting functionality of each object is now documented directly in that [object's code reference](job-reference.md).
- Fix: Repair catalog search for sobloo.
- *Various improvements to docs & code reference.*
- *Overhaul & simplify test fixtures.*
- *Split off viztools module from tools module.*

## 0.12.0

**October 14, 2020**

- Simplify object representation, also simplifies logger messages.
- Add `.info` property to all objects to get the detailed object information, deprecation process for `.get_info`.
- Add `.status` property to job, jobtask and jobcollection objects. Deprecation process for `.get_status`.
- Add selection of job mode for `.get_jobs`.
- Add description of initialization of each object to code reference.
- Fix: Use correct cutoff time 23:59:59 in default datetimes.
- Fix: Download jobtasks to respective jobtask subfolders instead of the job folder.
- Unpin geopandas version in requirements.
- Move sdk documentation to custom subdomain "sdk.up42.com".
- *Simplify mock tests & test fixtures*

## 0.11.0

**August 13, 2020**

- Fix: Remove buffer 0 for fixing invalid geometry.
- Add `.map_quicklooks` method for visualising quicklooks interactively.
- Add an example notebook for mapping quicklooks using `.map_quicklooks` method.

## 0.10.1

**August 13, 2020**

- Hotfix: Fixes usage of multiple features as the input geometry.

## 0.10.0

**August 7, 2020**

- Add parallel jobs feature. Allows running jobs for multiple geometries, scene_ids or
 timeperiods in parallel. Adds `workflow.construct_parameters_parallel`,
 `workflow.test_job_parallel`, `workflow.run_job_parallel` and the new `JobCollection` object.
- Adjusts `workflow.get_jobs` and `project.get_jobs` to return JobCollections.
- Adjusts airports-parallel example notebook to use the parallel jobs feature.
- Adjusts flood mapping example notebook to use OSM block.
- Adds option to not unpack results in `job.download_results`.
- Now allows passing only scene_ids to `workflow.construct_parameters`.
- Improves layout of image results plots for multiple results.
- Added binder links.
- Now truncates log messages > 2k characters.
- *Various small improvements & code refactorings.*

## 0.9.3

**July 15, 2020**

- Add support for secondary GeoJSON file to `job.map_results`

## 0.9.2

**July 4, 2020**

- Fix inconsistency with `job.map_results` selecting the JSON instead of the image

## 0.9.1

**June 25, 2020**

- Fixes typo in catalog search parameters

## 0.9.0

**May 7, 2020**

- Enable block_name and block_display_name for `workflow.add_workflow_tasks`
- Replace requirement to specify provider by sensor for `catalog.download_quicklooks`
- Add option to disable logging in `up42.settings`
- Add `project.get_jobs` and limit `workflow.get_jobs` to jobs in the workflow.
- Fix download of all output files
- Job name selectabable in `workflow.test_job` and `workflow.run_job` (with added suffix _py)
- Fix CRS issues in make `job.map_results`, make plotting functionalities more robust

## 0.8.3

**April 30, 2020**

- Pin geopandas to 0.7.0, package requires new CRS convention

## 0.8.2

**April 24, 2020**

- Removed `job.create_and_run_job`, now split into `job.test_job` and `job.run_job`<|MERGE_RESOLUTION|>--- conflicted
+++ resolved
@@ -30,7 +30,6 @@
 
 For more information, see [UP42 Python package description](https://pypi.org/project/up42-py/).
 
-<<<<<<< HEAD
 
 ### 2.5.0a2
 **July 22, 2025**
@@ -38,12 +37,7 @@
 
 ### 2.5.0a1
 **July 22, 2025**
-- Remove `rgb` and `ned` params from `UpsamplingNS` job template
-=======
-### 2.5.0a1
-**July 22, 2025**
 - Removed `rgb` and `ned` parameters from the `UpsamplingNS` job template.
->>>>>>> bbe0a494
 
 ## 2.4.0
 **July 21, 2025**
