# Changelog

Update your installation to the latest version with the following command:

=== "pip"

    ```bash
    pip install up42-py --upgrade
    ```

=== "conda"

    ```bash
    conda update -c conda-forge up42-py
    ```

You can check your current version with the following command:

=== "pip"

    ```bash
    pip show up42-py
    ```

=== "conda"

    ```bash
    conda search up42-py
    ```

For more information, see [UP42 Python package description](https://pypi.org/project/up42-py/).
<<<<<<< HEAD
=======
# 1.0.4a14

**Jun 10, 2024**

- Added class `Job` to `processing` module to access processing job features.

## 1.0.4a13

**June 10, 2024**
- Allow dependency `geopandas` from 0.13.2 to any version less than `1`.

## 1.0.4a12

**Jun 10, 2024**

- Bumped dependencies `tornado` from 6.4 to 6.4.1.

>>>>>>> d5405134
## 1.0.4a11

**Jun 10, 2024**

<<<<<<< HEAD
- Added job template execution to `templates.py`
=======
- Added job templates for `SpaceptAugmentation`, `NSUpsamling`, `Pansharpening` to `templates.py`
>>>>>>> d5405134

## 1.0.4a10

**Jun 7, 2024**

- Added simple single and multi item processing job templates to `templates.py`

## 1.0.4a9

**Jun 7, 2024**

- Added cost evaluation to `JobTemplate` class with number comparison support.

## 1.0.4a8

**Jun 6, 2024**

- Added module `processing.py` with base `JobTemplate` class with post-construct inputs validation.
- Added helper `SingleItemJobTemplate` and `MultiItemJobTemplate` classes as bases for future specific processing templates.

## 1.0.4a7

**May 30, 2024**

- Moved instance methods of `Webhooks` class to class methods of `Webhook` class and dropped the former.

## 1.0.4a6

**May 30, 2024**

- Remodeled webhook as active record.

## 1.0.4a5

**May 30, 2024**

- Move webhooks related code from `base.py`

## 1.0.4a4

**May 29, 2024**

- Delegated webhook repr to its info
- Improved test coverage for webhooks
- Dropped unneeded shared and global fixtures for webhook tests


## 1.0.4a3

**May 27, 2024**

- Added `Session` and `WorkspaceId` descriptors to provide access to session and workspace_id from other classes.
- Renaming `main` module to `base`.


## 1.0.4a2

**May 24, 2024**

- Added workspace singleton in `main.py`, encapsulating global state (auth, workspace id).
- Inject auth and workspace id instead of passing a containing object.


## 1.0.4a1

**May 24, 2024**
- Bumped dependencies `requests` from 2.31.0 to 2.32.0.

## 1.0.3

**May 23, 2024**
- Added tenacity as dependency.
- Added resilience on `asset::stac_info` and `asset::stac_items`
- Dropped pystac client subclassing
- Cleaned up fixtures
- Improved test coverage
- Dropped unneeded exposure of token

## 1.0.3a1

**May 23, 2024**
- Added tenacity as dependency.
- Added resilience on `asset::stac_info` and `asset::stac_items`
- Dropped pystac client subclassing
- Cleaned up fixtures
- Improved test coverage
- Dropped unneeded exposure of token


## 1.0.2

**May 15, 2024**
- Added thread safety to token retrieval.


## 1.0.2a1

**May 15, 2024**
- Added thread safety to token retrieval.


## 1.0.1

**May 13, 2024**
- Increased retries and backoff in http resilience.
- Fixed bug with temporary storage overfill when downloading archives.
- Bumped dependencies jinja2, tqdm, geojson.

## 1.0.1a4

**May 13, 2024**
- geojson dependency bumped from 3.0.1 to 3.1.0 to fix conda python 3.12 installer.


## 1.0.1a3

**May 7, 2024**
- Setting http_adapter default configuration to `retries = 5` and `backoff factor = 1`


## 1.0.1a2

**May 7, 2024**
- Renamed `download_from_gcs_unpack` to `download_archive`
- Renamed `download_gcs_not_unpack` to `download_file`
- Improved test coverage for `download_archive`
- Bug fix in `download_archive`: use output directory provided for temporary archive storage instead of default temp folder


## 1.0.1a1

**May 7, 2024**
- jinja2 dependency bumped from 3.1.3 to 3.1.4.
- tqdm dependency bumped from 4.66.2 to 4.66.3.


## 1.0.0

**Apr 17, 2024**
- Dropped deprecated functionalities: Jobs, Projects, Workflows, Viztools
- Dropped deprecated code related to blocks


## 1.0.0a7

**Apr 16, 2024**
- Dropped `get_blocks`, `get_block_details` and `get_block_coverage` from `main.py`

## 1.0.0a6

**Apr 16, 2024**
- Dropped project id and api key based authentication in `main.py`, `auth.py`, `http/oauth.py` and `http/client.py`
- Adapted tests and fixtures
- Dropped viztools.py

## 1.0.0a5

**Apr 16, 2024**

- Dropped deprecated Workflow functions - info, workflow_tasks, get_workflow_tasks, get_parameters_info,
 _get_default_parameters (internal function), _construct_full_workflow_tasks_dict (internal function),
 get_jobs, delete
- Dropped Workflow tests and fixtures

## 1.0.0a4

**Apr 15, 2024**

- Dropped deprecated Jobtask functions - info, get_results_json, download_results, download_quicklooks
- Dropped Jobtask tests and fixtures

## 1.0.0a3

**Apr 15, 2024**

- Dropped deprecated Job functions - info, status, is_succeeded, download_quicklooks, get_results_json, download_results,
get_logs, upload_results_to_bucket, get_jobtasks, get_jobtasks_results_json, get_credits
- Dropped Job tests and fixtures

## 1.0.0a2

**Apr 15, 2024**

- Dropped deprecated JobCollection functions - info, status, apply, download_results
- Dropped deprecated Project functions - info, get_workflows, get_project_settings, get_jobs
- Dropped Project's fixtures and tests
- Dropped JobCollection's fixtures and tests
- Dropped Workflow's get_jobs function

## 1.0.0a1

**Apr 15, 2024**

- Dropped deprecated viztools functions: folium_base_map(), plot_quicklooks(), plot_coverage(), draw_aoi(), _map_images() (internal function), map_quicklooks(), plot_coverage(), plot_results(), requires_viz() (internal function), map_results(), render() (internal function)

## 0.37.2

**Apr 8, 2024**

Dependabot security updates:
 - Bump black from 22.12.0 to 24.3.0
 - Bump pillow from 10.2.0 to 10.3.0

## 0.37.1

**Apr 5, 2024**

- Removed upper bound for Python 3.12.
- Dropped support for Python 3.8.
- New authentication token are retrieved upon expiration instead of every request.
- Dropped tenacity, requests-oauthlib and types-oauthlib as dependencies.
- Updated the deprecation date for `Jobs`, `Workflow`, and `Projects` related features.
- Multiple refactoring improvements.

## 0.37.1a11

**Apr 4, 2024**

- Added standard headers to `http/session.py`
- Added session provisioning to `auth.py` and `http/client.py`
- Dropped undocumented `authenticate` flag in `auth.py`
- Dropped undocumented kwargs in `auth.py` and `main.py`

## 0.37.1a10

**Apr 3, 2024**

- Updating the deprecation date for `Jobs`, `Workflow`, and `Projects` related features.

## 0.37.1a9

**Apr 2, 2024**

- Dropped legacy `estimation.py`, `test_estimation.py` and `fixtures_estimation.py`

## 0.37.1a8

**March 28, 2024**

- Dependency injection and test coverage improvement in `auth.py`

## 0.37.1a7

**March 27, 2024**

- Raise typed error if token retrieval fails due to wrong credentials.

## 0.37.1a6

**March 26, 2024**

- Switched to using `http.client.Client` in `auth.py` for authentication and token management
- Dropped unneeded resiliency code
- Dropped tenacity, requests-oauthlib and types-oauthlib as unneeded dependencies


## 0.37.1a5

**March 21, 2024**

- Run test pipeline on Python versions 3.9 to 3.12
- Removed upper bound for Python 3.12
- Dropped support for Python 3.8


## 0.37.1a4

**March 21, 2024**

- New http stack client to provide resilient token and requests compliant authentication.


## 0.37.1a3

**March 20, 2024**

- Detection of token retriever based on supplied settings.


## 0.37.1a2

**March 19, 2024**

- Detection of credentials settings based on supplied credentials.


## 0.37.1a1

**March 19, 2024**

- Dropped all the live tests.


## 0.37.0

**March 15, 2024**

- Fixed inadvertent title and tags removals during asset metadata updates.
- Dropped unneeded `auth::env` property and the corresponding tests.
- Generalized new authentication stack to cover account authentication case.
- Added new components within the HTTP layer to facilitate future enhancements in authentication and request processes.
- Adjusted most of the code in accordance with pylint checks.


## 0.37.0a14

**March 15, 2024**

- Fixed inadvertent titles and tags removals during asset metadata updates.

## 0.37.0a13

**March 15, 2024**

- Dropped unneeded `auth::env` property and the corresponding tests.


## 0.37.0a12

**March 14, 2024**

- Adjusted `initialization.py`, `test_initialization.py`, `main.py` and `test_main.py` in accordance with Pylint checks.


## 0.37.0a11

**March 14, 2024**

- Adjusted `asset.py`, `asset_searcher.py`, `test_asset.py` and `fixtures_asset.py` in accordance with Pylint checks.
- Adjusted `test_http_adapter.py` in accordance with Pylint checks.
- Dropped `test_e2e_catalog.py` since it is covered by SDK tests.
- Fixed a flaky test in `test_session.py`


## 0.37.0a10

**March 13, 2024**

- Adjusted `webhooks.py`, `test_webhooks.py` and `fixtures_webhook.py` in accordance with Pylint checks.
- Dropped `test_e2e_30sec.py` since it covers functionality dropped earlier.

## 0.37.0a9

**March 13, 2024**

- Adjusted `macros.py`, `utils.py`, and `test_utils.py` in accordance with Pylint checks.


## 0.37.0a8

**March 13, 2024**

- Adjusted `estimation.py`, `test_estimation.py` and `fixtures_estimation.py` in accordance with Pylint checks.


## 0.37.0a7

**March 13, 2024**

- Adjusted `order.py`, `test_order.py` and `fixtures_order.py` in accordance with Pylint checks.


## 0.37.0a6

**March 13, 2024**

- Adjusted `host.py`, `tools.py`, `test_tools.py`, `storage.py`, `test_storage.py` and `fixtures_storage.py` in accordance with Pylint checks.

## 0.37.0a5

**March 11, 2024**

- Adjusted `auth.py` and `oauth.py` with their coverage and fixtures in accordance with Pylint checks.
- Adjusted `conftest.py` in accordance with Pylint checks.


## 0.37.0a4

**March 07, 2024**

- Generalized new authentication stack to cover account authentication case.

## 0.37.0a3

**March 07, 2024**

- Adjusted `tasking.py`, `test_tasking.py`, and `fixtures_tasking.py` in accordance with Pylint checks.

## 0.37.0a2

**March 06, 2024**

- Adjusted `catalog.py` and `test_catalog.py` in accordance with Pylint checks.
- Conducted minor refactoring in other classes due to changes in function names within the authentication module.


## 0.37.0a1

**March 06, 2024**

- Added a new component within the HTTP layer to facilitate future enhancements in authentication and request processes: ported a resilient and authenticated cached session.


## 0.37.0a0

**March 04, 2024**

Added new components within the HTTP layer to facilitate future enhancements in authentication and request processes:

- Ported the HTTP adapter, providing configurable resilience.
- Ported resilient project authentication, managing token expiration.

## 0.36.0

**February 20, 2024**

- Updated the `place_order()` and `estimate_order()` functions of the CatalogBase class to the latest version of the API.

## 0.35.0

**January 25, 2024**

- Discontinued support for the following edit and create functions:

    - up42:
        - `validate_manifest()`

    - Project:
        - `max_concurrent_jobs`
        - `update_project_settings()`
        - `create_workflow()`

    - Workflow:
        - `max_concurrent_jobs`
        - `update_name()`
        - `add_workflow_tasks()`
        - `get_compatible_blocks()`
        - `get_parameters_info()`
        - `construct_parameters()`
        - `construct_parameters_parallel()`
        - `estimate_job()`
        - `test_job()`
        - `test_jobs_parallel()`
        - `run_job()`
        - `run_jobs_parallel()`

    - Job:
        - `track_status()`
        - `cancel_job()`

- Marked the following visualization functions as deprecated:

    - up42:
        - `viztools.folium_base_map()`

    - Catalog:
        - `plot_coverage()`
        - `map_quicklooks()`
        - `plot_quicklooks()`

    - Job:
        - `map_results()`
        - `plot_results()`

    - JobCollection:
        - `map_results()`
        - `plot_results()`

    - JobTask:
        - `map_results()`
        - `plot_results()`
        - `plot_quicklooks()`

    They will be discontinued after March 31, 2024.


## 0.34.1

**December 15, 2023**

- Restored the `order.get_assets` function.

## 0.34.0

**December 13, 2023**

- Updated the `storage.get_orders` function to the latest version of the API.
- Set Poetry as the only dependency manager.
- Discontinued support for the `order.get_assets` function.

## 0.33.1

**November 23, 2023**

Marked the following parameters of `storage.get_assets` as deprecated to enforce the use of the PySTAC client search.

- `geometry`
- `acquired_before`
- `acquired_after`
- `custom_filter`

## 0.33.0

**November 14, 2023**

- Updated authentication by changing it from project-based to account-based.
- Added a new function to the Asset class: `get_stac_asset_url` generates a signed URL that allows to download a STAC asset from storage without authentication.

## 0.32.0

**September 7, 2023**

A new function added to the Asset class:

- `download_stac_asset` allows you to download STAC assets from storage.

## 0.31.0

**August 9, 2023**

- Supported STAC assets in `asset.stac_items`.
- Added substatuses to `order.track_status`.
- Limited `catalog.search(sort_by)` to `acquisition_date` only.
- Removed `get_credits_history` from the main class.
- `asset.stac_info` now returns the `pystac.Collection` object.
- Python 3.7 is no longer supported.

## 0.30.1

**July 14, 2023**

Fixed the failing construct_order_parameters function and updated tests.

## 0.30.0

**July 3, 2023**

Added a new `tags` argument to the following functions:

- `construct_order_parameters`, to assign tags to new tasking and catalog orders.
- `get_order`, to filter orders by tags.
- `get_assets`, to filter assets by tags.

## 0.29.0

**June 20, 2023**

Integrated new functions into the Tasking class:

- `get_feasibility` — Returns a list of feasibility studies for tasking orders.
- `choose_feasibility` — Allows accepting one of the proposed feasibility study options.
- `get_quotations` — Returns a list of all quotations for tasking orders.
- `decide_quotation` — Allows accepting or rejecting a quotation for a tasking order.

## 0.28.1

**April 6, 2023**

- Updating test to latest version

## 0.28.0

**February 17, 2023**

- Added STAC search functionality to storage.get_assets.
  Now you can filter assets by new parameters: `geometry`, `acquired_after`, `acquired_before`,
  `collection_names`, `producer_names`, `tags`, `search`, `sources`.
- Added storage.pystac_client.
  Use it to authenticate PySTAC client to access your UP42 storage assets using its library.
- Added asset.stac_info.
  Use it to access STAC metadata, such as acquisition, sensor, and collection information.

## 0.27.1

**January 26, 2023**

- Improve error communication of functions using API v2 endpoints.
- add `up42.__version__` attribute to access the package version with Python.
- Adapt asset class attributes (`created` to `createdAt`) to UP42 API.

## 0.27.0

**December 12, 2022**

- Add `asset.update_metadata()` for adjusting title & tags of an asset.
- `storage.get_assets()` has new parameters `created_after`, `created_before`, `workspace_id`  to better filter the
  desired assets. It now queries the assets of all accessible workspaces by default.
- Adopt new UP42 API 2.0 endpoints for user storage & assets.

## 0.26.0

**November 2, 2022**

- Remove Python version upper bound, this will enable immediate but untested installation with any new Python version.
- Changes to `workflow.construct_parameters`:
  - Deprecates the `assets` parameter (list of asset objects), instead use `asset_ids` (list of asset_ids).
  - Removes limitation of using only assets originating from blocks, now also supports assets from catalog &
    tasking.
  - In addition to required parameters, now adds all optional parameters that have default values.
- `tasking.construct_order_parameters` now accepts a Point feature (e.g. use with Blacksky).
- Fix: `get_data_products` with `basic=False` now correctly returns only tasking OR catalog products.
- The up42 object now correctly does not give access to third party imports anymore (restructured init module).

## 0.25.0

**October 25, 2022**

- Add dedicated tasking class for improved handling of satellite tasking orders.
- `construct_order_parameters` now also adds the parameters specific to the selected data-product, and suggests
  possible values based on the data-product schema.

## 0.24.0

**October 20, 2022**

- Add `catalog.get_data_product_schema()` for details on the order parameters
- Switches parameter `sensor` to `collection` in `catalog.download_quicklooks`.
- Various small improvements e.g. quicklooks automatic band selection, Reduced use of default parameters in
  constructor methods, error message display, optimized API call handling for parameter validation etc.
- Internal: Separation of Catalog and CatalogBase to prepare addition of Tasking class, reorganize test fixtures.

## 0.23.1

**October 5, 2022**

- Fixes issue with filename of downloaded assets containing two suffix `.` e.g. `./output..zip`.
  Resolves [#350](https://github.com/up42/up42-py/issues/350)

## 0.23.0

**September 20, 2022**

- Integrates the UP42 data productsm e.g. the selection "Display" and "Reflectance" configuration in the ordering process. The new ordering process requires the selection of a specific data product.
- The `order_parameters` argument for `catalog.estimate_order` and `catalog.place_order` now has a different structure.
  **The previous option to just specify the collection name will soon be deactivated in the UP42 API!**
- New function `catalog.get_data_products`
- New function `catalog.construct_order_parameters`
- `catalog.construct_search_parameters` replaces `catalog.construct_parameters` which is deprecated and will be
  removed in v0.25.0

## 0.22.2

**July 21, 2022**

- Fix unpacking of order assets if no output topfolder inherent in archive

## 0.22.1

**July 19, 2022**

- Fix conda release (include requirements-viz file)

## 0.22.0

**July 5, 2022**

- Adds webhooks functionality to the SDK, see new webhooks docs chapter.
- Introduces optional installation option for the visualization functionalities. The required dependencies are now
  not installed by default.
- Removes `order.metadata` property, as removed from UP42 API.
- Fix: Using a MultiPolygon geometry in construct_parameters will now correctly raise an error as not accepted.
- Documentation overhaul & various improvements

## 0.21.0

**May 12, 2022**

- Adding `up42.get_balance` and `up42.get_credits_history` features for allowing account information retrieval.
- Adding `up42.get_block_coverage` features for retrieval of the catalog blocks' coverage as GeoJSON.
- `project.get_jobs` now has sorting criteria, sorting order and limit parameters.
- Catalog search now enables search for Pleiades Neo etc. (uses host specific API endpoints)
- Fix: `project.get_jobs` now correctly queries the full number of jobs.

## 0.20.2

**April 10, 2022**

- Update documentation
- Non functional changes to enable conda release
- Update requirements and removing overlapping subdependencies

## 0.20.1

**April 5, 2022**

- Update documentation for latest changes on the user console.
- Remove outdated examples.
- Add required files on the dist version for allowing creation of conda meta files.

## 0.20.0

**February 15, 2022**

- Enables getting credits consumed by a job via `job.get_credits`.

## 0.19.0

**January 28, 2022**

- Add support for UP42 data collections via `catalog.get_collections`.
- Switch `catalog.construct_parameters` to use `collection` instead of `sensor` for
  the collection selection.
- Refactor retry mechanism. Resolves issue of unintended token renewals & further limits
  retries.

## 0.18.1

**December 20, 2021**

- Allow installation with Python 3.9

## 0.18.0

**November 10, 2021**

- Add sorting criteria, sorting order and results limit parameters to `storage.get_orders`
  and `storage.get_assets`. Now also uses results pagination which avoids timeout issues
  when querying large asset/order collections.
- Significant speed improvement for:
    -`.get_jobs`, `.get_workflows`, `.get_assets`, `.get_orders` calls.
    - `workflow.create_workflow` when used with `existing=True`.
    - Printing objects representations, which now does not trigger additional object info API calls.
- Removal: Removes deprecated handling of multiple features as input geometry in `.construct_parameters`
  Instead, using multiple features or a MultiPolygon will now raise an error.
  This aligns the Python SDK with the regular UP42 platform behaviour.
- Removal: Remove the Python SDK Command Line Interface.
- Fix: JobTask.info and the printout now uses the correct jobtask information.

## 0.17.0

**September 10, 2021**

- Adds `usage_type` parameter for selection of "DATA" and "ANALYTICS" data in catalog search.
- Adds automatic handling of catalog search results pagination when requesting more
  than 500 results.
- Adds support for datetime objects and all iso-format compatible time strings to
  `construct_parameters`.
- Fix: `get_compatible_blocks` with an empty workflow now returns all data blocks.
- Start deprecation for `handle_multiple_features` parameter in `construct_parameters` to
  guarantee parity with UP42 platform. In the future, the UP42 SDK will only handle
  single geometries.
- Uses Oauth for access token handling.

## 0.16.0

**June 30, 2021**

- Limit memory usage for large file downloads (#237)
- Remove deprecated job.get_status() (Replace by job.status) (#224)
- Remove deprecated jobcollection.get_job_info() and jobcollection.get_status() (Replaced by jobcollection.info and jobcollection.status)
- Remove order-id functionality (#228)
- Limit installation to Python <=3.9.4
- Internal code improvements (e.g. project settings, retry)

## 0.15.2

**April 7, 2021**

- Enables plotting of jobcollection with `.map_results()`.
- Fixes `.cancel_job()` functionality.

## 0.15.1

**March 12, 2021**

- Fixes breaking API change in catalog search.
- Catalog search result now contains a `sceneId` property instead of `scene_id`.

## 0.15.0

**January 27, 2021**

- Add `Storage`, `Order` and `Asset` objects.
- Add possibility to create orders from `Catalog` with `Catalog.place_order`.
- Add possibility to use assets in job parameters with `Workflow.construct_paramaters`.
- Update job estimation endpoint.
- Multiple documentation fixes.

## 0.14.0

**December 7, 2020**

- Add `workflow.estimate_job()` function for estimation of credit costs & job duration before running a job.
- Add `bands=[3,2,1]` parameter in `.plot_results()` and `.map_results()` for band & band order selection.
- `.plot_results()` now accepts kwargs of [rasterio.plot.show](https://rasterio.readthedocs.io/en/latest/api/rasterio.plot.html#rasterio.plot.show) and matplotlib.
- Add `up42.initialize_jobcollection()`
- Add `get_estimation=False` parameter to `workflow.test_job`.
- Add ship-identification example.
- Overhaul "Getting started" examples.

## 0.13.1

**November 18, 2020**

- Handle request rate limits via retry mechanism.
- Limit `map_quicklooks()` to 100 quicklooks.
- Add aircraft detection example & documentation improvements.

## 0.13.0

**October 30, 2020**

- New consistent use & documentation of the basic functionality:
    - All [basic functions](up42-reference.md) (e.g. `up42.get_blocks`) are accessible
        from the `up42` import object. Now consistently documented in the `up42`
        [object code reference](up42-reference.md).
    - The option to use this basic functionality from any lower level object will soon be
        removed (e.g. `project.get_blocks`, `workflow.get_blocks`). Now triggers a deprecation warning.
- The plotting functionality of each object is now documented directly in that [object's code reference](job-reference.md).
- Fix: Repair catalog search for sobloo.
- *Various improvements to docs & code reference.*
- *Overhaul & simplify test fixtures.*
- *Split off viztools module from tools module.*

## 0.12.0

**October 14, 2020**

- Simplify object representation, also simplifies logger messages.
- Add `.info` property to all objects to get the detailed object information, deprecation process for `.get_info`.
- Add `.status` property to job, jobtask and jobcollection objects. Deprecation process for `.get_status`.
- Add selection of job mode for `.get_jobs`.
- Add description of initialization of each object to code reference.
- Fix: Use correct cutoff time 23:59:59 in default datetimes.
- Fix: Download jobtasks to respective jobtask subfolders instead of the job folder.
- Unpin geopandas version in requirements.
- Move sdk documentation to custom subdomain "sdk.up42.com".
- *Simplify mock tests & test fixtures*

## 0.11.0

**August 13, 2020**

- Fix: Remove buffer 0 for fixing invalid geometry.
- Add `.map_quicklooks` method for visualising quicklooks interactively.
- Add an example notebook for mapping quicklooks using `.map_quicklooks` method.

## 0.10.1

**August 13, 2020**

- Hotfix: Fixes usage of multiple features as the input geometry.

## 0.10.0

**August 7, 2020**

- Add parallel jobs feature. Allows running jobs for multiple geometries, scene_ids or
 timeperiods in parallel. Adds `workflow.construct_parameters_parallel`,
 `workflow.test_job_parallel`, `workflow.run_job_parallel` and the new `JobCollection` object.
- Adjusts `workflow.get_jobs` and `project.get_jobs` to return JobCollections.
- Adjusts airports-parallel example notebook to use the parallel jobs feature.
- Adjusts flood mapping example notebook to use OSM block.
- Adds option to not unpack results in `job.download_results`.
- Now allows passing only scene_ids to `workflow.construct_parameters`.
- Improves layout of image results plots for multiple results.
- Added binder links.
- Now truncates log messages > 2k characters.
- *Various small improvements & code refactorings.*

## 0.9.3

**July 15, 2020**

- Add support for secondary GeoJSON file to `job.map_results`

## 0.9.2

**July 4, 2020**

- Fix inconsistency with `job.map_results` selecting the JSON instead of the image

## 0.9.1

**June 25, 2020**

- Fixes typo in catalog search parameters

## 0.9.0

**May 7, 2020**

- Enable block_name and block_display_name for `workflow.add_workflow_tasks`
- Replace requirement to specify provider by sensor for `catalog.download_quicklooks`
- Add option to disable logging in `up42.settings`
- Add `project.get_jobs` and limit `workflow.get_jobs` to jobs in the workflow.
- Fix download of all output files
- Job name selectabable in `workflow.test_job` and `workflow.run_job` (with added suffix _py)
- Fix CRS issues in make `job.map_results`, make plotting functionalities more robust

## 0.8.3

**April 30, 2020**

- Pin geopandas to 0.7.0, package requires new CRS convention

## 0.8.2

**April 24, 2020**

- Removed `job.create_and_run_job`, now split into `job.test_job` and `job.run_job`<|MERGE_RESOLUTION|>--- conflicted
+++ resolved
@@ -29,8 +29,12 @@
     ```
 
 For more information, see [UP42 Python package description](https://pypi.org/project/up42-py/).
-<<<<<<< HEAD
-=======
+## 1.0.4a15
+
+**Jun 11, 2024**
+
+- Added job template execution to `templates.py`
+
 # 1.0.4a14
 
 **Jun 10, 2024**
@@ -48,16 +52,11 @@
 
 - Bumped dependencies `tornado` from 6.4 to 6.4.1.
 
->>>>>>> d5405134
 ## 1.0.4a11
 
 **Jun 10, 2024**
 
-<<<<<<< HEAD
-- Added job template execution to `templates.py`
-=======
 - Added job templates for `SpaceptAugmentation`, `NSUpsamling`, `Pansharpening` to `templates.py`
->>>>>>> d5405134
 
 ## 1.0.4a10
 
