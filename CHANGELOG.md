# Changelog

Update your installation to the latest version with the following command:

=== "pip"

    ```bash
    pip install up42-py --upgrade
    ```

=== "conda"

    ```bash
    conda update -c conda-forge up42-py
    ```

You can check your current version with the following command:

=== "pip"

    ```bash
    pip show up42-py
    ```

=== "conda"

    ```bash
    conda search up42-py
    ```

For more information, see [UP42 Python package description](https://pypi.org/project/up42-py/).

<<<<<<< HEAD
### June 25, 2025 [minor]
- Added `FeasibilityStudy` active record class to `tasking` module.

### June 24, 2025 [patch]
- Deprecated `Order.get_assets`
=======
## 2.3.1
**June 26, 2025**
>>>>>>> a173426d

### Fixed
- `Up42ExtensionProperty` for order id

### Security
- Updated requests dependency to 2.32.4
- Updated tornado dependency to 6.5.1

### Deprecated
- `Order.get_assets`

## 2.3.0
**June 10, 2025**

### Added
- Added `CoregistrationJobTemplate` process template to allow running coregistration-simularity

### Deprecated
- Deprecated `Asset.get`
- Deprecated `Asset.all`
- Deprecated `Asset.stac_items` in favour of `pystac::Client.get_items`
- Deprecated `Asset.stac_info`
- Deprecated `Asset.file` in favour of `pystac::Asset.file`
- Deprecated `Asset.download` in favour of `pystac::Asset.file.download`

## 2.2.0
**Apr 29, 2025**
### Added
- Validate process exists after `JobTemplate` initialisation
- Added sorting fields to `QuotationSorting`.
- Added `region` as an optional input type to `base::authenticate` with the possible values being `eu` and `sa`
- When authenticating the region gets set globally and used in `host::user_info_endpoint`, `host::token_endpoint`, `host::endpoint` accordingly
- Added `up42` property to `pystac::Item` and `pystac::Collection` to get and set UP42 STAC extensions data.
- Added `update` extension method to `pystac::Item`.
- Publish `stac_client` function to `up42` namespace.
- Added `file` property to `Asset` class to unify with `pystac::Asset` experience.
- Use unauthenticated session for signed url image file in `FileProvider` module with `FileProvider` class.
- Experiment `stac` module with `FileProvider` descriptor for `pystac::Asset`.
- Added STAC object dynamic extension on `up42` import.
- Added `Asset::save` method.
- Added model fields to `Asset` class.
- Added coverage for `Asset::all` method.
- Exported `AssetSorting` to `up42` namespace.
- Enabled access to authenticated image files via extraction session to a parameter.
- Generalized downloadable images to `ImageFile` in `utils` module.
- Added `quicklook` property to `Scene` class.
- Added `is_host` property to `Provider` class.
- Added `search` method to `Provider` class.
- Added `schema` property to `DataProduct` class.
- Added `Quotation` active record to `tasking` module.
- Exported `Quotation` and `QuotationSorting` to `up42` namespace.
- Added `order_template` module with `BatchOrderTemplate` and supporting classes.
- Add missing properties to `Order` data class and auxiliary classes.
- Introduced `Order::all` method to filter and list orders.
- Added `Order::get` class method as part of conversion to active record pattern.
- Added `Order::track` method.

### Changed

- Adjust `Provider::search` to allow `start_date` and `end_date`, combine them and add to payload as datetime
- Adjust `Order` representation to remove redundant fields.
- Adjust `BatchOrderTemplate` to exclude tags from the payload when not provided, preventing `400 Bad Request` errors from the API.
- Update `AssetSorting` with possible sorting fields
- Adjust `FileProvider::_get_` to check href url that starts with the current region base api url.
- Updated feasibility endpoint URL.
- Relax dependency constraint to allow geopandas 1.0.1.
- Switched to using stac client descriptor in `Asset` class and reduced duplication.
- Made `BatchOrderTemplate::tags` optional.
- Converted `Asset` to a data class with `get` and `all` methods.
- Simplified `Catalog::download_quicklooks` to use `ImageFile` class internally.
- Simplified `CatalogBase::estimate_order` to a static method.
- Simplified `CatalogBase::place_order` to a class method.
- Modified `Storage::get_orders` testing to eliminate dependency on order data.
- Modified `up42::initialize_order` testing to eliminate dependency on order data.
- Modified `CatalogBase::place_order` testing to eliminate dependency on order data.
- Converted `Order` to dataclass.
- Extended `Order::order_details` to cover archive orders as well.

### Deprecated
- Deprecated `Asset::download` method in favour of `Asset.file::download`.
- Deprecated `Asset::download_stac_asset` in favour of `pystac::Asset.file::download`.
- Deprecated `Asset::get_stac_asset_url` in favour of `pystac::Asset.file.url`.
- Deprecated `up42::initialize_tasking`.
- Deprecated `Tasking::get_feasibility`.
- Deprecated `Tasking::choose_feasibility`.
- Deprecated `Asset::update_metadata` in favour of `pystac::Item.update`.
- Deprecated `Asset.asset_id` in favour of `Asset.id`.
- Deprecated `up42::initialize_catalog` since all `Catalog` and `CatalogBase` methods are deprecated.
- Deprecated `Storage::get_assets` in favour of `Asset::all`.
- Deprecated `up42::initialize_asset` in favour of `Asset::get`.
- Deprecated `up42::initialize_storage`.
- Deprecated `Catalog::download_quicklooks` in favour of `Provider::search`.
- Deprecated `Catalog::construct_search_parameters` in favour of `Provider::search`.
- Deprecated `Catalog::search` in favour of `Provider::search`.
- Deprecated `Tasking::get_quotations` in favour of `Quotation::all`.
- Deprecated `Tasking::decide_quotation` in favour of `Quotation` class methods.
- Deprecated `Tasking.construct_order_parameters` in favour of `BatchOrderTemplate`.
- Deprecated `Catalog.construct_order_parameters` in favour of `BatchOrderTemplate`.
- Deprecated `CatalogBase::estimate_order` in favour of `BatchOrderTemplate.estimate`.
- Deprecated `CatalogBase::place_order` in favour of `BatchOrderTemplate::place`.
- Deprecated `Order::estimate` in favour of `BatchOrderTemplate.estimate`.
- Deprecated `Order::place` in favour of `BatchOrderTemplate::place`.
- Deprecated `CatalogBase::get_data_product_schema` in favour of `DataProduct.schema`.
- Deprecated `up42::initiliaze_order` in favour of `Order::get`.
- Deprecated `Order.order_id` in favour of `Order.id`.
- Deprecated `Order.order_details` in favour of `Order.details`.
- Deprecated `Storage::get_orders` method.
- Deprecated `Order::track_status` method.

### Removed
- Remove deprecated viz dependencies.
- Reduced test dependencies on `Asset` structure.
- Dropped eager loading of `Order::info`.
- Dropped `Order::__repr__` in favour of native dataclass implementation.

### Fixed
- Fix authenticated download in `Catalog::download_quicklooks`.
- Fixed `Order::place` method to retrieve order info via additional call and not from response.

## 2.2.0a33
**Apr 9, 2025**
- Adjust `Provider::search` to allow `start_date` and `end_date`, combine them and add to payload as `datetime`

## 2.2.0a32
**Apr 2, 2025**
- Adjust Order representation to remove redundant fields.

## 2.2.0a31
**Apr 1, 2025**
- Adjust `BatchOrderTemplate` to exclude tags from the payload when not provided, preventing 400 Bad Request errors from the API.

## 2.2.0a30
**Mar 28, 2025**
- Validate process exists after `JobTemplate` initialisation

## 2.2.0a29
**Mar 27, 2025**
- Update `AssetSorting` with possible sorting fields

## 2.2.0a28
**Mar 27, 2025**
- Drop `Asset::save` method
- Adjust deprecation message in `Asset::update_metadata` to indicate `pystac::Item.update`.

## 2.2.0a27
**Mar 24, 2025**
- Adjust `FileProvider::_get_` to check href url that starts with the current region base api url.

## 2.2.0a26
**Mar 20, 2025**
- Updated feasibility endpoint URL.

## 2.2.0a25
**Mar 19, 2025**
- Added sorting fields to `QuotationSorting`.

## 2.2.0a24

**Mar 14, 2025**
- Added `region` as an optional input type to `base::authenticate` with the possible values being `eu` & `sa`
- When authenticating the region gets set globally and used in `host::user_info_endpoint`, `host::token_endpoint`, `host::endpoint` accordingly

## 2.2.0a23
**Mar 13, 2025**
- Remove deprecated viz dependencies.

## 2.2.0a22
**Jan 17, 2025**
- Relax dependency constraint to allow geopandas 1.0.1.

## 2.2.0a21
**Jan 16, 2025**
- Added `up42` property to `pystac::Item` and `pystac::Collection` to get and set UP42 STAC extensions data.

## 2.2.0a20
**Jan 9, 2025**
- Added `update` extension method to `pystac::Item`.

## 2.2.0a19
**Dec 20, 2024**
- Switched to using stac client descriptor in `Asset` class and reduced duplication.
- Publish `stac_client` function to `up42` namespace.
- Added `file` property to `Asset` class to unify with `pystac::Asset` experience.
- Deprecated `Asset::download` method in favour of `Asset.file::download`.

## 2.2.0a18
**Dec 19, 2024**
- Use unauthenticated session for signed url image file in `FileProvider` module with `FileProvider` class.

## 2.2.0a17
**Dec 19, 2024**
- Experiment `stac` module with `FileProvider` descriptor for `pystac::Asset`.
- Added STAC object dynamic extension on `up42` import.
- Deprecated `Asset::download_stac_asset` in favour of `pystac::Asset.file::download`.
- Deprecated `Asset::get_stac_asset_url` in favour of `pystac::Asset.file.url`.

## 2.2.0a16
**Dec 19, 2024**
- Made `BatchOrderTemplate::tags` optional.
- Deprecated `up42::initialize_tasking`.
- Deprecated `Tasking::get_feasibility`.
- Deprecated `Tasking::choose_feasibility`.

## 2.2.0a15
**Dec 19, 2024**
- Added `Asset::save` method.
- Deprecated `Asset::update_metadata` in favour of `Asset::save`.

## 2.2.0a14
**Dec 19, 2024**
- Added model fields to `Asset` class.
- Deprecated `Asset.asset_id` in favour of `Asset.id`.
- Deprecated `up42::initialize_catalog` since all `Catalog` and `CatalogBase` methods are deprecated.

## 2.2.0a13
**Dec 19, 2024**
- Added coverage for `Asset::all` method.
- Exported `AssetSorting` to `up42` namespace.
- Reduced test dependencies on `Asset` structure.

## 2.2.0a12
**Dec 19, 2024**
- Converted `Asset` to a data class with `get` and `all` methods.
- Fix authenticated download in `Catalog::download_quicklooks`.
- Deprecated `Storage::get_assets` in favour of `Asset::all`.
- Deprecated `up42::initialize_asset` in favour of `Asset::get`.
- Deprecated `up42::initialize_storage`.

## 2.2.0a11
**Dec 19, 2024**
- Enabled access to authenticated image files via extraction session to a parameter.

## 2.2.0a10
**Dec 18, 2024**
- Generalized downloadable images to `ImageFile` in `utils` module.
- Added `quicklook` property to `Scene` class.
- Deprecated `Catalog::download_quicklooks` in favour of `Provider::search`.
- Simplified `Catalog::download_quicklooks` to use `ImageFile` class internally.

## 2.2.0a9
**Dec 18, 2024**
- Added `is_host` property to `Provider` class.
- Added `search` method to `Provider` class.
- Deprecated `Catalog::construct_search_parameters` in favour of `Provider::search`.
- Deprecated `Catalog::search` in favour of `Provider::search`.
- Simplified `CatalogBase::estimate_order` to a static method.
- Simplified `CatalogBase::place_order` to a class method.

## 2.2.0a8
**Dec 18, 2024**
- Added `schema` property to `DataProduct` class.
- Modified deprecation of `CatalogBase::get_data_product_schema` in favour of `DataProduct.schema`.

## 2.2.0a7
**Dec 18, 2024**
- Added `Quotation` active record to `tasking` module.
- Exported `Quotation` and `QuotationSorting` to `up42` namespace.
- Deprecated `Tasking::get_quotations` in favour of `Quotation::all`.
- Deprecated `Tasking::decide_quotation` in favour of `Quotation` class methods.

## 2.2.0a6
**Dec 18, 2024**
- Added `order_template` module with `BatchOrderTemplate` and supporting classes.
- Deprecated `Tasking.construct_order_parameters` in favour of `BatchOrderTemplate`.
- Deprecated `Catalog.construct_order_parameters` in favour of `BatchOrderTemplate`.
- Deprecated `CatalogBase::estimate_order` in favour of `BatchOrderTemplate.estimate`.
- Deprecated `CatalogBase::place_order` in favour of `BatchOrderTemplate::place`.
- Deprecated `Order::estimate` in favour of `BatchOrderTemplate.estimate`.
- Deprecated `Order::place` in favour of `BatchOrderTemplate::place`.
- Deprecated `CatalogBase::get_data_product_schema`.

## 2.2.0a5
**Dec 17, 2024**
- Deprecated `up42::initiliaze_order` in favour of `Order::get`.
- Add missing properties to `Order` data class and auxiliary classes.
- Deprecated `Order.order_id` in favour of `Order.id`.
- Deprecated `Order.order_details` in favour of `Order.details`.

## 2.2.0a4
**Dec 17, 2024**
- Modified `Storage::get_orders` testing to eliminate dependency on order data.

## 2.2.0a3
**Dec 17, 2024**
- Introduced `Order::all` method to filter and list orders.
- Deprecated `Storage::get_orders` method.

## 2.2.0a2
**Dec 17, 2024**
- Fixed `Order::place` method to retrieve order info via additional call and not from response.
- Modified `up42::initialize_order` testing to eliminate dependency on order data.
- Modified `CatalogBase::place_order` testing to eliminate dependency on order data.

## 2.2.0a1
**Dec 17, 2024**
- Converted `Order` to dataclass.
- Dropped eager loading of `Order::info`.
- Added `Order::get` class method as part of conversion to active record pattern.
- Extended `Order::order_details` to cover archive orders as well.
- Dropped `Order::__repr__` in favour of native dataclass implementation.
- Added `Order::track` method and deprecated `Order::track_status` method.

## 2.1.1
**Dec 10, 2024**

### Changed
- Restore accepting string instead of enum in `Storage::get_orders`.
- Improve coverage for `Tasking::decide_quotation`.
- Improve coverage for `Tasking::get_feasibility`.
- Improve coverage for `Tasking::choose_feasibility`.
- Updating endpoint for `base::get_credits_balance`.
- Switched workspace id retrieval from the deprecated endpoint to the user info endpoint.
- Added requesting `openid` scope when retrieving token.
- Move `tests/fixtures/fixtures_globals.py` to `tests/constants.py`.
- Move `collection_credentials` from `auth.py` to `client.py`.
- Switched to base descriptors in `Storage` class and drop the dependencies from `auth.py` module.

### Fixed
- Fixed bug with passing enum entries instead of values in `Storage::get_orders`.
- Fixed `Catalog::construct_search_parameters` `limit` description in the documentation.
- Fixed paging bug for case of empty response.
- Fixed confusing name for type `FeasibilityDecision` to `FeasibilityStatus`.
- Fixed test coverage for `Tasking::get_quotations`.
- Fixed test coverage for `Tasking::construct_order_parameters`.
- Fixed types of `Asset::asset_id` and `Asset::_get_info`.
- Unified paging between `Order`, `Tasking` and `Storage` classes.

### Removed
- Drop process template `DetectionTreesHeightsSpacept`.
- Dropped limiting false statuses in `Storage::get_orders` since the type hinting is enabled.
- Dropped failing wrong `sortby` value in `Storage::get_orders` since the type hinting is enabled.
- Dropped `Tasking::auth` property.
- Dropped legacy `auth.py`.
- Dropped legacy fixtures for storage test coverage.
- Dropped `asset_searcher.py` module.
- Dropped unused `Auth::request` and the corresponding test coverage.
- Dropped unneeded `Storage::__repr__`.
- Dissolve `auth.Auth` in `_Workspace::authenticate`.

## 2.1.1a13

**Dec 4, 2024**
- Move `tests/fixtures/fixtures_globals.py` to `tests/constants.py`.
- Move constants used in a single test module to the corresponding module.

## 2.1.1a12

**Dec 3, 2024**
- Drop process template `DetectionTreesHeightsSpacept`.

## 2.1.1a11

**Dec 2, 2024**
- Added requesting `openid` scope when retrieving token.
- Switched workspace id retrieval from the deprecated endpoint to the user info endpoint.

## 2.1.1a10

**Dec 2, 2024**
- Remove duplication of workspace mocking in tests.
- Remove duplication of setting raising session in tests.
- Move `collection_credentials` from `auth.py` to `client.py`.
- Dissolve `auth.Auth` in `_Workspace::authenticate`.
- Drop legacy `auth.py`.

## 2.1.1a9

**Nov 29, 2024**
- Restore accepting string instead of enum in `Storage::get_orders`.

## 2.1.1a8

**Nov 28, 2024**
- Dropped legacy fixtures for storage test coverage.
- Unified paging between `Order`, `Tasking` and `Storage` classes.
- Fixed paging bug for case of empty response.
- Dropped `asset_searcher.py` module.
- Switched to base descriptors in `Storage` class and drop the dependencies from `auth.py` module.
- Dropped unused `Auth::request` and the corresponding test coverage.
- Dropped unneeded `Storage::__repr__`.
- Dropped limiting false statuses in `Storage::get_orders` since the type hinting is enabled.
- Fixed bug with passing enum entries instead of values in `Storage::get_orders`.
- Dropped failing wrong `sortby` value in `Storage::get_orders` since the type hinting is enabled.

## 2.1.1a7

**Nov 28, 2024**
- Drop legacy fixtures for order testing.
- Delete unused mocking data.
- Fix confusing name for type `FeasibilityDecision` to `FeasibilityStatus`.

## 2.1.1a6

**Nov 27, 2024**
- Drop `Tasking::auth` property.
- Improve coverage for `Tasking::decide_quotation`.
- Improve coverage for `Tasking::get_feasibility`.
- Improve coverage for `Tasking::choose_feasibility`.
- Drop legacy test fixtures.

## 2.1.1a5

**Nov 25, 2024**
- Fix test coverage for `Tasking::get_quotations`.

## 2.1.1a4

**Nov 18, 2024**
- Updating endpoint for `base::get_credits_balance`.

## 2.1.1a3

**Oct 29, 2024**
- Fix `Catalog::construct_search_parameters` `limit` description in the documentation.

## 2.1.1a2

**Oct 28, 2024**
- Fix test coverage for `Tasking::construct_order_parameters`.

## 2.1.1a1

**Oct 28, 2024**
- Fix types of `Asset::asset_id` and `Asset::_get_info`.

## 2.1.0

**Oct 9, 2024**
### Added
- Moving `estimate_order` method to `CatalogBase` class.
- `Order.get_assets` now allows to get assets from orders in `BEING_FULFILLED` state.

### Fixed
- Fix test coverage for `Catalog`, `Order`, and `Asset` classes.

### Changed
- Switch to `workspace_id` descriptor in `CatalogBase`.
- Switch `Asset` and `Order` classes to use `session` descriptor.
- Remove `utils::autocomplete_order_parameters` and inline to `Catalog::construct_order_parameters` and `Tasking::construct_order_parameters`.
- Make `CatalogBase::type` mandatory.
- Drop `CatalogBase::auth` and introduce `Tasking::auth` for backwards compatibility.
- Drop `Tasking::__repr__`.
- Switch `OrderParamsV2` as output type for `_translate_construct_parameters` in order module.
- Switch `OrderParams` as input type for `CatalogBase::place` and `Catalog::estimate` from `Optional[dict]`.
- Changed `Order::status` type from `str` to `Literal`.
- Changed `Order::track_status` report_time input type to float.

## 2.1.0a12

**Oct 8, 2024**
- Make `CatalogBase::type` mandatory.
- Drop `CatalogBase::auth` and introduce `Tasking::auth` for backwards compatibility.
- Switch to `workspace_id` descriptor in `CatalogBase`.
- Drop `Tasking::__repr__`.

## 2.1.0a11

**Oct 8, 2024**
- Moving `estimate_order` method to `CatalogBase` class.

## 2.1.0a10

**Oct 8, 2024**
- Fix test coverage for `Catalog::download_quicklooks`.

## 2.1.0a9

**Oct 7, 2024**
- Fix test coverage for `Catalog::construct_order_parameters`.

## 2.1.0a8

**Sep 26, 2024**
- Fix test coverage for `Catalog::search`.

## 2.1.0a7

**Sep 25, 2024**
- Fix test coverage for `Catalog::construct_search_parameters`.

## 2.1.0a6

**Sep 25, 2024**
- Fix test coverage for `CatalogBase` class.

## 2.1.0a5

**Sep 20, 2024**
- Remove `utils::autocomplete_order_parameters` and inline to `Catalog::construct_order_parameters` and `Tasking::construct_order_parameters`.

## 2.1.0a4

**Sep 11, 2024**
- `Order.get_assets` now allows to get assets from orders in `BEING_FULFILLED` state.
- Switch `Order` class to use `session` descriptor.
- Set `OrderParams` as input type for `CatalogBase::place` and `Catalog::estimate` from `Optional[dict]`.
- Added `OrderParamsV2` as output type for `_translate_construct_parameters` in order module.
- Changed `Order::status` type from `str` to `Literal`.

## 2.1.0a3

**Sep 10, 2024**
- Switch `Asset` class to use `session` descriptor.
- Improve test coverage `Asset` class.

## 2.1.0a2

**Sep 2, 2024**
- Fix test coverage for `Order::estimate`, `Order::place`, and `Order::track_status` methods.
- Change `Order::track_status` report_time input type to float.

## 2.1.0a1

**Aug 30, 2024**
- Improve test coverage `Order` class.

## 2.0.1

**Aug 15, 2024**

- Switch `ProductGlossary::IntegrationValue` from `Enum` to `Literal`.
- Fixed `FEASIBILITY_STUDY_MAY_BE_REQUIRED` value in the `glossary.IntegrationValue` Literal.


## 2.0.1a3

**Aug 15, 2024**

- Fixed `FEASIBILITY_STUDY_MAY_BE_REQUIRED` in the `glossary.IntegrationValue` Literal.

## 2.0.1a2

**Aug 13, 2024**

- Extract `IntegrationValue` type alias.


## 2.0.1a1

**Aug 13, 2024**

- Switch `ProductGlossary::IntegrationValue` from `Enum` to `Literal`.

## 2.0.0

**Aug 8, 2024**

### Changed
- **Breaking:** Switch to the new product glossary V2 endpoint in `ProductGlossary::get_collections`.
- **Breaking:** Updated `Collection` class in `catalog.py` to match new `ProductGlossary` endpoints.
- Moved `ProductGlossary` and its dependencies to `glossary.py`.
- Published `CollectionType` in the global namespace.

### Removed
The following deprecated code was dropped (**Breaking**):

- Functions in `up42` global namespace
  - `initialize_webhook`
  - `get_webhooks`
  - `create_webhook`
  - `get_webhook_events`

  in `CatalogBase` class
  - keyword arguments in `place_order` method - used to pass arguments `scene` and `geometry`

  in `Catalog` class
  - keyword arguments in `estimate_order` method - used to pass arguments `scene` and `geometry`
  - `sortby` and `ascending` arguments in `construct_search_parameters` method
  - `acquired_after`, `acquired_before`, `geometry` and `custom_filter` arguments in `get_assets` method
  in `Webhook` class
  - `info` and `webhook_id` properties
  - `update` and `create` methods
  - `return_json` argument in `all` method.

- Dropped `ProductGlossary` classes `Producer` and `Host` in `catalog.py`.
- Dropped `processing_templates.AugmentationSpacept`.


## 2.0.0a5

**Aug 7, 2024**
- Moved `ProductGlossary` and its dependencies to `glossary.py`.
- Published `CollectionType` in the global namespace.

## 2.0.0a4

**Aug 6, 2024**
The following deprecated code was dropped:
- Functions in `up42` global namespace
  - `initialize_webhook`
  - `get_webhooks`
  - `create_webhook`
  - `get_webhook_events`
- in `CatalogBase` class
  - keyword arguments in `place_order` method - used to pass arguments `scene` and `geometry`
- in `Catalog` class
  - keyword arguments in `estimate_order` method - used to pass arguments `scene` and `geometry`
  - `sortby` and `ascending` arguments in `construct_search_parameters` method
  - `acquired_after`, `acquired_before`, `geometry` and `custom_filter` arguments in `get_assets` method
- in `Webhook` class
  - `info` and `webhook_id` properties
  - `update` and `create` methods
  - `return_json` argument in `all` method.

## 2.0.0a3

**Aug 06, 2024**
- Switch to the new product glossary V2 endpoint in `ProductGlossaty::get_collections`.
- Updated `Collection` class in `catalog.py` to match new `ProductGlossary` endpoints.
- Dropped `ProductGlossary` classes `Producer` and `Host` in `catalog.py`.

## 2.0.0a2

**Jul 31, 2024**
- Dropped `processing_templates.AugmentationSpacept`.

## 2.0.0a1

**Jul 31, 2024**
- Dropped `ProductGlossary::get_data_products` and switched to `ProductGlossary::get_collections` in dependencies.

## 1.1.1

**Jul 31, 2024**
### Changes
- Added EULA acceptance check to processing job templates.
- Added EULA related statuses to processing jobs.
- Added various failure statuses to job tracking stop list.
- Added `session` descriptor to `CatalogBase`.
- Deprecated `get_data_products` method in `CatalogBase` class.
- Extract `CollectionType` type alias.
- Extract `ProductGlossary` in `catalog.py`.
- Provide type hints for `ProductGlossary` methods.
- Switch to new token endpoint in `auth.py` and `oauth.py`.

### Fixes
- Fix type hint for `get_webhook_events`.

### Improvements
- Drop unused `return_text` parameter in `Auth::request`.
- Improve test coverage for `Catalog::search`.
- Improve `Catalog::download_quicklooks` code.
- Improve test coverage for `Catalog::download_quicklooks` type alias.
- Reduce the usage `auth::request` in `base.py`.
- Simplify the usage of `get_data_products` in `CatalogBase`.
- Simplify pagination in `Catalog::search` code.
- Use token duration information from token data instead of static configuration.
- Use expiry offset to refresh token 30s earlier.

### Dependencies:
- Bumped dependencies `certifi` from 2024.2.2 to 2024.7.4.
- Bumped dependencies `setuptools` from 69.1.1 to 70.0.0.
- Bumped dependencies `urllib` from 2.2.1 to 2.2.2.
- Bumped dependencies `zipp` from 3.17.0 to 3.19.1.

## 1.1.1a11

**Jul 30, 2024**
- Added EULA acceptance check to processing job templates.
- Added various failure statuses to job tracking stop list.
- Added EULA related statuses to processing jobs.

## 1.1.1a10

**Jul 29, 2024**
- Deprecated `get_data_products` method in `CatalogBase` class.

## 1.1.1a9

**Jul 17, 2024**
- Bumped dependencies `zipp` from 3.17.0 to 3.19.1.

## 1.1.1a8

**Jul 17, 2024**
- Bumped dependencies `setuptools` from 69.1.1 to 70.0.0.

## 1.1.1a7

**Jul 16, 2024**
- Simplify pagination in `Catalog::search` code.
- Improve test coverage for `Catalog::search`.

## 1.1.1a6

**Jul 15, 2024**
- Improve `Catalog::download_quicklooks` code.
- Improve test coverage for `Catalog::download_quicklooks` type alias.
- Drop unused `return_text` parameter in `Auth::request`.
- Add `session` descriptor to `CatalogBase`.

## 1.1.1a5

**Jul 15, 2024**
- Extract `CollectionType` type alias.

## 1.1.1a4

**Jul 15, 2024**
- Extract `ProductGlossary` in `catalog.py`.
- Provide type hints for `ProductGlossary` methods.
- Simplify the usage of `get_data_products` in `CatalogBase`.
- Fix type hint for `get_webhook_events`.
- Reduce the usage `auth::request` in `base.py`.


## 1.1.1a3

**Jul 8, 2024**
- Bumped dependencies `certifi` from 2024.2.2 to 2024.7.4.

## 1.1.1a2

**Jul 8, 2024**

- Bumped dependencies `urllib` from 2.2.1 to 2.2.2.

## 1.1.1a1

**Jun 27, 2024**

- Switch to new token endpoint in `auth.py` and `oauth.py`.
- Use token duration information from token data instead of static configuration.
- Use expiry offset to refresh token 30s earlier.

## 1.1.0

**Jun 25, 2024**

### Changes

- `Job`, `JobSorting` and `JobStatus` classes now available in `up42` namespace.
- Change default created and credits ordering as descending.
- Change default status ordering to descending.
- Rename `templates.py` to `processing_templates.py`.

### Fixes

- Fix multiple process id value query parameter to use concatenation with commas.
- Fix multiple status value query parameter to use concatenation with commas.
- Fix processing job tracking to wait until credits are captured or released.
- Fix missing process ids for processing templates.

### Improvements

- Trim off milliseconds in job metadata timestamps to avoid rounding errors.
- Trim nanoseconds in job metadata timestamps since not supported by native Python datetime.
- Update processing template names.
- Add missing `workspace_id` query param to job execution.
- Convert relative paths in processing job page links to absolute ones.

## 1.1.0a7

**Jun 20, 2024**

- Trim off milliseconds in job metadata timestamps to avoid rounding errors.
- Fix multiple process id value query parameter to use concatenation with commas.
- Change default created and credits ordering as descending.

## 1.1.0a6

**Jun 20, 2024**

- Trim nanoseconds in job metadata timestamps since not supported by native Python datetime.
- Fix processing job tracking to wait until credits are captured or released.
- Fix multiple status value query parameter to use concatenation with commas.
- Change default status ordering to descending.

## 1.1.0a5

**Jun 20, 2024**

- Update processing template names.

## 1.1.0a4

**Jun 19, 2024**

- Add missing workspace id query param to job execution.

## 1.1.0a3

**Jun 19, 2024**

- Export `JobStatus` in `up42` namespace.

## 1.1.0a2

**Jun 18, 2024**

- Convert relative paths in processing job page links to absolute ones.

## 1.1.0a1

**Jun 18, 2024**

- Export `Job` and `JobSorting` in `up42` namespace.
- Fix missing process ids for processing templates.
- Rename `templates.py` to `processing_templates.py`.

## 1.0.4

**Jun 17, 2024**

## New Features

### Processing Module:
- Introduced the `Job` class for interacting with processing jobs.
- Implemented job querying capabilities (processing.py).
- Added a collection attribute to the `Job` class.
- Introduced processing job tracking.

### Job Templates:
- Created basic single and multi-item processing job templates in templates.py.
- Enabled job template execution (templates.py).
- Added specialized templates for `SpaceptAugmentation`, `NSUpsamling`, and `Pansharpening`.
- Added cost evaluation to the JobTemplate class (number comparison).
- Implemented `SingleItemJobTemplate` and `MultiItemJobTemplate` helper classes.

## Improvements

### Base Module (formerly main):
- Renamed the `main` module to `base` for clarity.
- Added descriptors: `Session`, `WorkspaceId`, and `StacClient` to `base` module for improved access within classes.

### Webhooks:
- Refactored webhooks as active records.
- Consolidated webhook code into a dedicated module/class.
- Enhanced test coverage for webhooks.
- Deprecated legacy webhook code.

## Dependencies:
- Updated requests to 2.32.0.
- Relaxed geopandas version constraint to < 1.
- Upgraded tornado to 6.4.1.

## Bugfixes:
- Enabled deep copy in Up42Auth for compatibility.
- Fix `tenacity not Found` Error by upgrading `tenacity` dependency.
- Removed deprecated Catalog::construct_parameters method.

## 1.0.4a21

**Jun 17, 2024**

- Support deep copy in `Up42Auth` to be compliant with pystac client.
- Align processing job query parameter names.

## 1.0.4a20

**Jun 17, 2024**

- Added processing job tracking.
- Upgrade tenacity.

## 1.0.4a19

**Jun 13, 2024**

- Added errors and credits retrieval to processing jobs.

## 1.0.4a18

**Jun 13, 2024**

- Deprecate legacy webhook code.
- Drop long deprecated `Catalog::construct_parameters`.

## 1.0.4a17

**Jun 13, 2024**

- Added `collection` to job class in processing module.
- Added `StacClient` descriptor to base module.

## 1.0.4a16

**Jun 11, 2024**

- Added job querying to `processing.py`

## 1.0.4a15

**Jun 11, 2024**

- Added job template execution to `templates.py`

# 1.0.4a14

**Jun 10, 2024**

- Added class `Job` to `processing` module to access processing job features.

## 1.0.4a13

**June 10, 2024**
- Allow dependency `geopandas` from 0.13.2 to any version less than `1`.

## 1.0.4a12

**Jun 10, 2024**

- Bumped dependencies `tornado` from 6.4 to 6.4.1.

## 1.0.4a11

**Jun 10, 2024**

- Added job templates for `SpaceptAugmentation`, `NSUpsamling`, `Pansharpening` to `templates.py`

## 1.0.4a10

**Jun 7, 2024**

- Added simple single and multi item processing job templates to `templates.py`

## 1.0.4a9

**Jun 7, 2024**

- Added cost evaluation to `JobTemplate` class with number comparison support.

## 1.0.4a8

**Jun 6, 2024**

- Added module `processing.py` with base `JobTemplate` class with post-construct inputs validation.
- Added helper `SingleItemJobTemplate` and `MultiItemJobTemplate` classes as bases for future specific processing templates.

## 1.0.4a7

**May 30, 2024**

- Moved instance methods of `Webhooks` class to class methods of `Webhook` class and dropped the former.

## 1.0.4a6

**May 30, 2024**

- Remodeled webhook as active record.

## 1.0.4a5

**May 30, 2024**

- Move webhooks related code from `base.py`

## 1.0.4a4

**May 29, 2024**

- Delegated webhook repr to its info
- Improved test coverage for webhooks
- Dropped unneeded shared and global fixtures for webhook tests


## 1.0.4a3

**May 27, 2024**

- Added `Session` and `WorkspaceId` descriptors to provide access to session and workspace_id from other classes.
- Renaming `main` module to `base`.


## 1.0.4a2

**May 24, 2024**

- Added workspace singleton in `main.py`, encapsulating global state (auth, workspace id).
- Inject auth and workspace id instead of passing a containing object.


## 1.0.4a1

**May 24, 2024**
- Bumped dependencies `requests` from 2.31.0 to 2.32.0.

## 1.0.3

**May 23, 2024**
- Added tenacity as dependency.
- Added resilience on `asset::stac_info` and `asset::stac_items`
- Dropped pystac client subclassing
- Cleaned up fixtures
- Improved test coverage
- Dropped unneeded exposure of token

## 1.0.3a1

**May 23, 2024**
- Added tenacity as dependency.
- Added resilience on `asset::stac_info` and `asset::stac_items`
- Dropped pystac client subclassing
- Cleaned up fixtures
- Improved test coverage
- Dropped unneeded exposure of token


## 1.0.2

**May 15, 2024**
- Added thread safety to token retrieval.


## 1.0.2a1

**May 15, 2024**
- Added thread safety to token retrieval.


## 1.0.1

**May 13, 2024**
- Increased retries and backoff in http resilience.
- Fixed bug with temporary storage overfill when downloading archives.
- Bumped dependencies jinja2, tqdm, geojson.

## 1.0.1a4

**May 13, 2024**
- geojson dependency bumped from 3.0.1 to 3.1.0 to fix conda python 3.12 installer.


## 1.0.1a3

**May 7, 2024**
- Setting http_adapter default configuration to `retries = 5` and `backoff factor = 1`


## 1.0.1a2

**May 7, 2024**
- Renamed `download_from_gcs_unpack` to `download_archive`
- Renamed `download_gcs_not_unpack` to `download_file`
- Improved test coverage for `download_archive`
- Bug fix in `download_archive`: use output directory provided for temporary archive storage instead of default temp folder


## 1.0.1a1

**May 7, 2024**
- jinja2 dependency bumped from 3.1.3 to 3.1.4.
- tqdm dependency bumped from 4.66.2 to 4.66.3.


## 1.0.0

**Apr 17, 2024**
- Dropped deprecated functionalities: Jobs, Projects, Workflows, Viztools
- Dropped deprecated code related to blocks


## 1.0.0a7

**Apr 16, 2024**
- Dropped `get_blocks`, `get_block_details` and `get_block_coverage` from `main.py`

## 1.0.0a6

**Apr 16, 2024**
- Dropped project id and api key based authentication in `main.py`, `auth.py`, `http/oauth.py` and `http/client.py`
- Adapted tests and fixtures
- Dropped viztools.py

## 1.0.0a5

**Apr 16, 2024**

- Dropped deprecated Workflow functions - info, workflow_tasks, get_workflow_tasks, get_parameters_info,
 _get_default_parameters (internal function), _construct_full_workflow_tasks_dict (internal function),
 get_jobs, delete
- Dropped Workflow tests and fixtures

## 1.0.0a4

**Apr 15, 2024**

- Dropped deprecated Jobtask functions - info, get_results_json, download_results, download_quicklooks
- Dropped Jobtask tests and fixtures

## 1.0.0a3

**Apr 15, 2024**

- Dropped deprecated Job functions - info, status, is_succeeded, download_quicklooks, get_results_json, download_results,
get_logs, upload_results_to_bucket, get_jobtasks, get_jobtasks_results_json, get_credits
- Dropped Job tests and fixtures

## 1.0.0a2

**Apr 15, 2024**

- Dropped deprecated JobCollection functions - info, status, apply, download_results
- Dropped deprecated Project functions - info, get_workflows, get_project_settings, get_jobs
- Dropped Project's fixtures and tests
- Dropped JobCollection's fixtures and tests
- Dropped Workflow's get_jobs function

## 1.0.0a1

**Apr 15, 2024**

- Dropped deprecated viztools functions: folium_base_map(), plot_quicklooks(), plot_coverage(), draw_aoi(), _map_images() (internal function), map_quicklooks(), plot_coverage(), plot_results(), requires_viz() (internal function), map_results(), render() (internal function)

## 0.37.2

**Apr 8, 2024**

Dependabot security updates:
 - Bump black from 22.12.0 to 24.3.0
 - Bump pillow from 10.2.0 to 10.3.0

## 0.37.1

**Apr 5, 2024**

- Removed upper bound for Python 3.12.
- Dropped support for Python 3.8.
- New authentication token are retrieved upon expiration instead of every request.
- Dropped tenacity, requests-oauthlib and types-oauthlib as dependencies.
- Updated the deprecation date for `Jobs`, `Workflow`, and `Projects` related features.
- Multiple refactoring improvements.

## 0.37.1a11

**Apr 4, 2024**

- Added standard headers to `http/session.py`
- Added session provisioning to `auth.py` and `http/client.py`
- Dropped undocumented `authenticate` flag in `auth.py`
- Dropped undocumented kwargs in `auth.py` and `main.py`

## 0.37.1a10

**Apr 3, 2024**

- Updating the deprecation date for `Jobs`, `Workflow`, and `Projects` related features.

## 0.37.1a9

**Apr 2, 2024**

- Dropped legacy `estimation.py`, `test_estimation.py` and `fixtures_estimation.py`

## 0.37.1a8

**March 28, 2024**

- Dependency injection and test coverage improvement in `auth.py`

## 0.37.1a7

**March 27, 2024**

- Raise typed error if token retrieval fails due to wrong credentials.

## 0.37.1a6

**March 26, 2024**

- Switched to using `http.client.Client` in `auth.py` for authentication and token management
- Dropped unneeded resiliency code
- Dropped tenacity, requests-oauthlib and types-oauthlib as unneeded dependencies


## 0.37.1a5

**March 21, 2024**

- Run test pipeline on Python versions 3.9 to 3.12
- Removed upper bound for Python 3.12
- Dropped support for Python 3.8


## 0.37.1a4

**March 21, 2024**

- New http stack client to provide resilient token and requests compliant authentication.


## 0.37.1a3

**March 20, 2024**

- Detection of token retriever based on supplied settings.


## 0.37.1a2

**March 19, 2024**

- Detection of credentials settings based on supplied credentials.


## 0.37.1a1

**March 19, 2024**

- Dropped all the live tests.


## 0.37.0

**March 15, 2024**

- Fixed inadvertent title and tags removals during asset metadata updates.
- Dropped unneeded `auth::env` property and the corresponding tests.
- Generalized new authentication stack to cover account authentication case.
- Added new components within the HTTP layer to facilitate future enhancements in authentication and request processes.
- Adjusted most of the code in accordance with pylint checks.


## 0.37.0a14

**March 15, 2024**

- Fixed inadvertent titles and tags removals during asset metadata updates.

## 0.37.0a13

**March 15, 2024**

- Dropped unneeded `auth::env` property and the corresponding tests.


## 0.37.0a12

**March 14, 2024**

- Adjusted `initialization.py`, `test_initialization.py`, `main.py` and `test_main.py` in accordance with Pylint checks.


## 0.37.0a11

**March 14, 2024**

- Adjusted `asset.py`, `asset_searcher.py`, `test_asset.py` and `fixtures_asset.py` in accordance with Pylint checks.
- Adjusted `test_http_adapter.py` in accordance with Pylint checks.
- Dropped `test_e2e_catalog.py` since it is covered by SDK tests.
- Fixed a flaky test in `test_session.py`


## 0.37.0a10

**March 13, 2024**

- Adjusted `webhooks.py`, `test_webhooks.py` and `fixtures_webhook.py` in accordance with Pylint checks.
- Dropped `test_e2e_30sec.py` since it covers functionality dropped earlier.

## 0.37.0a9

**March 13, 2024**

- Adjusted `macros.py`, `utils.py`, and `test_utils.py` in accordance with Pylint checks.


## 0.37.0a8

**March 13, 2024**

- Adjusted `estimation.py`, `test_estimation.py` and `fixtures_estimation.py` in accordance with Pylint checks.


## 0.37.0a7

**March 13, 2024**

- Adjusted `order.py`, `test_order.py` and `fixtures_order.py` in accordance with Pylint checks.


## 0.37.0a6

**March 13, 2024**

- Adjusted `host.py`, `tools.py`, `test_tools.py`, `storage.py`, `test_storage.py` and `fixtures_storage.py` in accordance with Pylint checks.

## 0.37.0a5

**March 11, 2024**

- Adjusted `auth.py` and `oauth.py` with their coverage and fixtures in accordance with Pylint checks.
- Adjusted `conftest.py` in accordance with Pylint checks.


## 0.37.0a4

**March 07, 2024**

- Generalized new authentication stack to cover account authentication case.

## 0.37.0a3

**March 07, 2024**

- Adjusted `tasking.py`, `test_tasking.py`, and `fixtures_tasking.py` in accordance with Pylint checks.

## 0.37.0a2

**March 06, 2024**

- Adjusted `catalog.py` and `test_catalog.py` in accordance with Pylint checks.
- Conducted minor refactoring in other classes due to changes in function names within the authentication module.


## 0.37.0a1

**March 06, 2024**

- Added a new component within the HTTP layer to facilitate future enhancements in authentication and request processes: ported a resilient and authenticated cached session.


## 0.37.0a0

**March 04, 2024**

Added new components within the HTTP layer to facilitate future enhancements in authentication and request processes:

- Ported the HTTP adapter, providing configurable resilience.
- Ported resilient project authentication, managing token expiration.

## 0.36.0

**February 20, 2024**

- Updated the `place_order()` and `estimate_order()` functions of the CatalogBase class to the latest version of the API.

## 0.35.0

**January 25, 2024**

- Discontinued support for the following edit and create functions:

    - up42:
        - `validate_manifest()`

    - Project:
        - `max_concurrent_jobs`
        - `update_project_settings()`
        - `create_workflow()`

    - Workflow:
        - `max_concurrent_jobs`
        - `update_name()`
        - `add_workflow_tasks()`
        - `get_compatible_blocks()`
        - `get_parameters_info()`
        - `construct_parameters()`
        - `construct_parameters_parallel()`
        - `estimate_job()`
        - `test_job()`
        - `test_jobs_parallel()`
        - `run_job()`
        - `run_jobs_parallel()`

    - Job:
        - `track_status()`
        - `cancel_job()`

- Marked the following visualization functions as deprecated:

    - up42:
        - `viztools.folium_base_map()`

    - Catalog:
        - `plot_coverage()`
        - `map_quicklooks()`
        - `plot_quicklooks()`

    - Job:
        - `map_results()`
        - `plot_results()`

    - JobCollection:
        - `map_results()`
        - `plot_results()`

    - JobTask:
        - `map_results()`
        - `plot_results()`
        - `plot_quicklooks()`

    They will be discontinued after March 31, 2024.


## 0.34.1

**December 15, 2023**

- Restored the `order.get_assets` function.

## 0.34.0

**December 13, 2023**

- Updated the `storage.get_orders` function to the latest version of the API.
- Set Poetry as the only dependency manager.
- Discontinued support for the `order.get_assets` function.

## 0.33.1

**November 23, 2023**

Marked the following parameters of `storage.get_assets` as deprecated to enforce the use of the PySTAC client search.

- `geometry`
- `acquired_before`
- `acquired_after`
- `custom_filter`

## 0.33.0

**November 14, 2023**

- Updated authentication by changing it from project-based to account-based.
- Added a new function to the Asset class: `get_stac_asset_url` generates a signed URL that allows to download a STAC asset from storage without authentication.

## 0.32.0

**September 7, 2023**

A new function added to the Asset class:

- `download_stac_asset` allows you to download STAC assets from storage.

## 0.31.0

**August 9, 2023**

- Supported STAC assets in `asset.stac_items`.
- Added substatuses to `order.track_status`.
- Limited `catalog.search(sort_by)` to `acquisition_date` only.
- Removed `get_credits_history` from the main class.
- `asset.stac_info` now returns the `pystac.Collection` object.
- Python 3.7 is no longer supported.

## 0.30.1

**July 14, 2023**

Fixed the failing construct_order_parameters function and updated tests.

## 0.30.0

**July 3, 2023**

Added a new `tags` argument to the following functions:

- `construct_order_parameters`, to assign tags to new tasking and catalog orders.
- `get_order`, to filter orders by tags.
- `get_assets`, to filter assets by tags.

## 0.29.0

**June 20, 2023**

Integrated new functions into the Tasking class:

- `get_feasibility` — Returns a list of feasibility studies for tasking orders.
- `choose_feasibility` — Allows accepting one of the proposed feasibility study options.
- `get_quotations` — Returns a list of all quotations for tasking orders.
- `decide_quotation` — Allows accepting or rejecting a quotation for a tasking order.

## 0.28.1

**April 6, 2023**

- Updating test to latest version

## 0.28.0

**February 17, 2023**

- Added STAC search functionality to storage.get_assets.
  Now you can filter assets by new parameters: `geometry`, `acquired_after`, `acquired_before`,
  `collection_names`, `producer_names`, `tags`, `search`, `sources`.
- Added storage.pystac_client.
  Use it to authenticate PySTAC client to access your UP42 storage assets using its library.
- Added asset.stac_info.
  Use it to access STAC metadata, such as acquisition, sensor, and collection information.

## 0.27.1

**January 26, 2023**

- Improve error communication of functions using API v2 endpoints.
- add `up42.__version__` attribute to access the package version with Python.
- Adapt asset class attributes (`created` to `createdAt`) to UP42 API.

## 0.27.0

**December 12, 2022**

- Add `asset.update_metadata()` for adjusting title & tags of an asset.
- `storage.get_assets()` has new parameters `created_after`, `created_before`, `workspace_id`  to better filter the
  desired assets. It now queries the assets of all accessible workspaces by default.
- Adopt new UP42 API 2.0 endpoints for user storage & assets.

## 0.26.0

**November 2, 2022**

- Remove Python version upper bound, this will enable immediate but untested installation with any new Python version.
- Changes to `workflow.construct_parameters`:
  - Deprecates the `assets` parameter (list of asset objects), instead use `asset_ids` (list of asset_ids).
  - Removes limitation of using only assets originating from blocks, now also supports assets from catalog &
    tasking.
  - In addition to required parameters, now adds all optional parameters that have default values.
- `tasking.construct_order_parameters` now accepts a Point feature (e.g. use with Blacksky).
- Fix: `get_data_products` with `basic=False` now correctly returns only tasking OR catalog products.
- The up42 object now correctly does not give access to third party imports anymore (restructured init module).

## 0.25.0

**October 25, 2022**

- Add dedicated tasking class for improved handling of satellite tasking orders.
- `construct_order_parameters` now also adds the parameters specific to the selected data-product, and suggests
  possible values based on the data-product schema.

## 0.24.0

**October 20, 2022**

- Add `catalog.get_data_product_schema()` for details on the order parameters
- Switches parameter `sensor` to `collection` in `catalog.download_quicklooks`.
- Various small improvements e.g. quicklooks automatic band selection, Reduced use of default parameters in
  constructor methods, error message display, optimized API call handling for parameter validation etc.
- Internal: Separation of Catalog and CatalogBase to prepare addition of Tasking class, reorganize test fixtures.

## 0.23.1

**October 5, 2022**

- Fixes issue with filename of downloaded assets containing two suffix `.` e.g. `./output..zip`.
  Resolves [#350](https://github.com/up42/up42-py/issues/350)

## 0.23.0

**September 20, 2022**

- Integrates the UP42 data productsm e.g. the selection "Display" and "Reflectance" configuration in the ordering process. The new ordering process requires the selection of a specific data product.
- The `order_parameters` argument for `catalog.estimate_order` and `catalog.place_order` now has a different structure.
  **The previous option to just specify the collection name will soon be deactivated in the UP42 API!**
- New function `catalog.get_data_products`
- New function `catalog.construct_order_parameters`
- `catalog.construct_search_parameters` replaces `catalog.construct_parameters` which is deprecated and will be
  removed in v0.25.0

## 0.22.2

**July 21, 2022**

- Fix unpacking of order assets if no output topfolder inherent in archive

## 0.22.1

**July 19, 2022**

- Fix conda release (include requirements-viz file)

## 0.22.0

**July 5, 2022**

- Adds webhooks functionality to the SDK, see new webhooks docs chapter.
- Introduces optional installation option for the visualization functionalities. The required dependencies are now
  not installed by default.
- Removes `order.metadata` property, as removed from UP42 API.
- Fix: Using a MultiPolygon geometry in construct_parameters will now correctly raise an error as not accepted.
- Documentation overhaul & various improvements

## 0.21.0

**May 12, 2022**

- Adding `up42.get_balance` and `up42.get_credits_history` features for allowing account information retrieval.
- Adding `up42.get_block_coverage` features for retrieval of the catalog blocks' coverage as GeoJSON.
- `project.get_jobs` now has sorting criteria, sorting order and limit parameters.
- Catalog search now enables search for Pleiades Neo etc. (uses host specific API endpoints)
- Fix: `project.get_jobs` now correctly queries the full number of jobs.

## 0.20.2

**April 10, 2022**

- Update documentation
- Non functional changes to enable conda release
- Update requirements and removing overlapping subdependencies

## 0.20.1

**April 5, 2022**

- Update documentation for latest changes on the user console.
- Remove outdated examples.
- Add required files on the dist version for allowing creation of conda meta files.

## 0.20.0

**February 15, 2022**

- Enables getting credits consumed by a job via `job.get_credits`.

## 0.19.0

**January 28, 2022**

- Add support for UP42 data collections via `catalog.get_collections`.
- Switch `catalog.construct_parameters` to use `collection` instead of `sensor` for
  the collection selection.
- Refactor retry mechanism. Resolves issue of unintended token renewals & further limits
  retries.

## 0.18.1

**December 20, 2021**

- Allow installation with Python 3.9

## 0.18.0

**November 10, 2021**

- Add sorting criteria, sorting order and results limit parameters to `storage.get_orders`
  and `storage.get_assets`. Now also uses results pagination which avoids timeout issues
  when querying large asset/order collections.
- Significant speed improvement for:
    -`.get_jobs`, `.get_workflows`, `.get_assets`, `.get_orders` calls.
    - `workflow.create_workflow` when used with `existing=True`.
    - Printing objects representations, which now does not trigger additional object info API calls.
- Removal: Removes deprecated handling of multiple features as input geometry in `.construct_parameters`
  Instead, using multiple features or a MultiPolygon will now raise an error.
  This aligns the Python SDK with the regular UP42 platform behaviour.
- Removal: Remove the Python SDK Command Line Interface.
- Fix: JobTask.info and the printout now uses the correct jobtask information.

## 0.17.0

**September 10, 2021**

- Adds `usage_type` parameter for selection of "DATA" and "ANALYTICS" data in catalog search.
- Adds automatic handling of catalog search results pagination when requesting more
  than 500 results.
- Adds support for datetime objects and all iso-format compatible time strings to
  `construct_parameters`.
- Fix: `get_compatible_blocks` with an empty workflow now returns all data blocks.
- Start deprecation for `handle_multiple_features` parameter in `construct_parameters` to
  guarantee parity with UP42 platform. In the future, the UP42 SDK will only handle
  single geometries.
- Uses Oauth for access token handling.

## 0.16.0

**June 30, 2021**

- Limit memory usage for large file downloads (#237)
- Remove deprecated job.get_status() (Replace by job.status) (#224)
- Remove deprecated jobcollection.get_job_info() and jobcollection.get_status() (Replaced by jobcollection.info and jobcollection.status)
- Remove order-id functionality (#228)
- Limit installation to Python <=3.9.4
- Internal code improvements (e.g. project settings, retry)

## 0.15.2

**April 7, 2021**

- Enables plotting of jobcollection with `.map_results()`.
- Fixes `.cancel_job()` functionality.

## 0.15.1

**March 12, 2021**

- Fixes breaking API change in catalog search.
- Catalog search result now contains a `sceneId` property instead of `scene_id`.

## 0.15.0

**January 27, 2021**

- Add `Storage`, `Order` and `Asset` objects.
- Add possibility to create orders from `Catalog` with `Catalog.place_order`.
- Add possibility to use assets in job parameters with `Workflow.construct_paramaters`.
- Update job estimation endpoint.
- Multiple documentation fixes.

## 0.14.0

**December 7, 2020**

- Add `workflow.estimate_job()` function for estimation of credit costs & job duration before running a job.
- Add `bands=[3,2,1]` parameter in `.plot_results()` and `.map_results()` for band & band order selection.
- `.plot_results()` now accepts kwargs of [rasterio.plot.show](https://rasterio.readthedocs.io/en/latest/api/rasterio.plot.html#rasterio.plot.show) and matplotlib.
- Add `up42.initialize_jobcollection()`
- Add `get_estimation=False` parameter to `workflow.test_job`.
- Add ship-identification example.
- Overhaul "Getting started" examples.

## 0.13.1

**November 18, 2020**

- Handle request rate limits via retry mechanism.
- Limit `map_quicklooks()` to 100 quicklooks.
- Add aircraft detection example & documentation improvements.

## 0.13.0

**October 30, 2020**

- New consistent use & documentation of the basic functionality:
    - All [basic functions](up42-reference.md) (e.g. `up42.get_blocks`) are accessible
        from the `up42` import object. Now consistently documented in the `up42`
        [object code reference](up42-reference.md).
    - The option to use this basic functionality from any lower level object will soon be
        removed (e.g. `project.get_blocks`, `workflow.get_blocks`). Now triggers a deprecation warning.
- The plotting functionality of each object is now documented directly in that [object's code reference](job-reference.md).
- Fix: Repair catalog search for sobloo.
- *Various improvements to docs & code reference.*
- *Overhaul & simplify test fixtures.*
- *Split off viztools module from tools module.*

## 0.12.0

**October 14, 2020**

- Simplify object representation, also simplifies logger messages.
- Add `.info` property to all objects to get the detailed object information, deprecation process for `.get_info`.
- Add `.status` property to job, jobtask and jobcollection objects. Deprecation process for `.get_status`.
- Add selection of job mode for `.get_jobs`.
- Add description of initialization of each object to code reference.
- Fix: Use correct cutoff time 23:59:59 in default datetimes.
- Fix: Download jobtasks to respective jobtask subfolders instead of the job folder.
- Unpin geopandas version in requirements.
- Move sdk documentation to custom subdomain "sdk.up42.com".
- *Simplify mock tests & test fixtures*

## 0.11.0

**August 13, 2020**

- Fix: Remove buffer 0 for fixing invalid geometry.
- Add `.map_quicklooks` method for visualising quicklooks interactively.
- Add an example notebook for mapping quicklooks using `.map_quicklooks` method.

## 0.10.1

**August 13, 2020**

- Hotfix: Fixes usage of multiple features as the input geometry.

## 0.10.0

**August 7, 2020**

- Add parallel jobs feature. Allows running jobs for multiple geometries, scene_ids or
 timeperiods in parallel. Adds `workflow.construct_parameters_parallel`,
 `workflow.test_job_parallel`, `workflow.run_job_parallel` and the new `JobCollection` object.
- Adjusts `workflow.get_jobs` and `project.get_jobs` to return JobCollections.
- Adjusts airports-parallel example notebook to use the parallel jobs feature.
- Adjusts flood mapping example notebook to use OSM block.
- Adds option to not unpack results in `job.download_results`.
- Now allows passing only scene_ids to `workflow.construct_parameters`.
- Improves layout of image results plots for multiple results.
- Added binder links.
- Now truncates log messages > 2k characters.
- *Various small improvements & code refactorings.*

## 0.9.3

**July 15, 2020**

- Add support for secondary GeoJSON file to `job.map_results`

## 0.9.2

**July 4, 2020**

- Fix inconsistency with `job.map_results` selecting the JSON instead of the image

## 0.9.1

**June 25, 2020**

- Fixes typo in catalog search parameters

## 0.9.0

**May 7, 2020**

- Enable block_name and block_display_name for `workflow.add_workflow_tasks`
- Replace requirement to specify provider by sensor for `catalog.download_quicklooks`
- Add option to disable logging in `up42.settings`
- Add `project.get_jobs` and limit `workflow.get_jobs` to jobs in the workflow.
- Fix download of all output files
- Job name selectabable in `workflow.test_job` and `workflow.run_job` (with added suffix _py)
- Fix CRS issues in make `job.map_results`, make plotting functionalities more robust

## 0.8.3

**April 30, 2020**

- Pin geopandas to 0.7.0, package requires new CRS convention

## 0.8.2

**April 24, 2020**

- Removed `job.create_and_run_job`, now split into `job.test_job` and `job.run_job`<|MERGE_RESOLUTION|>--- conflicted
+++ resolved
@@ -30,16 +30,14 @@
 
 For more information, see [UP42 Python package description](https://pypi.org/project/up42-py/).
 
-<<<<<<< HEAD
-### June 25, 2025 [minor]
+### June 27, 2025 [minor]
 - Added `FeasibilityStudy` active record class to `tasking` module.
 
 ### June 24, 2025 [patch]
 - Deprecated `Order.get_assets`
-=======
+- 
 ## 2.3.1
 **June 26, 2025**
->>>>>>> a173426d
 
 ### Fixed
 - `Up42ExtensionProperty` for order id
