--- conflicted
+++ resolved
@@ -29,15 +29,15 @@
     ```
 
 For more information, see [UP42 Python package description](https://pypi.org/project/up42-py/).
-<<<<<<< HEAD
-## 2.1.1a5
-
-**Nov 25, 2024**
+
+## 2.1.1a12
+
+**Dec 3, 2024**
 - Drop process template `DetectionTreesHeightsSpacept`.
-=======
+
 ## 2.1.1a11
 
-**Dec, 2, 2024**
+**Dec 2, 2024**
 - Added requesting `openid` scope when retrieving token.
 - Switched workspace id retrieval from the deprecated endpoint to the user info endpoint.
 
@@ -89,7 +89,6 @@
 
 **Nov 25, 2024**
 - Fix test coverage for `Tasking::get_quotations`.
->>>>>>> 60ef397a
 
 ## 2.1.1a4
 
