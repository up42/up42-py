# Changelog

Update your installation to the latest version with the following command:

=== "pip"

    ```bash
    pip install up42-py --upgrade
    ```

=== "conda"

    ```bash
    conda update -c conda-forge up42-py
    ```

You can check your current version with the following command:

=== "pip"

    ```bash
    pip show up42-py
    ```

=== "conda"

    ```bash
    conda search up42-py
    ```

For more information, see [UP42 Python package description](https://pypi.org/project/up42-py/).
## 1.1.1a11

<<<<<<< HEAD
**Jul 31, 2024**
- Switch to new `v2` product glossary endpoint in `get_collections` method for `ProductGlossary` class.
=======
**Jul 30, 2024**
- Added EULA acceptance check to processing job templates.
- Added various failure statuses to job tracking stop list.
- Added EULA related statuses to processing jobs.
>>>>>>> d532df91

## 1.1.1a10

**Jul 29, 2024**
- Deprecated `get_data_products` method in `CatalogBase` class.

## 1.1.1a9

**Jul 17, 2024**
- Bumped dependencies `zipp` from 3.17.0 to 3.19.1.

## 1.1.1a8

**Jul 17, 2024**
- Bumped dependencies `setuptools` from 69.1.1 to 70.0.0.

## 1.1.1a7

**Jul 16, 2024**
- Simplify pagination in `Catalog::search` code.
- Improve test coverage for `Catalog::search`.

## 1.1.1a6

**Jul 15, 2024**
- Improve `Catalog::download_quicklooks` code.
- Improve test coverage for `Catalog::download_quicklooks` type alias.
- Drop unused `return_text` parameter in `Auth::request`.
- Add `session` descriptor to `CatalogBase`.

## 1.1.1a5

**Jul 15, 2024**
- Extract `CollectionType` type alias.

## 1.1.1a4

**Jul 15, 2024**
- Extract `ProductGlossary` in `catalog.py`.
- Provide type hints for `ProductGlossary` methods.
- Simplify the usage of `get_data_products` in `CatalogBase`.
- Fix type hint for `get_webhook_events`.
- Reduce the usage `auth::request` in `base.py`.


## 1.1.1a3

**Jul 8, 2024**
- Bumped dependencies `certifi` from 2024.2.2 to 2024.7.4.

## 1.1.1a2

**Jul 8, 2024**

- Bumped dependencies `urllib` from 2.2.1 to 2.2.2.

## 1.1.1a1

**Jun 27, 2024**

- Switch to new token endpoint in `auth.py` and `oauth.py`.
- Use token duration information from token data instead of static configuration.
- Use expiry offset to refresh token 30s earlier.

## 1.1.0

**Jun 25, 2024**

### Changes

- `Job`, `JobSorting` and `JobStatus` classes now available in `up42` namespace.
- Change default created and credits ordering as descending.
- Change default status ordering to descending.
- Rename `templates.py` to `processing_templates.py`.

### Fixes

- Fix multiple process id value query parameter to use concatenation with commas.
- Fix multiple status value query parameter to use concatenation with commas.
- Fix processing job tracking to wait until credits are captured or released.
- Fix missing process ids for processing templates.

### Improvements

- Trim off milliseconds in job metadata timestamps to avoid rounding errors.
- Trim nanoseconds in job metadata timestamps since not supported by native Python datetime.
- Update processing template names.
- Add missing `workspace_id` query param to job execution.
- Convert relative paths in processing job page links to absolute ones.

## 1.1.0a7

**Jun 20, 2024**

- Trim off milliseconds in job metadata timestamps to avoid rounding errors.
- Fix multiple process id value query parameter to use concatenation with commas.
- Change default created and credits ordering as descending.

## 1.1.0a6

**Jun 20, 2024**

- Trim nanoseconds in job metadata timestamps since not supported by native Python datetime.
- Fix processing job tracking to wait until credits are captured or released.
- Fix multiple status value query parameter to use concatenation with commas.
- Change default status ordering to descending.

## 1.1.0a5

**Jun 20, 2024**

- Update processing template names.

## 1.1.0a4

**Jun 19, 2024**

- Add missing workspace id query param to job execution.

## 1.1.0a3

**Jun 19, 2024**

- Export `JobStatus` in `up42` namespace.

## 1.1.0a2

**Jun 18, 2024**

- Convert relative paths in processing job page links to absolute ones.

## 1.1.0a1

**Jun 18, 2024**

- Export `Job` and `JobSorting` in `up42` namespace.
- Fix missing process ids for processing templates.
- Rename `templates.py` to `processing_templates.py`.

## 1.0.4

**Jun 17, 2024**

## New Features

### Processing Module:
- Introduced the `Job` class for interacting with processing jobs.
- Implemented job querying capabilities (processing.py).
- Added a collection attribute to the `Job` class.
- Introduced processing job tracking.

### Job Templates:
- Created basic single and multi-item processing job templates in templates.py.
- Enabled job template execution (templates.py).
- Added specialized templates for `SpaceptAugmentation`, `NSUpsamling`, and `Pansharpening`.
- Added cost evaluation to the JobTemplate class (number comparison).
- Implemented `SingleItemJobTemplate` and `MultiItemJobTemplate` helper classes.

## Improvements

### Base Module (formerly main):
- Renamed the `main` module to `base` for clarity.
- Added descriptors: `Session`, `WorkspaceId`, and `StacClient` to `base` module for improved access within classes.

### Webhooks:
- Refactored webhooks as active records.
- Consolidated webhook code into a dedicated module/class.
- Enhanced test coverage for webhooks.
- Deprecated legacy webhook code.

## Dependencies:
- Updated requests to 2.32.0.
- Relaxed geopandas version constraint to < 1.
- Upgraded tornado to 6.4.1.

## Bugfixes:
- Enabled deep copy in Up42Auth for compatibility.
- Fix `tenacity not Found` Error by upgrading `tenacity` dependency.
- Removed deprecated Catalog::construct_parameters method.

## 1.0.4a21

**Jun 17, 2024**

- Support deep copy in `Up42Auth` to be compliant with pystac client.
- Align processing job query parameter names.

## 1.0.4a20

**Jun 17, 2024**

- Added processing job tracking.
- Upgrade tenacity.

## 1.0.4a19

**Jun 13, 2024**

- Added errors and credits retrieval to processing jobs.

## 1.0.4a18

**Jun 13, 2024**

- Deprecate legacy webhook code.
- Drop long deprecated `Catalog::construct_parameters`.

## 1.0.4a17

**Jun 13, 2024**

- Added `collection` to job class in processing module.
- Added `StacClient` descriptor to base module.

## 1.0.4a16

**Jun 11, 2024**

- Added job querying to `processing.py`

## 1.0.4a15

**Jun 11, 2024**

- Added job template execution to `templates.py`

# 1.0.4a14

**Jun 10, 2024**

- Added class `Job` to `processing` module to access processing job features.

## 1.0.4a13

**June 10, 2024**
- Allow dependency `geopandas` from 0.13.2 to any version less than `1`.

## 1.0.4a12

**Jun 10, 2024**

- Bumped dependencies `tornado` from 6.4 to 6.4.1.

## 1.0.4a11

**Jun 10, 2024**

- Added job templates for `SpaceptAugmentation`, `NSUpsamling`, `Pansharpening` to `templates.py`

## 1.0.4a10

**Jun 7, 2024**

- Added simple single and multi item processing job templates to `templates.py`

## 1.0.4a9

**Jun 7, 2024**

- Added cost evaluation to `JobTemplate` class with number comparison support.

## 1.0.4a8

**Jun 6, 2024**

- Added module `processing.py` with base `JobTemplate` class with post-construct inputs validation.
- Added helper `SingleItemJobTemplate` and `MultiItemJobTemplate` classes as bases for future specific processing templates.

## 1.0.4a7

**May 30, 2024**

- Moved instance methods of `Webhooks` class to class methods of `Webhook` class and dropped the former.

## 1.0.4a6

**May 30, 2024**

- Remodeled webhook as active record.

## 1.0.4a5

**May 30, 2024**

- Move webhooks related code from `base.py`

## 1.0.4a4

**May 29, 2024**

- Delegated webhook repr to its info
- Improved test coverage for webhooks
- Dropped unneeded shared and global fixtures for webhook tests


## 1.0.4a3

**May 27, 2024**

- Added `Session` and `WorkspaceId` descriptors to provide access to session and workspace_id from other classes.
- Renaming `main` module to `base`.


## 1.0.4a2

**May 24, 2024**

- Added workspace singleton in `main.py`, encapsulating global state (auth, workspace id).
- Inject auth and workspace id instead of passing a containing object.


## 1.0.4a1

**May 24, 2024**
- Bumped dependencies `requests` from 2.31.0 to 2.32.0.

## 1.0.3

**May 23, 2024**
- Added tenacity as dependency.
- Added resilience on `asset::stac_info` and `asset::stac_items`
- Dropped pystac client subclassing
- Cleaned up fixtures
- Improved test coverage
- Dropped unneeded exposure of token

## 1.0.3a1

**May 23, 2024**
- Added tenacity as dependency.
- Added resilience on `asset::stac_info` and `asset::stac_items`
- Dropped pystac client subclassing
- Cleaned up fixtures
- Improved test coverage
- Dropped unneeded exposure of token


## 1.0.2

**May 15, 2024**
- Added thread safety to token retrieval.


## 1.0.2a1

**May 15, 2024**
- Added thread safety to token retrieval.


## 1.0.1

**May 13, 2024**
- Increased retries and backoff in http resilience.
- Fixed bug with temporary storage overfill when downloading archives.
- Bumped dependencies jinja2, tqdm, geojson.

## 1.0.1a4

**May 13, 2024**
- geojson dependency bumped from 3.0.1 to 3.1.0 to fix conda python 3.12 installer.


## 1.0.1a3

**May 7, 2024**
- Setting http_adapter default configuration to `retries = 5` and `backoff factor = 1`


## 1.0.1a2

**May 7, 2024**
- Renamed `download_from_gcs_unpack` to `download_archive`
- Renamed `download_gcs_not_unpack` to `download_file`
- Improved test coverage for `download_archive`
- Bug fix in `download_archive`: use output directory provided for temporary archive storage instead of default temp folder


## 1.0.1a1

**May 7, 2024**
- jinja2 dependency bumped from 3.1.3 to 3.1.4.
- tqdm dependency bumped from 4.66.2 to 4.66.3.


## 1.0.0

**Apr 17, 2024**
- Dropped deprecated functionalities: Jobs, Projects, Workflows, Viztools
- Dropped deprecated code related to blocks


## 1.0.0a7

**Apr 16, 2024**
- Dropped `get_blocks`, `get_block_details` and `get_block_coverage` from `main.py`

## 1.0.0a6

**Apr 16, 2024**
- Dropped project id and api key based authentication in `main.py`, `auth.py`, `http/oauth.py` and `http/client.py`
- Adapted tests and fixtures
- Dropped viztools.py

## 1.0.0a5

**Apr 16, 2024**

- Dropped deprecated Workflow functions - info, workflow_tasks, get_workflow_tasks, get_parameters_info,
 _get_default_parameters (internal function), _construct_full_workflow_tasks_dict (internal function),
 get_jobs, delete
- Dropped Workflow tests and fixtures

## 1.0.0a4

**Apr 15, 2024**

- Dropped deprecated Jobtask functions - info, get_results_json, download_results, download_quicklooks
- Dropped Jobtask tests and fixtures

## 1.0.0a3

**Apr 15, 2024**

- Dropped deprecated Job functions - info, status, is_succeeded, download_quicklooks, get_results_json, download_results,
get_logs, upload_results_to_bucket, get_jobtasks, get_jobtasks_results_json, get_credits
- Dropped Job tests and fixtures

## 1.0.0a2

**Apr 15, 2024**

- Dropped deprecated JobCollection functions - info, status, apply, download_results
- Dropped deprecated Project functions - info, get_workflows, get_project_settings, get_jobs
- Dropped Project's fixtures and tests
- Dropped JobCollection's fixtures and tests
- Dropped Workflow's get_jobs function

## 1.0.0a1

**Apr 15, 2024**

- Dropped deprecated viztools functions: folium_base_map(), plot_quicklooks(), plot_coverage(), draw_aoi(), _map_images() (internal function), map_quicklooks(), plot_coverage(), plot_results(), requires_viz() (internal function), map_results(), render() (internal function)

## 0.37.2

**Apr 8, 2024**

Dependabot security updates:
 - Bump black from 22.12.0 to 24.3.0
 - Bump pillow from 10.2.0 to 10.3.0

## 0.37.1

**Apr 5, 2024**

- Removed upper bound for Python 3.12.
- Dropped support for Python 3.8.
- New authentication token are retrieved upon expiration instead of every request.
- Dropped tenacity, requests-oauthlib and types-oauthlib as dependencies.
- Updated the deprecation date for `Jobs`, `Workflow`, and `Projects` related features.
- Multiple refactoring improvements.

## 0.37.1a11

**Apr 4, 2024**

- Added standard headers to `http/session.py`
- Added session provisioning to `auth.py` and `http/client.py`
- Dropped undocumented `authenticate` flag in `auth.py`
- Dropped undocumented kwargs in `auth.py` and `main.py`

## 0.37.1a10

**Apr 3, 2024**

- Updating the deprecation date for `Jobs`, `Workflow`, and `Projects` related features.

## 0.37.1a9

**Apr 2, 2024**

- Dropped legacy `estimation.py`, `test_estimation.py` and `fixtures_estimation.py`

## 0.37.1a8

**March 28, 2024**

- Dependency injection and test coverage improvement in `auth.py`

## 0.37.1a7

**March 27, 2024**

- Raise typed error if token retrieval fails due to wrong credentials.

## 0.37.1a6

**March 26, 2024**

- Switched to using `http.client.Client` in `auth.py` for authentication and token management
- Dropped unneeded resiliency code
- Dropped tenacity, requests-oauthlib and types-oauthlib as unneeded dependencies


## 0.37.1a5

**March 21, 2024**

- Run test pipeline on Python versions 3.9 to 3.12
- Removed upper bound for Python 3.12
- Dropped support for Python 3.8


## 0.37.1a4

**March 21, 2024**

- New http stack client to provide resilient token and requests compliant authentication.


## 0.37.1a3

**March 20, 2024**

- Detection of token retriever based on supplied settings.


## 0.37.1a2

**March 19, 2024**

- Detection of credentials settings based on supplied credentials.


## 0.37.1a1

**March 19, 2024**

- Dropped all the live tests.


## 0.37.0

**March 15, 2024**

- Fixed inadvertent title and tags removals during asset metadata updates.
- Dropped unneeded `auth::env` property and the corresponding tests.
- Generalized new authentication stack to cover account authentication case.
- Added new components within the HTTP layer to facilitate future enhancements in authentication and request processes.
- Adjusted most of the code in accordance with pylint checks.


## 0.37.0a14

**March 15, 2024**

- Fixed inadvertent titles and tags removals during asset metadata updates.

## 0.37.0a13

**March 15, 2024**

- Dropped unneeded `auth::env` property and the corresponding tests.


## 0.37.0a12

**March 14, 2024**

- Adjusted `initialization.py`, `test_initialization.py`, `main.py` and `test_main.py` in accordance with Pylint checks.


## 0.37.0a11

**March 14, 2024**

- Adjusted `asset.py`, `asset_searcher.py`, `test_asset.py` and `fixtures_asset.py` in accordance with Pylint checks.
- Adjusted `test_http_adapter.py` in accordance with Pylint checks.
- Dropped `test_e2e_catalog.py` since it is covered by SDK tests.
- Fixed a flaky test in `test_session.py`


## 0.37.0a10

**March 13, 2024**

- Adjusted `webhooks.py`, `test_webhooks.py` and `fixtures_webhook.py` in accordance with Pylint checks.
- Dropped `test_e2e_30sec.py` since it covers functionality dropped earlier.

## 0.37.0a9

**March 13, 2024**

- Adjusted `macros.py`, `utils.py`, and `test_utils.py` in accordance with Pylint checks.


## 0.37.0a8

**March 13, 2024**

- Adjusted `estimation.py`, `test_estimation.py` and `fixtures_estimation.py` in accordance with Pylint checks.


## 0.37.0a7

**March 13, 2024**

- Adjusted `order.py`, `test_order.py` and `fixtures_order.py` in accordance with Pylint checks.


## 0.37.0a6

**March 13, 2024**

- Adjusted `host.py`, `tools.py`, `test_tools.py`, `storage.py`, `test_storage.py` and `fixtures_storage.py` in accordance with Pylint checks.

## 0.37.0a5

**March 11, 2024**

- Adjusted `auth.py` and `oauth.py` with their coverage and fixtures in accordance with Pylint checks.
- Adjusted `conftest.py` in accordance with Pylint checks.


## 0.37.0a4

**March 07, 2024**

- Generalized new authentication stack to cover account authentication case.

## 0.37.0a3

**March 07, 2024**

- Adjusted `tasking.py`, `test_tasking.py`, and `fixtures_tasking.py` in accordance with Pylint checks.

## 0.37.0a2

**March 06, 2024**

- Adjusted `catalog.py` and `test_catalog.py` in accordance with Pylint checks.
- Conducted minor refactoring in other classes due to changes in function names within the authentication module.


## 0.37.0a1

**March 06, 2024**

- Added a new component within the HTTP layer to facilitate future enhancements in authentication and request processes: ported a resilient and authenticated cached session.


## 0.37.0a0

**March 04, 2024**

Added new components within the HTTP layer to facilitate future enhancements in authentication and request processes:

- Ported the HTTP adapter, providing configurable resilience.
- Ported resilient project authentication, managing token expiration.

## 0.36.0

**February 20, 2024**

- Updated the `place_order()` and `estimate_order()` functions of the CatalogBase class to the latest version of the API.

## 0.35.0

**January 25, 2024**

- Discontinued support for the following edit and create functions:

    - up42:
        - `validate_manifest()`

    - Project:
        - `max_concurrent_jobs`
        - `update_project_settings()`
        - `create_workflow()`

    - Workflow:
        - `max_concurrent_jobs`
        - `update_name()`
        - `add_workflow_tasks()`
        - `get_compatible_blocks()`
        - `get_parameters_info()`
        - `construct_parameters()`
        - `construct_parameters_parallel()`
        - `estimate_job()`
        - `test_job()`
        - `test_jobs_parallel()`
        - `run_job()`
        - `run_jobs_parallel()`

    - Job:
        - `track_status()`
        - `cancel_job()`

- Marked the following visualization functions as deprecated:

    - up42:
        - `viztools.folium_base_map()`

    - Catalog:
        - `plot_coverage()`
        - `map_quicklooks()`
        - `plot_quicklooks()`

    - Job:
        - `map_results()`
        - `plot_results()`

    - JobCollection:
        - `map_results()`
        - `plot_results()`

    - JobTask:
        - `map_results()`
        - `plot_results()`
        - `plot_quicklooks()`

    They will be discontinued after March 31, 2024.


## 0.34.1

**December 15, 2023**

- Restored the `order.get_assets` function.

## 0.34.0

**December 13, 2023**

- Updated the `storage.get_orders` function to the latest version of the API.
- Set Poetry as the only dependency manager.
- Discontinued support for the `order.get_assets` function.

## 0.33.1

**November 23, 2023**

Marked the following parameters of `storage.get_assets` as deprecated to enforce the use of the PySTAC client search.

- `geometry`
- `acquired_before`
- `acquired_after`
- `custom_filter`

## 0.33.0

**November 14, 2023**

- Updated authentication by changing it from project-based to account-based.
- Added a new function to the Asset class: `get_stac_asset_url` generates a signed URL that allows to download a STAC asset from storage without authentication.

## 0.32.0

**September 7, 2023**

A new function added to the Asset class:

- `download_stac_asset` allows you to download STAC assets from storage.

## 0.31.0

**August 9, 2023**

- Supported STAC assets in `asset.stac_items`.
- Added substatuses to `order.track_status`.
- Limited `catalog.search(sort_by)` to `acquisition_date` only.
- Removed `get_credits_history` from the main class.
- `asset.stac_info` now returns the `pystac.Collection` object.
- Python 3.7 is no longer supported.

## 0.30.1

**July 14, 2023**

Fixed the failing construct_order_parameters function and updated tests.

## 0.30.0

**July 3, 2023**

Added a new `tags` argument to the following functions:

- `construct_order_parameters`, to assign tags to new tasking and catalog orders.
- `get_order`, to filter orders by tags.
- `get_assets`, to filter assets by tags.

## 0.29.0

**June 20, 2023**

Integrated new functions into the Tasking class:

- `get_feasibility` — Returns a list of feasibility studies for tasking orders.
- `choose_feasibility` — Allows accepting one of the proposed feasibility study options.
- `get_quotations` — Returns a list of all quotations for tasking orders.
- `decide_quotation` — Allows accepting or rejecting a quotation for a tasking order.

## 0.28.1

**April 6, 2023**

- Updating test to latest version

## 0.28.0

**February 17, 2023**

- Added STAC search functionality to storage.get_assets.
  Now you can filter assets by new parameters: `geometry`, `acquired_after`, `acquired_before`,
  `collection_names`, `producer_names`, `tags`, `search`, `sources`.
- Added storage.pystac_client.
  Use it to authenticate PySTAC client to access your UP42 storage assets using its library.
- Added asset.stac_info.
  Use it to access STAC metadata, such as acquisition, sensor, and collection information.

## 0.27.1

**January 26, 2023**

- Improve error communication of functions using API v2 endpoints.
- add `up42.__version__` attribute to access the package version with Python.
- Adapt asset class attributes (`created` to `createdAt`) to UP42 API.

## 0.27.0

**December 12, 2022**

- Add `asset.update_metadata()` for adjusting title & tags of an asset.
- `storage.get_assets()` has new parameters `created_after`, `created_before`, `workspace_id`  to better filter the
  desired assets. It now queries the assets of all accessible workspaces by default.
- Adopt new UP42 API 2.0 endpoints for user storage & assets.

## 0.26.0

**November 2, 2022**

- Remove Python version upper bound, this will enable immediate but untested installation with any new Python version.
- Changes to `workflow.construct_parameters`:
  - Deprecates the `assets` parameter (list of asset objects), instead use `asset_ids` (list of asset_ids).
  - Removes limitation of using only assets originating from blocks, now also supports assets from catalog &
    tasking.
  - In addition to required parameters, now adds all optional parameters that have default values.
- `tasking.construct_order_parameters` now accepts a Point feature (e.g. use with Blacksky).
- Fix: `get_data_products` with `basic=False` now correctly returns only tasking OR catalog products.
- The up42 object now correctly does not give access to third party imports anymore (restructured init module).

## 0.25.0

**October 25, 2022**

- Add dedicated tasking class for improved handling of satellite tasking orders.
- `construct_order_parameters` now also adds the parameters specific to the selected data-product, and suggests
  possible values based on the data-product schema.

## 0.24.0

**October 20, 2022**

- Add `catalog.get_data_product_schema()` for details on the order parameters
- Switches parameter `sensor` to `collection` in `catalog.download_quicklooks`.
- Various small improvements e.g. quicklooks automatic band selection, Reduced use of default parameters in
  constructor methods, error message display, optimized API call handling for parameter validation etc.
- Internal: Separation of Catalog and CatalogBase to prepare addition of Tasking class, reorganize test fixtures.

## 0.23.1

**October 5, 2022**

- Fixes issue with filename of downloaded assets containing two suffix `.` e.g. `./output..zip`.
  Resolves [#350](https://github.com/up42/up42-py/issues/350)

## 0.23.0

**September 20, 2022**

- Integrates the UP42 data productsm e.g. the selection "Display" and "Reflectance" configuration in the ordering process. The new ordering process requires the selection of a specific data product.
- The `order_parameters` argument for `catalog.estimate_order` and `catalog.place_order` now has a different structure.
  **The previous option to just specify the collection name will soon be deactivated in the UP42 API!**
- New function `catalog.get_data_products`
- New function `catalog.construct_order_parameters`
- `catalog.construct_search_parameters` replaces `catalog.construct_parameters` which is deprecated and will be
  removed in v0.25.0

## 0.22.2

**July 21, 2022**

- Fix unpacking of order assets if no output topfolder inherent in archive

## 0.22.1

**July 19, 2022**

- Fix conda release (include requirements-viz file)

## 0.22.0

**July 5, 2022**

- Adds webhooks functionality to the SDK, see new webhooks docs chapter.
- Introduces optional installation option for the visualization functionalities. The required dependencies are now
  not installed by default.
- Removes `order.metadata` property, as removed from UP42 API.
- Fix: Using a MultiPolygon geometry in construct_parameters will now correctly raise an error as not accepted.
- Documentation overhaul & various improvements

## 0.21.0

**May 12, 2022**

- Adding `up42.get_balance` and `up42.get_credits_history` features for allowing account information retrieval.
- Adding `up42.get_block_coverage` features for retrieval of the catalog blocks' coverage as GeoJSON.
- `project.get_jobs` now has sorting criteria, sorting order and limit parameters.
- Catalog search now enables search for Pleiades Neo etc. (uses host specific API endpoints)
- Fix: `project.get_jobs` now correctly queries the full number of jobs.

## 0.20.2

**April 10, 2022**

- Update documentation
- Non functional changes to enable conda release
- Update requirements and removing overlapping subdependencies

## 0.20.1

**April 5, 2022**

- Update documentation for latest changes on the user console.
- Remove outdated examples.
- Add required files on the dist version for allowing creation of conda meta files.

## 0.20.0

**February 15, 2022**

- Enables getting credits consumed by a job via `job.get_credits`.

## 0.19.0

**January 28, 2022**

- Add support for UP42 data collections via `catalog.get_collections`.
- Switch `catalog.construct_parameters` to use `collection` instead of `sensor` for
  the collection selection.
- Refactor retry mechanism. Resolves issue of unintended token renewals & further limits
  retries.

## 0.18.1

**December 20, 2021**

- Allow installation with Python 3.9

## 0.18.0

**November 10, 2021**

- Add sorting criteria, sorting order and results limit parameters to `storage.get_orders`
  and `storage.get_assets`. Now also uses results pagination which avoids timeout issues
  when querying large asset/order collections.
- Significant speed improvement for:
    -`.get_jobs`, `.get_workflows`, `.get_assets`, `.get_orders` calls.
    - `workflow.create_workflow` when used with `existing=True`.
    - Printing objects representations, which now does not trigger additional object info API calls.
- Removal: Removes deprecated handling of multiple features as input geometry in `.construct_parameters`
  Instead, using multiple features or a MultiPolygon will now raise an error.
  This aligns the Python SDK with the regular UP42 platform behaviour.
- Removal: Remove the Python SDK Command Line Interface.
- Fix: JobTask.info and the printout now uses the correct jobtask information.

## 0.17.0

**September 10, 2021**

- Adds `usage_type` parameter for selection of "DATA" and "ANALYTICS" data in catalog search.
- Adds automatic handling of catalog search results pagination when requesting more
  than 500 results.
- Adds support for datetime objects and all iso-format compatible time strings to
  `construct_parameters`.
- Fix: `get_compatible_blocks` with an empty workflow now returns all data blocks.
- Start deprecation for `handle_multiple_features` parameter in `construct_parameters` to
  guarantee parity with UP42 platform. In the future, the UP42 SDK will only handle
  single geometries.
- Uses Oauth for access token handling.

## 0.16.0

**June 30, 2021**

- Limit memory usage for large file downloads (#237)
- Remove deprecated job.get_status() (Replace by job.status) (#224)
- Remove deprecated jobcollection.get_job_info() and jobcollection.get_status() (Replaced by jobcollection.info and jobcollection.status)
- Remove order-id functionality (#228)
- Limit installation to Python <=3.9.4
- Internal code improvements (e.g. project settings, retry)

## 0.15.2

**April 7, 2021**

- Enables plotting of jobcollection with `.map_results()`.
- Fixes `.cancel_job()` functionality.

## 0.15.1

**March 12, 2021**

- Fixes breaking API change in catalog search.
- Catalog search result now contains a `sceneId` property instead of `scene_id`.

## 0.15.0

**January 27, 2021**

- Add `Storage`, `Order` and `Asset` objects.
- Add possibility to create orders from `Catalog` with `Catalog.place_order`.
- Add possibility to use assets in job parameters with `Workflow.construct_paramaters`.
- Update job estimation endpoint.
- Multiple documentation fixes.

## 0.14.0

**December 7, 2020**

- Add `workflow.estimate_job()` function for estimation of credit costs & job duration before running a job.
- Add `bands=[3,2,1]` parameter in `.plot_results()` and `.map_results()` for band & band order selection.
- `.plot_results()` now accepts kwargs of [rasterio.plot.show](https://rasterio.readthedocs.io/en/latest/api/rasterio.plot.html#rasterio.plot.show) and matplotlib.
- Add `up42.initialize_jobcollection()`
- Add `get_estimation=False` parameter to `workflow.test_job`.
- Add ship-identification example.
- Overhaul "Getting started" examples.

## 0.13.1

**November 18, 2020**

- Handle request rate limits via retry mechanism.
- Limit `map_quicklooks()` to 100 quicklooks.
- Add aircraft detection example & documentation improvements.

## 0.13.0

**October 30, 2020**

- New consistent use & documentation of the basic functionality:
    - All [basic functions](up42-reference.md) (e.g. `up42.get_blocks`) are accessible
        from the `up42` import object. Now consistently documented in the `up42`
        [object code reference](up42-reference.md).
    - The option to use this basic functionality from any lower level object will soon be
        removed (e.g. `project.get_blocks`, `workflow.get_blocks`). Now triggers a deprecation warning.
- The plotting functionality of each object is now documented directly in that [object's code reference](job-reference.md).
- Fix: Repair catalog search for sobloo.
- *Various improvements to docs & code reference.*
- *Overhaul & simplify test fixtures.*
- *Split off viztools module from tools module.*

## 0.12.0

**October 14, 2020**

- Simplify object representation, also simplifies logger messages.
- Add `.info` property to all objects to get the detailed object information, deprecation process for `.get_info`.
- Add `.status` property to job, jobtask and jobcollection objects. Deprecation process for `.get_status`.
- Add selection of job mode for `.get_jobs`.
- Add description of initialization of each object to code reference.
- Fix: Use correct cutoff time 23:59:59 in default datetimes.
- Fix: Download jobtasks to respective jobtask subfolders instead of the job folder.
- Unpin geopandas version in requirements.
- Move sdk documentation to custom subdomain "sdk.up42.com".
- *Simplify mock tests & test fixtures*

## 0.11.0

**August 13, 2020**

- Fix: Remove buffer 0 for fixing invalid geometry.
- Add `.map_quicklooks` method for visualising quicklooks interactively.
- Add an example notebook for mapping quicklooks using `.map_quicklooks` method.

## 0.10.1

**August 13, 2020**

- Hotfix: Fixes usage of multiple features as the input geometry.

## 0.10.0

**August 7, 2020**

- Add parallel jobs feature. Allows running jobs for multiple geometries, scene_ids or
 timeperiods in parallel. Adds `workflow.construct_parameters_parallel`,
 `workflow.test_job_parallel`, `workflow.run_job_parallel` and the new `JobCollection` object.
- Adjusts `workflow.get_jobs` and `project.get_jobs` to return JobCollections.
- Adjusts airports-parallel example notebook to use the parallel jobs feature.
- Adjusts flood mapping example notebook to use OSM block.
- Adds option to not unpack results in `job.download_results`.
- Now allows passing only scene_ids to `workflow.construct_parameters`.
- Improves layout of image results plots for multiple results.
- Added binder links.
- Now truncates log messages > 2k characters.
- *Various small improvements & code refactorings.*

## 0.9.3

**July 15, 2020**

- Add support for secondary GeoJSON file to `job.map_results`

## 0.9.2

**July 4, 2020**

- Fix inconsistency with `job.map_results` selecting the JSON instead of the image

## 0.9.1

**June 25, 2020**

- Fixes typo in catalog search parameters

## 0.9.0

**May 7, 2020**

- Enable block_name and block_display_name for `workflow.add_workflow_tasks`
- Replace requirement to specify provider by sensor for `catalog.download_quicklooks`
- Add option to disable logging in `up42.settings`
- Add `project.get_jobs` and limit `workflow.get_jobs` to jobs in the workflow.
- Fix download of all output files
- Job name selectabable in `workflow.test_job` and `workflow.run_job` (with added suffix _py)
- Fix CRS issues in make `job.map_results`, make plotting functionalities more robust

## 0.8.3

**April 30, 2020**

- Pin geopandas to 0.7.0, package requires new CRS convention

## 0.8.2

**April 24, 2020**

- Removed `job.create_and_run_job`, now split into `job.test_job` and `job.run_job`<|MERGE_RESOLUTION|>--- conflicted
+++ resolved
@@ -29,17 +29,17 @@
     ```
 
 For more information, see [UP42 Python package description](https://pypi.org/project/up42-py/).
-## 1.1.1a11
-
-<<<<<<< HEAD
+## 1.1.1a12
+
 **Jul 31, 2024**
 - Switch to new `v2` product glossary endpoint in `get_collections` method for `ProductGlossary` class.
-=======
+
+## 1.1.1a11
+
 **Jul 30, 2024**
 - Added EULA acceptance check to processing job templates.
 - Added various failure statuses to job tracking stop list.
 - Added EULA related statuses to processing jobs.
->>>>>>> d532df91
 
 ## 1.1.1a10
 
