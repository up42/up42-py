# Changelog

Update your installation to the latest version with the following command:

=== "pip"

    ```bash
    pip install up42-py --upgrade
    ```

=== "conda"

    ```bash
    conda update -c conda-forge up42-py
    ```

You can check your current version with the following command:

=== "pip"

    ```bash
    pip show up42-py
    ```

=== "conda"

    ```bash
    conda search up42-py
    ```

For more information, see [UP42 Python package description](https://pypi.org/project/up42-py/).
<<<<<<< HEAD

## 0.37.2a1

**Apr 11, 2024**

- Remove documentation from the `sdk.up42.com` subdomain in favor of https://docs.up42.com/sdk and set up redirects.
- Remove outdated links from the changelog.
=======
## 1.0.0a1

**Apr 9, 2024**

- Dropped deprecated viztools functions: folium_base_map(), plot_quicklooks(), plot_coverage(), draw_aoi(), _map_images() (internal function), map_quicklooks(), plot_coverage(), plot_results(), requires_viz() (internal function), map_results(), render() (internal function)

## 0.37.2

**Apr 8, 2024**

Dependabot security updates:
 - Bump black from 22.12.0 to 24.3.0
 - Bump pillow from 10.2.0 to 10.3.0
>>>>>>> 0a7190c0

## 0.37.1

**Apr 5, 2024**

- Removed upper bound for Python 3.12.
- Dropped support for Python 3.8.
- New authentication token are retrieved upon expiration instead of every request.
- Dropped tenacity, requests-oauthlib and types-oauthlib as dependencies.
- Updated the deprecation date for `Jobs`, `Workflow`, and `Projects` related features.
- Multiple refactoring improvements.

## 0.37.1a11

**Apr 4, 2024**

- Added standard headers to `http/session.py`
- Added session provisioning to `auth.py` and `http/client.py`
- Dropped undocumented `authenticate` flag in `auth.py`
- Dropped undocumented kwargs in `auth.py` and `main.py`

## 0.37.1a10

**Apr 3, 2024**

- Updating the deprecation date for `Jobs`, `Workflow`, and `Projects` related features.

## 0.37.1a9

**Apr 2, 2024**

- Dropped legacy `estimation.py`, `test_estimation.py` and `fixtures_estimation.py`

## 0.37.1a8

**March 28, 2024**

- Dependency injection and test coverage improvement in `auth.py`

## 0.37.1a7

**March 27, 2024**

- Raise typed error if token retrieval fails due to wrong credentials.

## 0.37.1a6

**March 26, 2024**

- Switched to using `http.client.Client` in `auth.py` for authentication and token management
- Dropped unneeded resiliency code
- Dropped tenacity, requests-oauthlib and types-oauthlib as unneeded dependencies


## 0.37.1a5

**March 21, 2024**

- Run test pipeline on Python versions 3.9 to 3.12
- Removed upper bound for Python 3.12
- Dropped support for Python 3.8


## 0.37.1a4

**March 21, 2024**

- New http stack client to provide resilient token and requests compliant authentication.


## 0.37.1a3

**March 20, 2024**

- Detection of token retriever based on supplied settings.


## 0.37.1a2

**March 19, 2024**

- Detection of credentials settings based on supplied credentials.


## 0.37.1a1

**March 19, 2024**

- Dropped all the live tests.


## 0.37.0

**March 15, 2024**

- Fixed inadvertent title and tags removals during asset metadata updates.
- Dropped unneeded `auth::env` property and the corresponding tests.
- Generalized new authentication stack to cover account authentication case.
- Added new components within the HTTP layer to facilitate future enhancements in authentication and request processes.
- Adjusted most of the code in accordance with pylint checks.


## 0.37.0a14

**March 15, 2024**

- Fixed inadvertent titles and tags removals during asset metadata updates.

## 0.37.0a13

**March 15, 2024**

- Dropped unneeded `auth::env` property and the corresponding tests.


## 0.37.0a12

**March 14, 2024**

- Adjusted `initialization.py`, `test_initialization.py`, `main.py` and `test_main.py` in accordance with Pylint checks.


## 0.37.0a11

**March 14, 2024**

- Adjusted `asset.py`, `asset_searcher.py`, `test_asset.py` and `fixtures_asset.py` in accordance with Pylint checks.
- Adjusted `test_http_adapter.py` in accordance with Pylint checks.
- Dropped `test_e2e_catalog.py` since it is covered by SDK tests.
- Fixed a flaky test in `test_session.py`


## 0.37.0a10

**March 13, 2024**

- Adjusted `webhooks.py`, `test_webhooks.py` and `fixtures_webhook.py` in accordance with Pylint checks.
- Dropped `test_e2e_30sec.py` since it covers functionality dropped earlier.

## 0.37.0a9

**March 13, 2024**

- Adjusted `macros.py`, `utils.py`, and `test_utils.py` in accordance with Pylint checks.


## 0.37.0a8

**March 13, 2024**

- Adjusted `estimation.py`, `test_estimation.py` and `fixtures_estimation.py` in accordance with Pylint checks.


## 0.37.0a7

**March 13, 2024**

- Adjusted `order.py`, `test_order.py` and `fixtures_order.py` in accordance with Pylint checks.


## 0.37.0a6

**March 13, 2024**

- Adjusted `host.py`, `tools.py`, `test_tools.py`, `storage.py`, `test_storage.py` and `fixtures_storage.py` in accordance with Pylint checks.

## 0.37.0a5

**March 11, 2024**

- Adjusted `auth.py` and `oauth.py` with their coverage and fixtures in accordance with Pylint checks.
- Adjusted `conftest.py` in accordance with Pylint checks.


## 0.37.0a4

**March 07, 2024**

- Generalized new authentication stack to cover account authentication case.

## 0.37.0a3

**March 07, 2024**

- Adjusted `tasking.py`, `test_tasking.py`, and `fixtures_tasking.py` in accordance with Pylint checks.

## 0.37.0a2

**March 06, 2024**

- Adjusted `catalog.py` and `test_catalog.py` in accordance with Pylint checks.
- Conducted minor refactoring in other classes due to changes in function names within the authentication module.


## 0.37.0a1

**March 06, 2024**

- Added a new component within the HTTP layer to facilitate future enhancements in authentication and request processes: ported a resilient and authenticated cached session.


## 0.37.0a0

**March 04, 2024**

Added new components within the HTTP layer to facilitate future enhancements in authentication and request processes:

- Ported the HTTP adapter, providing configurable resilience.
- Ported resilient project authentication, managing token expiration.

## 0.36.0

**February 20, 2024**

- Updated the `place_order()` and `estimate_order()` functions of the CatalogBase class to the latest version of the API.

## 0.35.0

**January 25, 2024**

- Discontinued support for the following edit and create functions:

    - up42:
        - `validate_manifest()`

    - Project:
        - `max_concurrent_jobs`
        - `update_project_settings()`
        - `create_workflow()`

    - Workflow:
        - `max_concurrent_jobs`
        - `update_name()`
        - `add_workflow_tasks()`
        - `get_compatible_blocks()`
        - `get_parameters_info()`
        - `construct_parameters()`
        - `construct_parameters_parallel()`
        - `estimate_job()`
        - `test_job()`
        - `test_jobs_parallel()`
        - `run_job()`
        - `run_jobs_parallel()`

    - Job:
        - `track_status()`
        - `cancel_job()`

- Marked the following visualization functions as deprecated:

    - up42:
        - `viztools.folium_base_map()`

    - Catalog:
        - `plot_coverage()`
        - `map_quicklooks()`
        - `plot_quicklooks()`

    - Job:
        - `map_results()`
        - `plot_results()`

    - JobCollection:
        - `map_results()`
        - `plot_results()`

    - JobTask:
        - `map_results()`
        - `plot_results()`
        - `plot_quicklooks()`

    They will be discontinued after March 31, 2024.


## 0.34.1

**December 15, 2023**

- Restored the `order.get_assets` function.

## 0.34.0

**December 13, 2023**

- Updated the `storage.get_orders` function to the latest version of the API.
- Set Poetry as the only dependency manager.
- Discontinued support for the `order.get_assets` function.

## 0.33.1

**November 23, 2023**

Marked the following parameters of `storage.get_assets` as deprecated to enforce the use of the PySTAC client search.

- `geometry`
- `acquired_before`
- `acquired_after`
- `custom_filter`

## 0.33.0

**November 14, 2023**

- Updated authentication by changing it from project-based to account-based.
- Added a new function to the Asset class: `get_stac_asset_url` generates a signed URL that allows to download a STAC asset from storage without authentication.

## 0.32.0

**September 7, 2023**

A new function added to the Asset class:

- `download_stac_asset` allows you to download STAC assets from storage.

## 0.31.0

**August 9, 2023**

- Supported STAC assets in `asset.stac_items`.
- Added substatuses to `order.track_status`.
- Limited `catalog.search(sort_by)` to `acquisition_date` only.
- Removed `get_credits_history` from the main class.
- `asset.stac_info` now returns the `pystac.Collection` object.
- Python 3.7 is no longer supported.

## 0.30.1

**July 14, 2023**

Fixed the failing construct_order_parameters function and updated tests.

## 0.30.0

**July 3, 2023**

Added a new `tags` argument to the following functions:

- `construct_order_parameters`, to assign tags to new tasking and catalog orders.
- `get_order`, to filter orders by tags.
- `get_assets`, to filter assets by tags.

## 0.29.0

**June 20, 2023**

Integrated new functions into the Tasking class:

- `get_feasibility` — Returns a list of feasibility studies for tasking orders.
- `choose_feasibility` — Allows accepting one of the proposed feasibility study options.
- `get_quotations` — Returns a list of all quotations for tasking orders.
- `decide_quotation` — Allows accepting or rejecting a quotation for a tasking order.

## 0.28.1

**April 6, 2023**

- Updating test to latest version

## 0.28.0

**February 17, 2023**

- Added STAC search functionality to storage.get_assets.
  Now you can filter assets by new parameters: `geometry`, `acquired_after`, `acquired_before`,
  `collection_names`, `producer_names`, `tags`, `search`, `sources`.
- Added storage.pystac_client.
  Use it to authenticate PySTAC client to access your UP42 storage assets using its library.
- Added asset.stac_info.
  Use it to access STAC metadata, such as acquisition, sensor, and collection information.

## 0.27.1

**January 26, 2023**

- Improve error communication of functions using API v2 endpoints.
- add `up42.__version__` attribute to access the package version with Python.
- Adapt asset class attributes (`created` to `createdAt`) to UP42 API.

## 0.27.0

**December 12, 2022**

- Add `asset.update_metadata()` for adjusting title & tags of an asset.
- `storage.get_assets()` has new parameters `created_after`, `created_before`, `workspace_id`  to better filter the
  desired assets. It now queries the assets of all accessible workspaces by default.
- Adopt new UP42 API 2.0 endpoints for user storage & assets.

## 0.26.0

**November 2, 2022**

- Remove Python version upper bound, this will enable immediate but untested installation with any new Python version.
- Changes to `workflow.construct_parameters`:
  - Deprecates the `assets` parameter (list of asset objects), instead use `asset_ids` (list of asset_ids).
  - Removes limitation of using only assets originating from blocks, now also supports assets from catalog &
    tasking.
  - In addition to required parameters, now adds all optional parameters that have default values.
- `tasking.construct_order_parameters` now accepts a Point feature (e.g. use with Blacksky).
- Fix: `get_data_products` with `basic=False` now correctly returns only tasking OR catalog products.
- The up42 object now correctly does not give access to third party imports anymore (restructured init module).

## 0.25.0

**October 25, 2022**

- Add dedicated tasking class for improved handling of satellite tasking orders.
- `construct_order_parameters` now also adds the parameters specific to the selected data-product, and suggests
  possible values based on the data-product schema.

## 0.24.0

**October 20, 2022**

- Add `catalog.get_data_product_schema()` for details on the order parameters
- Switches parameter `sensor` to `collection` in `catalog.download_quicklooks`.
- Various small improvements e.g. quicklooks automatic band selection, Reduced use of default parameters in
  constructor methods, error message display, optimized API call handling for parameter validation etc.
- Internal: Separation of Catalog and CatalogBase to prepare addition of Tasking class, reorganize test fixtures.

## 0.23.1

**October 5, 2022**

- Fixes issue with filename of downloaded assets containing two suffix `.` e.g. `./output..zip`.
  Resolves [#350](https://github.com/up42/up42-py/issues/350)

## 0.23.0

**September 20, 2022**

- Integrates the UP42 data productsm e.g. the selection "Display" and "Reflectance" configuration in the ordering process. The new ordering process requires the selection of a specific data product.
- The `order_parameters` argument for `catalog.estimate_order` and `catalog.place_order` now has a different structure.
  **The previous option to just specify the collection name will soon be deactivated in the UP42 API!**
- New function `catalog.get_data_products`
- New function `catalog.construct_order_parameters`
- `catalog.construct_search_parameters` replaces `catalog.construct_parameters` which is deprecated and will be
  removed in v0.25.0

## 0.22.2

**July 21, 2022**

- Fix unpacking of order assets if no output topfolder inherent in archive

## 0.22.1

**July 19, 2022**

- Fix conda release (include requirements-viz file)

## 0.22.0

**July 5, 2022**

- Adds webhooks functionality to the SDK, see new webhooks docs chapter.
- Introduces optional installation option for the visualization functionalities. The required dependencies are now
  not installed by default.
- Removes `order.metadata` property, as removed from UP42 API.
- Fix: Using a MultiPolygon geometry in construct_parameters will now correctly raise an error as not accepted.
- Documentation overhaul & various improvements

## 0.21.0

**May 12, 2022**

- Adding `up42.get_balance` and `up42.get_credits_history` features for allowing account information retrieval.
- Adding `up42.get_block_coverage` features for retrieval of the catalog blocks' coverage as GeoJSON.
- `project.get_jobs` now has sorting criteria, sorting order and limit parameters.
- Catalog search now enables search for Pleiades Neo etc. (uses host specific API endpoints)
- Fix: `project.get_jobs` now correctly queries the full number of jobs.

## 0.20.2

**April 10, 2022**

- Update documentation
- Non functional changes to enable conda release
- Update requirements and removing overlapping subdependencies

## 0.20.1

**April 5, 2022**

- Update documentation for latest changes on the user console.
- Remove outdated examples.
- Add required files on the dist version for allowing creation of conda meta files.

## 0.20.0

**February 15, 2022**

- Enables getting credits consumed by a job via `job.get_credits`.

## 0.19.0

**January 28, 2022**

- Add support for UP42 data collections via `catalog.get_collections`.
- Switch `catalog.construct_parameters` to use `collection` instead of `sensor` for
  the collection selection.
- Refactor retry mechanism. Resolves issue of unintended token renewals & further limits
  retries.

## 0.18.1

**December 20, 2021**

- Allow installation with Python 3.9

## 0.18.0

**November 10, 2021**

- Add sorting criteria, sorting order and results limit parameters to `storage.get_orders`
  and `storage.get_assets`. Now also uses results pagination which avoids timeout issues
  when querying large asset/order collections.
- Significant speed improvement for:
    -`.get_jobs`, `.get_workflows`, `.get_assets`, `.get_orders` calls.
    - `workflow.create_workflow` when used with `existing=True`.
    - Printing objects representations, which now does not trigger additional object info API calls.
- Removal: Removes deprecated handling of multiple features as input geometry in `.construct_parameters`
  Instead, using multiple features or a MultiPolygon will now raise an error.
  This aligns the Python SDK with the regular UP42 platform behaviour.
- Removal: Remove the Python SDK Command Line Interface.
- Fix: JobTask.info and the printout now uses the correct jobtask information.

## 0.17.0

**September 10, 2021**

- Adds `usage_type` parameter for selection of "DATA" and "ANALYTICS" data in catalog search.
- Adds automatic handling of catalog search results pagination when requesting more
  than 500 results.
- Adds support for datetime objects and all iso-format compatible time strings to
  `construct_parameters`.
- Fix: `get_compatible_blocks` with an empty workflow now returns all data blocks.
- Start deprecation for `handle_multiple_features` parameter in `construct_parameters` to
  guarantee parity with UP42 platform. In the future, the UP42 SDK will only handle
  single geometries.
- Uses Oauth for access token handling.

## 0.16.0

**June 30, 2021**

- Limit memory usage for large file downloads (#237)
- Remove deprecated job.get_status() (Replace by job.status) (#224)
- Remove deprecated jobcollection.get_job_info() and jobcollection.get_status() (Replaced by jobcollection.info and jobcollection.status)
- Remove order-id functionality (#228)
- Limit installation to Python <=3.9.4
- Internal code improvements (e.g. project settings, retry)

## 0.15.2

**April 7, 2021**

- Enables plotting of jobcollection with `.map_results()`.
- Fixes `.cancel_job()` functionality.

## 0.15.1

**March 12, 2021**

- Fixes breaking API change in catalog search.
- Catalog search result now contains a `sceneId` property instead of `scene_id`.

## 0.15.0

**January 27, 2021**

- Add `Storage`, `Order` and `Asset` objects.
- Add possibility to create orders from `Catalog` with `Catalog.place_order`.
- Add possibility to use assets in job parameters with `Workflow.construct_paramaters`.
- Update job estimation endpoint.
- Multiple documentation fixes.

## 0.14.0

**December 7, 2020**

- Add `workflow.estimate_job()` function for estimation of credit costs & job duration before running a job.
- Add `bands=[3,2,1]` parameter in `.plot_results()` and `.map_results()` for band & band order selection.
- `.plot_results()` now accepts kwargs of [rasterio.plot.show](https://rasterio.readthedocs.io/en/latest/api/rasterio.plot.html#rasterio.plot.show) and matplotlib.
- Add `up42.initialize_jobcollection()`
- Add `get_estimation=False` parameter to `workflow.test_job`.
- Add ship-identification example.
- Overhaul "Getting started" examples.

## 0.13.1

**November 18, 2020**

- Handle request rate limits via retry mechanism.
- Limit `map_quicklooks()` to 100 quicklooks.
- Add aircraft detection example & documentation improvements.

## 0.13.0

**October 30, 2020**

- New consistent use & documentation of the basic functionality:
    - All [basic functions](up42-reference.md) (e.g. `up42.get_blocks`) are accessible
        from the `up42` import object. Now consistently documented in the `up42`
        [object code reference](up42-reference.md).
    - The option to use this basic functionality from any lower level object will soon be
        removed (e.g. `project.get_blocks`, `workflow.get_blocks`). Now triggers a deprecation warning.
- The plotting functionality of each object is now documented directly in that [object's code reference](job-reference.md).
- Fix: Repair catalog search for sobloo.
- *Various improvements to docs & code reference.*
- *Overhaul & simplify test fixtures.*
- *Split off viztools module from tools module.*

## 0.12.0

**October 14, 2020**

- Simplify object representation, also simplifies logger messages.
- Add `.info` property to all objects to get the detailed object information, deprecation process for `.get_info`.
- Add `.status` property to job, jobtask and jobcollection objects. Deprecation process for `.get_status`.
- Add selection of job mode for `.get_jobs`.
- Add description of initialization of each object to code reference.
- Fix: Use correct cutoff time 23:59:59 in default datetimes.
- Fix: Download jobtasks to respective jobtask subfolders instead of the job folder.
- Unpin geopandas version in requirements.
- Move sdk documentation to custom subdomain "sdk.up42.com".
- *Simplify mock tests & test fixtures*

## 0.11.0

**August 13, 2020**

- Fix: Remove buffer 0 for fixing invalid geometry.
- Add `.map_quicklooks` method for visualising quicklooks interactively.
- Add an example notebook for mapping quicklooks using `.map_quicklooks` method.

## 0.10.1

**August 13, 2020**

- Hotfix: Fixes usage of multiple features as the input geometry.

## 0.10.0

**August 7, 2020**

- Add parallel jobs feature. Allows running jobs for multiple geometries, scene_ids or
 timeperiods in parallel. Adds `workflow.construct_parameters_parallel`,
 `workflow.test_job_parallel`, `workflow.run_job_parallel` and the new `JobCollection` object.
- Adjusts `workflow.get_jobs` and `project.get_jobs` to return JobCollections.
- Adjusts airports-parallel example notebook to use the parallel jobs feature.
- Adjusts flood mapping example notebook to use OSM block.
- Adds option to not unpack results in `job.download_results`.
- Now allows passing only scene_ids to `workflow.construct_parameters`.
- Improves layout of image results plots for multiple results.
- Added binder links.
- Now truncates log messages > 2k characters.
- *Various small improvements & code refactorings.*

## 0.9.3

**July 15, 2020**

- Add support for secondary GeoJSON file to `job.map_results`

## 0.9.2

**July 4, 2020**

- Fix inconsistency with `job.map_results` selecting the JSON instead of the image

## 0.9.1

**June 25, 2020**

- Fixes typo in catalog search parameters

## 0.9.0

**May 7, 2020**

- Enable block_name and block_display_name for `workflow.add_workflow_tasks`
- Replace requirement to specify provider by sensor for `catalog.download_quicklooks`
- Add option to disable logging in `up42.settings`
- Add `project.get_jobs` and limit `workflow.get_jobs` to jobs in the workflow.
- Fix download of all output files
- Job name selectabable in `workflow.test_job` and `workflow.run_job` (with added suffix _py)
- Fix CRS issues in make `job.map_results`, make plotting functionalities more robust

## 0.8.3

**April 30, 2020**

- Pin geopandas to 0.7.0, package requires new CRS convention

## 0.8.2

**April 24, 2020**

- Removed `job.create_and_run_job`, now split into `job.test_job` and `job.run_job`<|MERGE_RESOLUTION|>--- conflicted
+++ resolved
@@ -29,15 +29,7 @@
     ```
 
 For more information, see [UP42 Python package description](https://pypi.org/project/up42-py/).
-<<<<<<< HEAD
-
-## 0.37.2a1
-
-**Apr 11, 2024**
-
-- Remove documentation from the `sdk.up42.com` subdomain in favor of https://docs.up42.com/sdk and set up redirects.
-- Remove outdated links from the changelog.
-=======
+
 ## 1.0.0a1
 
 **Apr 9, 2024**
@@ -51,7 +43,6 @@
 Dependabot security updates:
  - Bump black from 22.12.0 to 24.3.0
  - Bump pillow from 10.2.0 to 10.3.0
->>>>>>> 0a7190c0
 
 ## 0.37.1
 
