# Changelog

Update your installation to the latest version with the following command:

=== "pip"

    ```bash
    pip install up42-py --upgrade
    ```

=== "conda"

    ```bash
    conda update -c conda-forge up42-py
    ```

You can check your current version with the following command:

=== "pip"

    ```bash
    pip show up42-py
    ```

=== "conda"

    ```bash
    conda search up42-py
    ```

For more information, see [UP42 Python package description](https://pypi.org/project/up42-py/).


## 0.37.0a2

<<<<<<< HEAD
**March 07, 2024**

- Refactored tasking-related scripts to ensure compatibility with Pylint.

## 0.37.0a1
=======
>>>>>>> 9747d523

**March 06, 2024**

- Adjusted `catalog.py` and `test_catalog.py` in accordance with Pylint checks.
- Conducted minor refactoring in other classes due to changes in function names within the authentication module.

## 0.37.0a1

**March 06, 2024**

- Added a new component within the HTTP layer to facilitate future enhancements in authentication and request processes: ported a resilient and authenticated cached session.


## 0.37.0a0

**March 04, 2024**

Added new components within the HTTP layer to facilitate future enhancements in authentication and request processes:

- Ported the HTTP adapter, providing configurable resilience.
- Ported resilient project authentication, managing token expiration.

## 0.36.0

**February 20, 2024**

- Updated the `place_order()` and `estimate_order()` functions of the CatalogBase class to the latest version of the API.

## 0.35.0

**January 25, 2024**

- Discontinued support for the following edit and create functions:

    - up42:
        - `validate_manifest()`

    - Project:
        - `max_concurrent_jobs`
        - `update_project_settings()`
        - `create_workflow()`

    - Workflow:
        - `max_concurrent_jobs`
        - `update_name()`
        - `add_workflow_tasks()`
        - `get_compatible_blocks()`
        - `get_parameters_info()`
        - `construct_parameters()`
        - `construct_parameters_parallel()`
        - `estimate_job()`
        - `test_job()`
        - `test_jobs_parallel()`
        - `run_job()`
        - `run_jobs_parallel()`

    - Job:
        - `track_status()`
        - `cancel_job()`

- Marked the following visualization functions as deprecated:

    - up42:
        - `viztools.folium_base_map()`

    - Catalog:
        - `plot_coverage()`
        - `map_quicklooks()`
        - `plot_quicklooks()`

    - Job:
        - `map_results()`
        - `plot_results()`

    - JobCollection:
        - `map_results()`
        - `plot_results()`

    - JobTask:
        - `map_results()`
        - `plot_results()`
        - `plot_quicklooks()`

    They will be discontinued after March 31, 2024.


## 0.34.1

**December 15, 2023**

- Restored the `order.get_assets` function.

## 0.34.0

**December 13, 2023**

- Updated the `storage.get_orders` function to the latest version of the API.
- Set Poetry as the only dependency manager.
- Discontinued support for the `order.get_assets` function.

## 0.33.1

**November 23, 2023**

Marked the following parameters of `storage.get_assets` as deprecated to enforce the use of the [PySTAC client](https://sdk.up42.com/notebooks/stac-example/#pystac) search.

- `geometry`
- `acquired_before`
- `acquired_after`
- `custom_filter`

## 0.33.0

**November 14, 2023**

- Updated [authentication](https://sdk.up42.com/authentication) by changing it from project-based to account-based.
- Added a new function to the [Asset class](https://sdk.up42.com/reference/asset-reference): `get_stac_asset_url` generates a signed URL that allows to download a STAC asset from storage without authentication.

## 0.32.0

**September 7, 2023**

A new function added to the [Asset class](https://sdk.up42.com/reference/asset-reference):

- `download_stac_asset` allows you to download STAC assets from storage.

## 0.31.0

**August 9, 2023**

- Supported STAC assets in `asset.stac_items`.
- Added substatuses to `order.track_status`.
- Limited `catalog.search(sort_by)` to `acquisition_date` only.
- Removed `get_credits_history` from the main class.
- `asset.stac_info` now returns the `pystac.Collection` object.
- Python 3.7 is no longer supported.

## 0.30.1

**July 14, 2023**

Fixed the failing [construct_order_parameters](https://sdk.up42.com/reference/tasking-reference/#construct_order_parameters) function and updated tests.

## 0.30.0

**July 3, 2023**

Added a new `tags` argument to the following functions:

- `construct_order_parameters`, to assign tags to new [tasking](https://sdk.up42.com/reference/tasking-reference/#construct_order_parameters) and [catalog](https://sdk.up42.com/reference/catalog-reference/) orders.
- `get_order`, to filter [orders](https://sdk.up42.com/reference/storage-reference/) by tags.
- `get_assets`, to filter [assets](https://sdk.up42.com/reference/storage-reference/) by tags.

## 0.29.0

**June 20, 2023**

Integrated new functions into the [Tasking class](https://sdk.up42.com/reference/tasking-reference):

- `get_feasibility` — Returns a list of feasibility studies for tasking orders.
- `choose_feasibility` — Allows accepting one of the proposed feasibility study options.
- `get_quotations` — Returns a list of all quotations for tasking orders.
- `decide_quotation` — Allows accepting or rejecting a quotation for a tasking order.

## 0.28.1

**April 6, 2023**

- Updating test to latest version

## 0.28.0

**February 17, 2023**

- Added STAC search functionality to
  [storage.get_assets](https://sdk.up42.com/reference/storage-reference/#up42.storage.Storage.get_assets).
  Now you can filter assets by new parameters: `geometry`, `acquired_after`, `acquired_before`,
  `collection_names`, `producer_names`, `tags`, `search`, `sources`.
- Added [storage.pystac_client](https://sdk.up42.com/reference/storage-reference/#up42.storage.Storage.pystac_client).
  Use it to authenticate PySTAC client to access your UP42 storage assets using its library.
- Added [asset.stac_info](https://sdk.up42.com/reference/asset-reference/#up42.asset.Asset.stac_info).
  Use it to access STAC metadata, such as acquisition, sensor, and collection information.

## 0.27.1

**January 26, 2023**

- Improve error communication of functions using API v2 endpoints.
- add `up42.__version__` attribute to access the package version with Python.
- Adapt asset class attributes (`created` to `createdAt`) to UP42 API.

## 0.27.0

**December 12, 2022**

- Add `asset.update_metadata()` for adjusting title & tags of an asset.
- `storage.get_assets()` has new parameters `created_after`, `created_before`, `workspace_id`  to better filter the
  desired assets. It now queries the assets of all accessible workspaces by default. Also see
  [docs reference](https://sdk.up42.com/reference/storage-reference/#up42.storage.Storage.get_assets).
- Adopt new UP42 API 2.0 endpoints for user storage & assets.

## 0.26.0

**November 2, 2022**

- Remove Python version upper bound, this will enable immediate but untested installation with any new Python version.
- Changes to `workflow.construct_parameters`:
  - Deprecates the `assets` parameter (list of asset objects), instead use `asset_ids` (list of asset_ids).
  - Removes limitation of using only assets originating from blocks, now also supports assets from catalog &
    tasking.
  - In addition to required parameters, now adds all optional parameters that have default values.
- `tasking.construct_order_parameters` now accepts a Point feature (e.g. use with Blacksky).
- Fix: `get_data_products` with `basic=False` now correctly returns only tasking OR catalog products.
- The up42 object now correctly does not give access to third party imports anymore (restructured init module).

## 0.25.0

**October 25, 2022**

- Add dedicated tasking class for improved handling of satellite tasking orders.
- `construct_order_parameters` now also adds the parameters specific to the selected data-product, and suggests
  possible values based on the data-product schema.

## 0.24.0

**October 20, 2022**

- Add `catalog.get_data_product_schema()` for details on the order parameters
- Switches parameter `sensor` to `collection` in `catalog.download_quicklooks`.
- Various small improvements e.g. quicklooks automatic band selection, Reduced use of default parameters in
  constructor methods, error message display, optimized API call handling for parameter validation etc.
- Internal: Separation of Catalog and CatalogBase to prepare addition of Tasking class, reorganize test fixtures.

## 0.23.1

**October 5, 2022**

- Fixes issue with filename of downloaded assets containing two suffix `.` e.g. `./output..zip`.
  Resolves [#350](https://github.com/up42/up42-py/issues/350)

## 0.23.0

**September 20, 2022**

- Integrates the UP42 [data products](https://docs.up42.com/developers/api#tag/data-products),
  e.g. the selection "Display" and "Reflectance" configuration in the ordering process. The new ordering process
  requires the selection of a specific data product.
- The `order_parameters` argument for `catalog.estimate_order` and `catalog.place_order` now has a
  [different structure](https://sdk.up42.com/reference/catalog-reference/#up42.catalog.Catalog.place_order).
  **The previous option to just specify the collection name will soon be deactivated in the UP42 API!**
- New function `catalog.get_data_products`
- New function `catalog.construct_order_parameters`
- `catalog.construct_search_parameters` replaces `catalog.construct_parameters` which is deprecated and will be
  removed in v0.25.0

## 0.22.2

**July 21, 2022**

- Fix unpacking of order assets if no output topfolder inherent in archive

## 0.22.1

**July 19, 2022**

- Fix conda release (include requirements-viz file)

## 0.22.0

**July 5, 2022**

- Adds webhooks functionality to the SDK, see new [webhooks docs chapter](https://sdk.up42.com/webhooks/).
- Introduces optional installation option for the visualization functionalities. The required dependencies are now
  not installed by default.
- Removes `order.metadata` property, as removed from UP42 API.
- Fix: Using a MultiPolygon geometry in construct_parameters will now correctly raise an error as not accepted.
- Documentation overhaul & various improvements

## 0.21.0

**May 12, 2022**

- Adding `up42.get_balance` and `up42.get_credits_history` features for allowing account information retrieval.
- Adding `up42.get_block_coverage` features for retrieval of the catalog blocks' coverage as GeoJSON.
- `project.get_jobs` now has sorting criteria, sorting order and limit parameters.
- Catalog search now enables search for Pleiades Neo etc. (uses host specific API endpoints)
- Fix: `project.get_jobs` now correctly queries the full number of jobs.

## 0.20.2

**April 10, 2022**

- Update documentation
- Non functional changes to enable conda release
- Update requirements and removing overlapping subdependencies

## 0.20.1

**April 5, 2022**

- Update documentation for latest changes on the user console.
- Remove outdated examples.
- Add required files on the dist version for allowing creation of conda meta files.

## 0.20.0

**February 15, 2022**

- Enables getting credits consumed by a job via `job.get_credits`.

## 0.19.0

**January 28, 2022**

- Add support for UP42 data collections via `catalog.get_collections`.
- Switch `catalog.construct_parameters` to use `collection` instead of `sensor` for
  the collection selection.
- Refactor retry mechanism. Resolves issue of unintended token renewals & further limits
  retries.

## 0.18.1

**December 20, 2021**

- Allow installation with Python 3.9

## 0.18.0

**November 10, 2021**

- Add sorting criteria, sorting order and results limit parameters to `storage.get_orders`
  and `storage.get_assets`. Now also uses results pagination which avoids timeout issues
  when querying large asset/order collections.
- Significant speed improvement for:
    -`.get_jobs`, `.get_workflows`, `.get_assets`, `.get_orders` calls.
    - `workflow.create_workflow` when used with `existing=True`.
    - Printing objects representations, which now does not trigger additional object info API calls.
- Removal: Removes deprecated handling of multiple features as input geometry in `.construct_parameters`
  Instead, using multiple features or a MultiPolygon will now raise an error.
  This aligns the Python SDK with the regular UP42 platform behaviour.
- Removal: Remove the Python SDK Command Line Interface.
- Fix: JobTask.info and the printout now uses the correct jobtask information.

## 0.17.0

**September 10, 2021**

- Adds `usage_type` parameter for selection of "DATA" and "ANALYTICS" data in catalog search.
- Adds automatic handling of catalog search results pagination when requesting more
  than 500 results.
- Adds support for datetime objects and all iso-format compatible time strings to
  `construct_parameters`.
- Fix: `get_compatible_blocks` with an empty workflow now returns all data blocks.
- Start deprecation for `handle_multiple_features` parameter in `construct_parameters` to
  guarantee parity with UP42 platform. In the future, the UP42 SDK will only handle
  single geometries.
- Uses Oauth for access token handling.

## 0.16.0

**June 30, 2021**

- Limit memory usage for large file downloads (#237)
- Remove deprecated job.get_status() (Replace by job.status) (#224)
- Remove deprecated jobcollection.get_job_info() and jobcollection.get_status() (Replaced by jobcollection.info and jobcollection.status)
- Remove order-id functionality (#228)
- Limit installation to Python <=3.9.4
- Internal code improvements (e.g. project settings, retry)

## 0.15.2

**April 7, 2021**

- Enables plotting of jobcollection with `.map_results()`.
- Fixes `.cancel_job()` functionality.

## 0.15.1

**March 12, 2021**

- Fixes breaking API change in catalog search.
- Catalog search result now contains a `sceneId` property instead of `scene_id`.

## 0.15.0

**January 27, 2021**

- Add `Storage`, `Order` and `Asset` objects.
- Add possibility to create orders from `Catalog` with `Catalog.place_order`.
- Add possibility to use assets in job parameters with `Workflow.construct_paramaters`.
- Update job estimation endpoint.
- Multiple documentation fixes.

## 0.14.0

**December 7, 2020**

- Add `workflow.estimate_job()` function for estimation of credit costs & job duration before running a job.
- Add `bands=[3,2,1]` parameter in `.plot_results()` and `.map_results()` for band & band order selection.
- `.plot_results()` now accepts kwargs of [rasterio.plot.show](https://rasterio.readthedocs.io/en/latest/api/rasterio.plot.html#rasterio.plot.show) and matplotlib.
- Add `up42.initialize_jobcollection()`
- Add `get_estimation=False` parameter to `workflow.test_job`.
- Add ship-identification example.
- Overhaul "Getting started" examples.

## 0.13.1

**November 18, 2020**

- Handle request rate limits via retry mechanism.
- Limit `map_quicklooks()` to 100 quicklooks.
- Add aircraft detection example & documentation improvements.

## 0.13.0

**October 30, 2020**

- New consistent use & documentation of the basic functionality:
    - All [basic functions](up42-reference.md) (e.g. `up42.get_blocks`) are accessible
        from the `up42` import object. Now consistently documented in the `up42`
        [object code reference](up42-reference.md).
    - The option to use this basic functionality from any lower level object will soon be
        removed (e.g. `project.get_blocks`, `workflow.get_blocks`). Now triggers a deprecation warning.
- The plotting functionality of each object is now documented directly in that [object's code reference](job-reference.md).
- Fix: Repair catalog search for sobloo.
- *Various improvements to docs & code reference.*
- *Overhaul & simplify test fixtures.*
- *Split off viztools module from tools module.*

## 0.12.0

**October 14, 2020**

- Simplify object representation, also simplifies logger messages.
- Add `.info` property to all objects to get the detailed object information, deprecation process for `.get_info`.
- Add `.status` property to job, jobtask and jobcollection objects. Deprecation process for `.get_status`.
- Add selection of job mode for `.get_jobs`.
- Add description of initialization of each object to code reference.
- Fix: Use correct cutoff time 23:59:59 in default datetimes.
- Fix: Download jobtasks to respective jobtask subfolders instead of the job folder.
- Unpin geopandas version in requirements.
- Move sdk documentation to custom subdomain "sdk.up42.com".
- *Simplify mock tests & test fixtures*

## 0.11.0

**August 13, 2020**

- Fix: Remove buffer 0 for fixing invalid geometry.
- Add `.map_quicklooks` method for visualising quicklooks interactively.
- Add an example notebook for mapping quicklooks using `.map_quicklooks` method.

## 0.10.1

**August 13, 2020**

- Hotfix: Fixes usage of multiple features as the input geometry.

## 0.10.0

**August 7, 2020**

- Add parallel jobs feature. Allows running jobs for multiple geometries, scene_ids or
 timeperiods in parallel. Adds `workflow.construct_parameters_parallel`,
 `workflow.test_job_parallel`, `workflow.run_job_parallel` and the new `JobCollection` object.
- Adjusts `workflow.get_jobs` and `project.get_jobs` to return JobCollections.
- Adjusts airports-parallel example notebook to use the parallel jobs feature.
- Adjusts flood mapping example notebook to use OSM block.
- Adds option to not unpack results in `job.download_results`.
- Now allows passing only scene_ids to `workflow.construct_parameters`.
- Improves layout of image results plots for multiple results.
- Added binder links.
- Now truncates log messages > 2k characters.
- *Various small improvements & code refactorings.*

## 0.9.3

**July 15, 2020**

- Add support for secondary GeoJSON file to `job.map_results`

## 0.9.2

**July 4, 2020**

- Fix inconsistency with `job.map_results` selecting the JSON instead of the image

## 0.9.1

**June 25, 2020**

- Fixes typo in catalog search parameters

## 0.9.0

**May 7, 2020**

- Enable block_name and block_display_name for `workflow.add_workflow_tasks`
- Replace requirement to specify provider by sensor for `catalog.download_quicklooks`
- Add option to disable logging in `up42.settings`
- Add `project.get_jobs` and limit `workflow.get_jobs` to jobs in the workflow.
- Fix download of all output files
- Job name selectabable in `workflow.test_job` and `workflow.run_job` (with added suffix _py)
- Fix CRS issues in make `job.map_results`, make plotting functionalities more robust

## 0.8.3

**April 30, 2020**

- Pin geopandas to 0.7.0, package requires new CRS convention

## 0.8.2

**April 24, 2020**

- Removed `job.create_and_run_job`, now split into `job.test_job` and `job.run_job`<|MERGE_RESOLUTION|>--- conflicted
+++ resolved
@@ -31,21 +31,19 @@
 For more information, see [UP42 Python package description](https://pypi.org/project/up42-py/).
 
 
+## 0.37.0a3
+
+**March 07, 2024**
+
+- Adjusted `tasking.py`, `test_tasking.py`, and `fixtures_tasking.py` in accordance with Pylint checks.
+
 ## 0.37.0a2
-
-<<<<<<< HEAD
-**March 07, 2024**
-
-- Refactored tasking-related scripts to ensure compatibility with Pylint.
-
-## 0.37.0a1
-=======
->>>>>>> 9747d523
 
 **March 06, 2024**
 
 - Adjusted `catalog.py` and `test_catalog.py` in accordance with Pylint checks.
 - Conducted minor refactoring in other classes due to changes in function names within the authentication module.
+
 
 ## 0.37.0a1
 
