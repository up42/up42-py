--- conflicted
+++ resolved
@@ -29,12 +29,10 @@
     ```
 
 For more information, see [UP42 Python package description](https://pypi.org/project/up42-py/).
-<<<<<<< HEAD
-## 1.0.1a2
+## 1.0.1a3
 
 **May 7, 2024**
 - Setting http_adapter default configuration to `retries = 5` and `backoff factor = 1`
-=======
 
 
 ## 1.0.1a2
@@ -52,7 +50,6 @@
 - jinja2 dependency bumped from 3.1.3 to 3.1.4.
 - tqdm dependency bumped from 4.66.2 to 4.66.3.
 
->>>>>>> 3b1045e6
 
 ## 1.0.0
 
