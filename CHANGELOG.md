# Changelog

Update your installation to the latest version with the following command:

=== "pip"

    ```bash
    pip install up42-py --upgrade
    ```

=== "conda"

    ```bash
    conda update -c conda-forge up42-py
    ```

You can check your current version with the following command:

=== "pip"

    ```bash
    pip show up42-py
    ```

=== "conda"

    ```bash
    conda search up42-py
    ```

For more information, see [UP42 Python package description](https://pypi.org/project/up42-py/).

<<<<<<< HEAD

## 2.5.0
**August 25, 2025**

### Fixed
- Fix how collection items are retrieved in `BulkDeletion`.

### Added
- Added error message `InvalidSearchRequest` to request when `Producer::search` fails.
- Added bulk deletion of items: `BulkDeletion`.
- Added default property values for `Provider` class to simplify a host creation by name.
- Exported `Provider` class to the global `up42` namespace.
- Added a new processing job template: `UpsamplingNSSentinel`.

### Changed
- Removed `rgb` and `ned` parameters from the `UpsamplingNS` job template.
=======
### 2.5.0a7
**August 18, 2025**
- Drop `mkdocs`, its dependencies and other unused dependencies
>>>>>>> 223d4fdf

### 2.5.0a6
**August 18, 2025**
- Propagate request error message with `InvalidSearchRequest` when `Producer::search` fails.

### 2.5.0a5
**August 15, 2025**
- Fix how collection items are retrieved in `BulkDeletion`.

### 2.5.0a4
**August 6, 2025**
- Added bulk deletion of items: `BulkDeletion`.

### 2.5.0a3
**Aug 4, 2025**
- Added default property values for `Provider` class to simplify a host creation by name.
- Exported `Provider` class to the global `up42` namespace.

### 2.5.0a2
**July 25, 2025**
- Added a new processing job template: `UpsamplingNSSentinel`.

### 2.5.0a1
**July 22, 2025**
- Removed `rgb` and `ned` parameters from the `UpsamplingNS` job template.

## 2.4.0
**July 21, 2025**

### Deprecated
- Deprecated the `webhooks` module and the `base::get_credits_balance` function.

### Added
- Added a warning when outdated versions are imported.
- Added `provider_properties` data field to `glossary::Scene` active record class.
- Added `FeasibilityStudy` active record class to `tasking` module.
- Exported `FeasibilityStudy` and `FeasibilityStudySorting` to `up42` namespace.

### 2.4.0a4
**July 16, 2025**
- Display warning when importing outdated versions

### 2.4.0a3
**July 15, 2025**
- Deprecated the `webhooks` module and the `base::get_credits_balance` function

### 2.4.0a2
**July 07, 2025**
- Added `provider_properties` data field to `glossary::Scene` active record class.

### 2.4.0a1
**July 04, 2025**
- Added `FeasibilityStudy` active record class to `tasking` module.
- Exported `FeasibilityStudy` and `FeasibilityStudySorting` to `up42` namespace.

## 2.3.1
**June 26, 2025**

### Fixed
- `Up42ExtensionProperty` for order id

### Security
- Updated requests dependency to 2.32.4
- Updated tornado dependency to 6.5.1

### Deprecated
- `Order.get_assets`

## 2.3.0
**June 10, 2025**

### Added
- Added `CoregistrationJobTemplate` process template to allow running coregistration-simularity

### Deprecated
- Deprecated `Asset.get`
- Deprecated `Asset.all`
- Deprecated `Asset.stac_items` in favour of `pystac::Client.get_items`
- Deprecated `Asset.stac_info`
- Deprecated `Asset.file` in favour of `pystac::Asset.file`
- Deprecated `Asset.download` in favour of `pystac::Asset.file.download`

## 2.2.0
**Apr 29, 2025**
### Added
- Validate process exists after `JobTemplate` initialisation
- Added sorting fields to `QuotationSorting`.
- Added `region` as an optional input type to `base::authenticate` with the possible values being `eu` and `sa`
- When authenticating the region gets set globally and used in `host::user_info_endpoint`, `host::token_endpoint`, `host::endpoint` accordingly
- Added `up42` property to `pystac::Item` and `pystac::Collection` to get and set UP42 STAC extensions data.
- Added `update` extension method to `pystac::Item`.
- Publish `stac_client` function to `up42` namespace.
- Added `file` property to `Asset` class to unify with `pystac::Asset` experience.
- Use unauthenticated session for signed url image file in `FileProvider` module with `FileProvider` class.
- Experiment `stac` module with `FileProvider` descriptor for `pystac::Asset`.
- Added STAC object dynamic extension on `up42` import.
- Added `Asset::save` method.
- Added model fields to `Asset` class.
- Added coverage for `Asset::all` method.
- Exported `AssetSorting` to `up42` namespace.
- Enabled access to authenticated image files via extraction session to a parameter.
- Generalized downloadable images to `ImageFile` in `utils` module.
- Added `quicklook` property to `Scene` class.
- Added `is_host` property to `Provider` class.
- Added `search` method to `Provider` class.
- Added `schema` property to `DataProduct` class.
- Added `Quotation` active record to `tasking` module.
- Exported `Quotation` and `QuotationSorting` to `up42` namespace.
- Added `order_template` module with `BatchOrderTemplate` and supporting classes.
- Add missing properties to `Order` data class and auxiliary classes.
- Introduced `Order::all` method to filter and list orders.
- Added `Order::get` class method as part of conversion to active record pattern.
- Added `Order::track` method.

### Changed

- Adjust `Provider::search` to allow `start_date` and `end_date`, combine them and add to payload as datetime
- Adjust `Order` representation to remove redundant fields.
- Adjust `BatchOrderTemplate` to exclude tags from the payload when not provided, preventing `400 Bad Request` errors from the API.
- Update `AssetSorting` with possible sorting fields
- Adjust `FileProvider::_get_` to check href url that starts with the current region base api url.
- Updated feasibility endpoint URL.
- Relax dependency constraint to allow geopandas 1.0.1.
- Switched to using stac client descriptor in `Asset` class and reduced duplication.
- Made `BatchOrderTemplate::tags` optional.
- Converted `Asset` to a data class with `get` and `all` methods.
- Simplified `Catalog::download_quicklooks` to use `ImageFile` class internally.
- Simplified `CatalogBase::estimate_order` to a static method.
- Simplified `CatalogBase::place_order` to a class method.
- Modified `Storage::get_orders` testing to eliminate dependency on order data.
- Modified `up42::initialize_order` testing to eliminate dependency on order data.
- Modified `CatalogBase::place_order` testing to eliminate dependency on order data.
- Converted `Order` to dataclass.
- Extended `Order::order_details` to cover archive orders as well.

### Deprecated
- Deprecated `Asset::download` method in favour of `Asset.file::download`.
- Deprecated `Asset::download_stac_asset` in favour of `pystac::Asset.file::download`.
- Deprecated `Asset::get_stac_asset_url` in favour of `pystac::Asset.file.url`.
- Deprecated `up42::initialize_tasking`.
- Deprecated `Tasking::get_feasibility`.
- Deprecated `Tasking::choose_feasibility`.
- Deprecated `Asset::update_metadata` in favour of `pystac::Item.update`.
- Deprecated `Asset.asset_id` in favour of `Asset.id`.
- Deprecated `up42::initialize_catalog` since all `Catalog` and `CatalogBase` methods are deprecated.
- Deprecated `Storage::get_assets` in favour of `Asset::all`.
- Deprecated `up42::initialize_asset` in favour of `Asset::get`.
- Deprecated `up42::initialize_storage`.
- Deprecated `Catalog::download_quicklooks` in favour of `Provider::search`.
- Deprecated `Catalog::construct_search_parameters` in favour of `Provider::search`.
- Deprecated `Catalog::search` in favour of `Provider::search`.
- Deprecated `Tasking::get_quotations` in favour of `Quotation::all`.
- Deprecated `Tasking::decide_quotation` in favour of `Quotation` class methods.
- Deprecated `Tasking.construct_order_parameters` in favour of `BatchOrderTemplate`.
- Deprecated `Catalog.construct_order_parameters` in favour of `BatchOrderTemplate`.
- Deprecated `CatalogBase::estimate_order` in favour of `BatchOrderTemplate.estimate`.
- Deprecated `CatalogBase::place_order` in favour of `BatchOrderTemplate::place`.
- Deprecated `Order::estimate` in favour of `BatchOrderTemplate.estimate`.
- Deprecated `Order::place` in favour of `BatchOrderTemplate::place`.
- Deprecated `CatalogBase::get_data_product_schema` in favour of `DataProduct.schema`.
- Deprecated `up42::initiliaze_order` in favour of `Order::get`.
- Deprecated `Order.order_id` in favour of `Order.id`.
- Deprecated `Order.order_details` in favour of `Order.details`.
- Deprecated `Storage::get_orders` method.
- Deprecated `Order::track_status` method.

### Removed
- Remove deprecated viz dependencies.
- Reduced test dependencies on `Asset` structure.
- Dropped eager loading of `Order::info`.
- Dropped `Order::__repr__` in favour of native dataclass implementation.

### Fixed
- Fix authenticated download in `Catalog::download_quicklooks`.
- Fixed `Order::place` method to retrieve order info via additional call and not from response.

## 2.2.0a33
**Apr 9, 2025**
- Adjust `Provider::search` to allow `start_date` and `end_date`, combine them and add to payload as `datetime`

## 2.2.0a32
**Apr 2, 2025**
- Adjust Order representation to remove redundant fields.

## 2.2.0a31
**Apr 1, 2025**
- Adjust `BatchOrderTemplate` to exclude tags from the payload when not provided, preventing 400 Bad Request errors from the API.

## 2.2.0a30
**Mar 28, 2025**
- Validate process exists after `JobTemplate` initialisation

## 2.2.0a29
**Mar 27, 2025**
- Update `AssetSorting` with possible sorting fields

## 2.2.0a28
**Mar 27, 2025**
- Drop `Asset::save` method
- Adjust deprecation message in `Asset::update_metadata` to indicate `pystac::Item.update`.

## 2.2.0a27
**Mar 24, 2025**
- Adjust `FileProvider::_get_` to check href url that starts with the current region base api url.

## 2.2.0a26
**Mar 20, 2025**
- Updated feasibility endpoint URL.

## 2.2.0a25
**Mar 19, 2025**
- Added sorting fields to `QuotationSorting`.

## 2.2.0a24

**Mar 14, 2025**
- Added `region` as an optional input type to `base::authenticate` with the possible values being `eu` & `sa`
- When authenticating the region gets set globally and used in `host::user_info_endpoint`, `host::token_endpoint`, `host::endpoint` accordingly

## 2.2.0a23
**Mar 13, 2025**
- Remove deprecated viz dependencies.

## 2.2.0a22
**Jan 17, 2025**
- Relax dependency constraint to allow geopandas 1.0.1.

## 2.2.0a21
**Jan 16, 2025**
- Added `up42` property to `pystac::Item` and `pystac::Collection` to get and set UP42 STAC extensions data.

## 2.2.0a20
**Jan 9, 2025**
- Added `update` extension method to `pystac::Item`.

## 2.2.0a19
**Dec 20, 2024**
- Switched to using stac client descriptor in `Asset` class and reduced duplication.
- Publish `stac_client` function to `up42` namespace.
- Added `file` property to `Asset` class to unify with `pystac::Asset` experience.
- Deprecated `Asset::download` method in favour of `Asset.file::download`.

## 2.2.0a18
**Dec 19, 2024**
- Use unauthenticated session for signed url image file in `FileProvider` module with `FileProvider` class.

## 2.2.0a17
**Dec 19, 2024**
- Experiment `stac` module with `FileProvider` descriptor for `pystac::Asset`.
- Added STAC object dynamic extension on `up42` import.
- Deprecated `Asset::download_stac_asset` in favour of `pystac::Asset.file::download`.
- Deprecated `Asset::get_stac_asset_url` in favour of `pystac::Asset.file.url`.

## 2.2.0a16
**Dec 19, 2024**
- Made `BatchOrderTemplate::tags` optional.
- Deprecated `up42::initialize_tasking`.
- Deprecated `Tasking::get_feasibility`.
- Deprecated `Tasking::choose_feasibility`.

## 2.2.0a15
**Dec 19, 2024**
- Added `Asset::save` method.
- Deprecated `Asset::update_metadata` in favour of `Asset::save`.

## 2.2.0a14
**Dec 19, 2024**
- Added model fields to `Asset` class.
- Deprecated `Asset.asset_id` in favour of `Asset.id`.
- Deprecated `up42::initialize_catalog` since all `Catalog` and `CatalogBase` methods are deprecated.

## 2.2.0a13
**Dec 19, 2024**
- Added coverage for `Asset::all` method.
- Exported `AssetSorting` to `up42` namespace.
- Reduced test dependencies on `Asset` structure.

## 2.2.0a12
**Dec 19, 2024**
- Converted `Asset` to a data class with `get` and `all` methods.
- Fix authenticated download in `Catalog::download_quicklooks`.
- Deprecated `Storage::get_assets` in favour of `Asset::all`.
- Deprecated `up42::initialize_asset` in favour of `Asset::get`.
- Deprecated `up42::initialize_storage`.

## 2.2.0a11
**Dec 19, 2024**
- Enabled access to authenticated image files via extraction session to a parameter.

## 2.2.0a10
**Dec 18, 2024**
- Generalized downloadable images to `ImageFile` in `utils` module.
- Added `quicklook` property to `Scene` class.
- Deprecated `Catalog::download_quicklooks` in favour of `Provider::search`.
- Simplified `Catalog::download_quicklooks` to use `ImageFile` class internally.

## 2.2.0a9
**Dec 18, 2024**
- Added `is_host` property to `Provider` class.
- Added `search` method to `Provider` class.
- Deprecated `Catalog::construct_search_parameters` in favour of `Provider::search`.
- Deprecated `Catalog::search` in favour of `Provider::search`.
- Simplified `CatalogBase::estimate_order` to a static method.
- Simplified `CatalogBase::place_order` to a class method.

## 2.2.0a8
**Dec 18, 2024**
- Added `schema` property to `DataProduct` class.
- Modified deprecation of `CatalogBase::get_data_product_schema` in favour of `DataProduct.schema`.

## 2.2.0a7
**Dec 18, 2024**
- Added `Quotation` active record to `tasking` module.
- Exported `Quotation` and `QuotationSorting` to `up42` namespace.
- Deprecated `Tasking::get_quotations` in favour of `Quotation::all`.
- Deprecated `Tasking::decide_quotation` in favour of `Quotation` class methods.

## 2.2.0a6
**Dec 18, 2024**
- Added `order_template` module with `BatchOrderTemplate` and supporting classes.
- Deprecated `Tasking.construct_order_parameters` in favour of `BatchOrderTemplate`.
- Deprecated `Catalog.construct_order_parameters` in favour of `BatchOrderTemplate`.
- Deprecated `CatalogBase::estimate_order` in favour of `BatchOrderTemplate.estimate`.
- Deprecated `CatalogBase::place_order` in favour of `BatchOrderTemplate::place`.
- Deprecated `Order::estimate` in favour of `BatchOrderTemplate.estimate`.
- Deprecated `Order::place` in favour of `BatchOrderTemplate::place`.
- Deprecated `CatalogBase::get_data_product_schema`.

## 2.2.0a5
**Dec 17, 2024**
- Deprecated `up42::initiliaze_order` in favour of `Order::get`.
- Add missing properties to `Order` data class and auxiliary classes.
- Deprecated `Order.order_id` in favour of `Order.id`.
- Deprecated `Order.order_details` in favour of `Order.details`.

## 2.2.0a4
**Dec 17, 2024**
- Modified `Storage::get_orders` testing to eliminate dependency on order data.

## 2.2.0a3
**Dec 17, 2024**
- Introduced `Order::all` method to filter and list orders.
- Deprecated `Storage::get_orders` method.

## 2.2.0a2
**Dec 17, 2024**
- Fixed `Order::place` method to retrieve order info via additional call and not from response.
- Modified `up42::initialize_order` testing to eliminate dependency on order data.
- Modified `CatalogBase::place_order` testing to eliminate dependency on order data.

## 2.2.0a1
**Dec 17, 2024**
- Converted `Order` to dataclass.
- Dropped eager loading of `Order::info`.
- Added `Order::get` class method as part of conversion to active record pattern.
- Extended `Order::order_details` to cover archive orders as well.
- Dropped `Order::__repr__` in favour of native dataclass implementation.
- Added `Order::track` method and deprecated `Order::track_status` method.

## 2.1.1
**Dec 10, 2024**

### Changed
- Restore accepting string instead of enum in `Storage::get_orders`.
- Improve coverage for `Tasking::decide_quotation`.
- Improve coverage for `Tasking::get_feasibility`.
- Improve coverage for `Tasking::choose_feasibility`.
- Updating endpoint for `base::get_credits_balance`.
- Switched workspace id retrieval from the deprecated endpoint to the user info endpoint.
- Added requesting `openid` scope when retrieving token.
- Move `tests/fixtures/fixtures_globals.py` to `tests/constants.py`.
- Move `collection_credentials` from `auth.py` to `client.py`.
- Switched to base descriptors in `Storage` class and drop the dependencies from `auth.py` module.

### Fixed
- Fixed bug with passing enum entries instead of values in `Storage::get_orders`.
- Fixed `Catalog::construct_search_parameters` `limit` description in the documentation.
- Fixed paging bug for case of empty response.
- Fixed confusing name for type `FeasibilityDecision` to `FeasibilityStatus`.
- Fixed test coverage for `Tasking::get_quotations`.
- Fixed test coverage for `Tasking::construct_order_parameters`.
- Fixed types of `Asset::asset_id` and `Asset::_get_info`.
- Unified paging between `Order`, `Tasking` and `Storage` classes.

### Removed
- Drop process template `DetectionTreesHeightsSpacept`.
- Dropped limiting false statuses in `Storage::get_orders` since the type hinting is enabled.
- Dropped failing wrong `sortby` value in `Storage::get_orders` since the type hinting is enabled.
- Dropped `Tasking::auth` property.
- Dropped legacy `auth.py`.
- Dropped legacy fixtures for storage test coverage.
- Dropped `asset_searcher.py` module.
- Dropped unused `Auth::request` and the corresponding test coverage.
- Dropped unneeded `Storage::__repr__`.
- Dissolve `auth.Auth` in `_Workspace::authenticate`.

## 2.1.1a13

**Dec 4, 2024**
- Move `tests/fixtures/fixtures_globals.py` to `tests/constants.py`.
- Move constants used in a single test module to the corresponding module.

## 2.1.1a12

**Dec 3, 2024**
- Drop process template `DetectionTreesHeightsSpacept`.

## 2.1.1a11

**Dec 2, 2024**
- Added requesting `openid` scope when retrieving token.
- Switched workspace id retrieval from the deprecated endpoint to the user info endpoint.

## 2.1.1a10

**Dec 2, 2024**
- Remove duplication of workspace mocking in tests.
- Remove duplication of setting raising session in tests.
- Move `collection_credentials` from `auth.py` to `client.py`.
- Dissolve `auth.Auth` in `_Workspace::authenticate`.
- Drop legacy `auth.py`.

## 2.1.1a9

**Nov 29, 2024**
- Restore accepting string instead of enum in `Storage::get_orders`.

## 2.1.1a8

**Nov 28, 2024**
- Dropped legacy fixtures for storage test coverage.
- Unified paging between `Order`, `Tasking` and `Storage` classes.
- Fixed paging bug for case of empty response.
- Dropped `asset_searcher.py` module.
- Switched to base descriptors in `Storage` class and drop the dependencies from `auth.py` module.
- Dropped unused `Auth::request` and the corresponding test coverage.
- Dropped unneeded `Storage::__repr__`.
- Dropped limiting false statuses in `Storage::get_orders` since the type hinting is enabled.
- Fixed bug with passing enum entries instead of values in `Storage::get_orders`.
- Dropped failing wrong `sortby` value in `Storage::get_orders` since the type hinting is enabled.

## 2.1.1a7

**Nov 28, 2024**
- Drop legacy fixtures for order testing.
- Delete unused mocking data.
- Fix confusing name for type `FeasibilityDecision` to `FeasibilityStatus`.

## 2.1.1a6

**Nov 27, 2024**
- Drop `Tasking::auth` property.
- Improve coverage for `Tasking::decide_quotation`.
- Improve coverage for `Tasking::get_feasibility`.
- Improve coverage for `Tasking::choose_feasibility`.
- Drop legacy test fixtures.

## 2.1.1a5

**Nov 25, 2024**
- Fix test coverage for `Tasking::get_quotations`.

## 2.1.1a4

**Nov 18, 2024**
- Updating endpoint for `base::get_credits_balance`.

## 2.1.1a3

**Oct 29, 2024**
- Fix `Catalog::construct_search_parameters` `limit` description in the documentation.

## 2.1.1a2

**Oct 28, 2024**
- Fix test coverage for `Tasking::construct_order_parameters`.

## 2.1.1a1

**Oct 28, 2024**
- Fix types of `Asset::asset_id` and `Asset::_get_info`.

## 2.1.0

**Oct 9, 2024**
### Added
- Moving `estimate_order` method to `CatalogBase` class.
- `Order.get_assets` now allows to get assets from orders in `BEING_FULFILLED` state.

### Fixed
- Fix test coverage for `Catalog`, `Order`, and `Asset` classes.

### Changed
- Switch to `workspace_id` descriptor in `CatalogBase`.
- Switch `Asset` and `Order` classes to use `session` descriptor.
- Remove `utils::autocomplete_order_parameters` and inline to `Catalog::construct_order_parameters` and `Tasking::construct_order_parameters`.
- Make `CatalogBase::type` mandatory.
- Drop `CatalogBase::auth` and introduce `Tasking::auth` for backwards compatibility.
- Drop `Tasking::__repr__`.
- Switch `OrderParamsV2` as output type for `_translate_construct_parameters` in order module.
- Switch `OrderParams` as input type for `CatalogBase::place` and `Catalog::estimate` from `Optional[dict]`.
- Changed `Order::status` type from `str` to `Literal`.
- Changed `Order::track_status` report_time input type to float.

## 2.1.0a12

**Oct 8, 2024**
- Make `CatalogBase::type` mandatory.
- Drop `CatalogBase::auth` and introduce `Tasking::auth` for backwards compatibility.
- Switch to `workspace_id` descriptor in `CatalogBase`.
- Drop `Tasking::__repr__`.

## 2.1.0a11

**Oct 8, 2024**
- Moving `estimate_order` method to `CatalogBase` class.

## 2.1.0a10

**Oct 8, 2024**
- Fix test coverage for `Catalog::download_quicklooks`.

## 2.1.0a9

**Oct 7, 2024**
- Fix test coverage for `Catalog::construct_order_parameters`.

## 2.1.0a8

**Sep 26, 2024**
- Fix test coverage for `Catalog::search`.

## 2.1.0a7

**Sep 25, 2024**
- Fix test coverage for `Catalog::construct_search_parameters`.

## 2.1.0a6

**Sep 25, 2024**
- Fix test coverage for `CatalogBase` class.

## 2.1.0a5

**Sep 20, 2024**
- Remove `utils::autocomplete_order_parameters` and inline to `Catalog::construct_order_parameters` and `Tasking::construct_order_parameters`.

## 2.1.0a4

**Sep 11, 2024**
- `Order.get_assets` now allows to get assets from orders in `BEING_FULFILLED` state.
- Switch `Order` class to use `session` descriptor.
- Set `OrderParams` as input type for `CatalogBase::place` and `Catalog::estimate` from `Optional[dict]`.
- Added `OrderParamsV2` as output type for `_translate_construct_parameters` in order module.
- Changed `Order::status` type from `str` to `Literal`.

## 2.1.0a3

**Sep 10, 2024**
- Switch `Asset` class to use `session` descriptor.
- Improve test coverage `Asset` class.

## 2.1.0a2

**Sep 2, 2024**
- Fix test coverage for `Order::estimate`, `Order::place`, and `Order::track_status` methods.
- Change `Order::track_status` report_time input type to float.

## 2.1.0a1

**Aug 30, 2024**
- Improve test coverage `Order` class.

## 2.0.1

**Aug 15, 2024**

- Switch `ProductGlossary::IntegrationValue` from `Enum` to `Literal`.
- Fixed `FEASIBILITY_STUDY_MAY_BE_REQUIRED` value in the `glossary.IntegrationValue` Literal.


## 2.0.1a3

**Aug 15, 2024**

- Fixed `FEASIBILITY_STUDY_MAY_BE_REQUIRED` in the `glossary.IntegrationValue` Literal.

## 2.0.1a2

**Aug 13, 2024**

- Extract `IntegrationValue` type alias.


## 2.0.1a1

**Aug 13, 2024**

- Switch `ProductGlossary::IntegrationValue` from `Enum` to `Literal`.

## 2.0.0

**Aug 8, 2024**

### Changed
- **Breaking:** Switch to the new product glossary V2 endpoint in `ProductGlossary::get_collections`.
- **Breaking:** Updated `Collection` class in `catalog.py` to match new `ProductGlossary` endpoints.
- Moved `ProductGlossary` and its dependencies to `glossary.py`.
- Published `CollectionType` in the global namespace.

### Removed
The following deprecated code was dropped (**Breaking**):

- Functions in `up42` global namespace
  - `initialize_webhook`
  - `get_webhooks`
  - `create_webhook`
  - `get_webhook_events`

  in `CatalogBase` class
  - keyword arguments in `place_order` method - used to pass arguments `scene` and `geometry`

  in `Catalog` class
  - keyword arguments in `estimate_order` method - used to pass arguments `scene` and `geometry`
  - `sortby` and `ascending` arguments in `construct_search_parameters` method
  - `acquired_after`, `acquired_before`, `geometry` and `custom_filter` arguments in `get_assets` method
  in `Webhook` class
  - `info` and `webhook_id` properties
  - `update` and `create` methods
  - `return_json` argument in `all` method.

- Dropped `ProductGlossary` classes `Producer` and `Host` in `catalog.py`.
- Dropped `processing_templates.AugmentationSpacept`.


## 2.0.0a5

**Aug 7, 2024**
- Moved `ProductGlossary` and its dependencies to `glossary.py`.
- Published `CollectionType` in the global namespace.

## 2.0.0a4

**Aug 6, 2024**
The following deprecated code was dropped:
- Functions in `up42` global namespace
  - `initialize_webhook`
  - `get_webhooks`
  - `create_webhook`
  - `get_webhook_events`
- in `CatalogBase` class
  - keyword arguments in `place_order` method - used to pass arguments `scene` and `geometry`
- in `Catalog` class
  - keyword arguments in `estimate_order` method - used to pass arguments `scene` and `geometry`
  - `sortby` and `ascending` arguments in `construct_search_parameters` method
  - `acquired_after`, `acquired_before`, `geometry` and `custom_filter` arguments in `get_assets` method
- in `Webhook` class
  - `info` and `webhook_id` properties
  - `update` and `create` methods
  - `return_json` argument in `all` method.

## 2.0.0a3

**Aug 06, 2024**
- Switch to the new product glossary V2 endpoint in `ProductGlossaty::get_collections`.
- Updated `Collection` class in `catalog.py` to match new `ProductGlossary` endpoints.
- Dropped `ProductGlossary` classes `Producer` and `Host` in `catalog.py`.

## 2.0.0a2

**Jul 31, 2024**
- Dropped `processing_templates.AugmentationSpacept`.

## 2.0.0a1

**Jul 31, 2024**
- Dropped `ProductGlossary::get_data_products` and switched to `ProductGlossary::get_collections` in dependencies.

## 1.1.1

**Jul 31, 2024**
### Changes
- Added EULA acceptance check to processing job templates.
- Added EULA related statuses to processing jobs.
- Added various failure statuses to job tracking stop list.
- Added `session` descriptor to `CatalogBase`.
- Deprecated `get_data_products` method in `CatalogBase` class.
- Extract `CollectionType` type alias.
- Extract `ProductGlossary` in `catalog.py`.
- Provide type hints for `ProductGlossary` methods.
- Switch to new token endpoint in `auth.py` and `oauth.py`.

### Fixes
- Fix type hint for `get_webhook_events`.

### Improvements
- Drop unused `return_text` parameter in `Auth::request`.
- Improve test coverage for `Catalog::search`.
- Improve `Catalog::download_quicklooks` code.
- Improve test coverage for `Catalog::download_quicklooks` type alias.
- Reduce the usage `auth::request` in `base.py`.
- Simplify the usage of `get_data_products` in `CatalogBase`.
- Simplify pagination in `Catalog::search` code.
- Use token duration information from token data instead of static configuration.
- Use expiry offset to refresh token 30s earlier.

### Dependencies:
- Bumped dependencies `certifi` from 2024.2.2 to 2024.7.4.
- Bumped dependencies `setuptools` from 69.1.1 to 70.0.0.
- Bumped dependencies `urllib` from 2.2.1 to 2.2.2.
- Bumped dependencies `zipp` from 3.17.0 to 3.19.1.

## 1.1.1a11

**Jul 30, 2024**
- Added EULA acceptance check to processing job templates.
- Added various failure statuses to job tracking stop list.
- Added EULA related statuses to processing jobs.

## 1.1.1a10

**Jul 29, 2024**
- Deprecated `get_data_products` method in `CatalogBase` class.

## 1.1.1a9

**Jul 17, 2024**
- Bumped dependencies `zipp` from 3.17.0 to 3.19.1.

## 1.1.1a8

**Jul 17, 2024**
- Bumped dependencies `setuptools` from 69.1.1 to 70.0.0.

## 1.1.1a7

**Jul 16, 2024**
- Simplify pagination in `Catalog::search` code.
- Improve test coverage for `Catalog::search`.

## 1.1.1a6

**Jul 15, 2024**
- Improve `Catalog::download_quicklooks` code.
- Improve test coverage for `Catalog::download_quicklooks` type alias.
- Drop unused `return_text` parameter in `Auth::request`.
- Add `session` descriptor to `CatalogBase`.

## 1.1.1a5

**Jul 15, 2024**
- Extract `CollectionType` type alias.

## 1.1.1a4

**Jul 15, 2024**
- Extract `ProductGlossary` in `catalog.py`.
- Provide type hints for `ProductGlossary` methods.
- Simplify the usage of `get_data_products` in `CatalogBase`.
- Fix type hint for `get_webhook_events`.
- Reduce the usage `auth::request` in `base.py`.


## 1.1.1a3

**Jul 8, 2024**
- Bumped dependencies `certifi` from 2024.2.2 to 2024.7.4.

## 1.1.1a2

**Jul 8, 2024**

- Bumped dependencies `urllib` from 2.2.1 to 2.2.2.

## 1.1.1a1

**Jun 27, 2024**

- Switch to new token endpoint in `auth.py` and `oauth.py`.
- Use token duration information from token data instead of static configuration.
- Use expiry offset to refresh token 30s earlier.

## 1.1.0

**Jun 25, 2024**

### Changes

- `Job`, `JobSorting` and `JobStatus` classes now available in `up42` namespace.
- Change default created and credits ordering as descending.
- Change default status ordering to descending.
- Rename `templates.py` to `processing_templates.py`.

### Fixes

- Fix multiple process id value query parameter to use concatenation with commas.
- Fix multiple status value query parameter to use concatenation with commas.
- Fix processing job tracking to wait until credits are captured or released.
- Fix missing process ids for processing templates.

### Improvements

- Trim off milliseconds in job metadata timestamps to avoid rounding errors.
- Trim nanoseconds in job metadata timestamps since not supported by native Python datetime.
- Update processing template names.
- Add missing `workspace_id` query param to job execution.
- Convert relative paths in processing job page links to absolute ones.

## 1.1.0a7

**Jun 20, 2024**

- Trim off milliseconds in job metadata timestamps to avoid rounding errors.
- Fix multiple process id value query parameter to use concatenation with commas.
- Change default created and credits ordering as descending.

## 1.1.0a6

**Jun 20, 2024**

- Trim nanoseconds in job metadata timestamps since not supported by native Python datetime.
- Fix processing job tracking to wait until credits are captured or released.
- Fix multiple status value query parameter to use concatenation with commas.
- Change default status ordering to descending.

## 1.1.0a5

**Jun 20, 2024**

- Update processing template names.

## 1.1.0a4

**Jun 19, 2024**

- Add missing workspace id query param to job execution.

## 1.1.0a3

**Jun 19, 2024**

- Export `JobStatus` in `up42` namespace.

## 1.1.0a2

**Jun 18, 2024**

- Convert relative paths in processing job page links to absolute ones.

## 1.1.0a1

**Jun 18, 2024**

- Export `Job` and `JobSorting` in `up42` namespace.
- Fix missing process ids for processing templates.
- Rename `templates.py` to `processing_templates.py`.

## 1.0.4

**Jun 17, 2024**

## New Features

### Processing Module:
- Introduced the `Job` class for interacting with processing jobs.
- Implemented job querying capabilities (processing.py).
- Added a collection attribute to the `Job` class.
- Introduced processing job tracking.

### Job Templates:
- Created basic single and multi-item processing job templates in templates.py.
- Enabled job template execution (templates.py).
- Added specialized templates for `SpaceptAugmentation`, `NSUpsamling`, and `Pansharpening`.
- Added cost evaluation to the JobTemplate class (number comparison).
- Implemented `SingleItemJobTemplate` and `MultiItemJobTemplate` helper classes.

## Improvements

### Base Module (formerly main):
- Renamed the `main` module to `base` for clarity.
- Added descriptors: `Session`, `WorkspaceId`, and `StacClient` to `base` module for improved access within classes.

### Webhooks:
- Refactored webhooks as active records.
- Consolidated webhook code into a dedicated module/class.
- Enhanced test coverage for webhooks.
- Deprecated legacy webhook code.

## Dependencies:
- Updated requests to 2.32.0.
- Relaxed geopandas version constraint to < 1.
- Upgraded tornado to 6.4.1.

## Bugfixes:
- Enabled deep copy in Up42Auth for compatibility.
- Fix `tenacity not Found` Error by upgrading `tenacity` dependency.
- Removed deprecated Catalog::construct_parameters method.

## 1.0.4a21

**Jun 17, 2024**

- Support deep copy in `Up42Auth` to be compliant with pystac client.
- Align processing job query parameter names.

## 1.0.4a20

**Jun 17, 2024**

- Added processing job tracking.
- Upgrade tenacity.

## 1.0.4a19

**Jun 13, 2024**

- Added errors and credits retrieval to processing jobs.

## 1.0.4a18

**Jun 13, 2024**

- Deprecate legacy webhook code.
- Drop long deprecated `Catalog::construct_parameters`.

## 1.0.4a17

**Jun 13, 2024**

- Added `collection` to job class in processing module.
- Added `StacClient` descriptor to base module.

## 1.0.4a16

**Jun 11, 2024**

- Added job querying to `processing.py`

## 1.0.4a15

**Jun 11, 2024**

- Added job template execution to `templates.py`

# 1.0.4a14

**Jun 10, 2024**

- Added class `Job` to `processing` module to access processing job features.

## 1.0.4a13

**June 10, 2024**
- Allow dependency `geopandas` from 0.13.2 to any version less than `1`.

## 1.0.4a12

**Jun 10, 2024**

- Bumped dependencies `tornado` from 6.4 to 6.4.1.

## 1.0.4a11

**Jun 10, 2024**

- Added job templates for `SpaceptAugmentation`, `NSUpsamling`, `Pansharpening` to `templates.py`

## 1.0.4a10

**Jun 7, 2024**

- Added simple single and multi item processing job templates to `templates.py`

## 1.0.4a9

**Jun 7, 2024**

- Added cost evaluation to `JobTemplate` class with number comparison support.

## 1.0.4a8

**Jun 6, 2024**

- Added module `processing.py` with base `JobTemplate` class with post-construct inputs validation.
- Added helper `SingleItemJobTemplate` and `MultiItemJobTemplate` classes as bases for future specific processing templates.

## 1.0.4a7

**May 30, 2024**

- Moved instance methods of `Webhooks` class to class methods of `Webhook` class and dropped the former.

## 1.0.4a6

**May 30, 2024**

- Remodeled webhook as active record.

## 1.0.4a5

**May 30, 2024**

- Move webhooks related code from `base.py`

## 1.0.4a4

**May 29, 2024**

- Delegated webhook repr to its info
- Improved test coverage for webhooks
- Dropped unneeded shared and global fixtures for webhook tests


## 1.0.4a3

**May 27, 2024**

- Added `Session` and `WorkspaceId` descriptors to provide access to session and workspace_id from other classes.
- Renaming `main` module to `base`.


## 1.0.4a2

**May 24, 2024**

- Added workspace singleton in `main.py`, encapsulating global state (auth, workspace id).
- Inject auth and workspace id instead of passing a containing object.


## 1.0.4a1

**May 24, 2024**
- Bumped dependencies `requests` from 2.31.0 to 2.32.0.

## 1.0.3

**May 23, 2024**
- Added tenacity as dependency.
- Added resilience on `asset::stac_info` and `asset::stac_items`
- Dropped pystac client subclassing
- Cleaned up fixtures
- Improved test coverage
- Dropped unneeded exposure of token

## 1.0.3a1

**May 23, 2024**
- Added tenacity as dependency.
- Added resilience on `asset::stac_info` and `asset::stac_items`
- Dropped pystac client subclassing
- Cleaned up fixtures
- Improved test coverage
- Dropped unneeded exposure of token


## 1.0.2

**May 15, 2024**
- Added thread safety to token retrieval.


## 1.0.2a1

**May 15, 2024**
- Added thread safety to token retrieval.


## 1.0.1

**May 13, 2024**
- Increased retries and backoff in http resilience.
- Fixed bug with temporary storage overfill when downloading archives.
- Bumped dependencies jinja2, tqdm, geojson.

## 1.0.1a4

**May 13, 2024**
- geojson dependency bumped from 3.0.1 to 3.1.0 to fix conda python 3.12 installer.


## 1.0.1a3

**May 7, 2024**
- Setting http_adapter default configuration to `retries = 5` and `backoff factor = 1`


## 1.0.1a2

**May 7, 2024**
- Renamed `download_from_gcs_unpack` to `download_archive`
- Renamed `download_gcs_not_unpack` to `download_file`
- Improved test coverage for `download_archive`
- Bug fix in `download_archive`: use output directory provided for temporary archive storage instead of default temp folder


## 1.0.1a1

**May 7, 2024**
- jinja2 dependency bumped from 3.1.3 to 3.1.4.
- tqdm dependency bumped from 4.66.2 to 4.66.3.


## 1.0.0

**Apr 17, 2024**
- Dropped deprecated functionalities: Jobs, Projects, Workflows, Viztools
- Dropped deprecated code related to blocks


## 1.0.0a7

**Apr 16, 2024**
- Dropped `get_blocks`, `get_block_details` and `get_block_coverage` from `main.py`

## 1.0.0a6

**Apr 16, 2024**
- Dropped project id and api key based authentication in `main.py`, `auth.py`, `http/oauth.py` and `http/client.py`
- Adapted tests and fixtures
- Dropped viztools.py

## 1.0.0a5

**Apr 16, 2024**

- Dropped deprecated Workflow functions - info, workflow_tasks, get_workflow_tasks, get_parameters_info,
 _get_default_parameters (internal function), _construct_full_workflow_tasks_dict (internal function),
 get_jobs, delete
- Dropped Workflow tests and fixtures

## 1.0.0a4

**Apr 15, 2024**

- Dropped deprecated Jobtask functions - info, get_results_json, download_results, download_quicklooks
- Dropped Jobtask tests and fixtures

## 1.0.0a3

**Apr 15, 2024**

- Dropped deprecated Job functions - info, status, is_succeeded, download_quicklooks, get_results_json, download_results,
get_logs, upload_results_to_bucket, get_jobtasks, get_jobtasks_results_json, get_credits
- Dropped Job tests and fixtures

## 1.0.0a2

**Apr 15, 2024**

- Dropped deprecated JobCollection functions - info, status, apply, download_results
- Dropped deprecated Project functions - info, get_workflows, get_project_settings, get_jobs
- Dropped Project's fixtures and tests
- Dropped JobCollection's fixtures and tests
- Dropped Workflow's get_jobs function

## 1.0.0a1

**Apr 15, 2024**

- Dropped deprecated viztools functions: folium_base_map(), plot_quicklooks(), plot_coverage(), draw_aoi(), _map_images() (internal function), map_quicklooks(), plot_coverage(), plot_results(), requires_viz() (internal function), map_results(), render() (internal function)

## 0.37.2

**Apr 8, 2024**

Dependabot security updates:
 - Bump black from 22.12.0 to 24.3.0
 - Bump pillow from 10.2.0 to 10.3.0

## 0.37.1

**Apr 5, 2024**

- Removed upper bound for Python 3.12.
- Dropped support for Python 3.8.
- New authentication token are retrieved upon expiration instead of every request.
- Dropped tenacity, requests-oauthlib and types-oauthlib as dependencies.
- Updated the deprecation date for `Jobs`, `Workflow`, and `Projects` related features.
- Multiple refactoring improvements.

## 0.37.1a11

**Apr 4, 2024**

- Added standard headers to `http/session.py`
- Added session provisioning to `auth.py` and `http/client.py`
- Dropped undocumented `authenticate` flag in `auth.py`
- Dropped undocumented kwargs in `auth.py` and `main.py`

## 0.37.1a10

**Apr 3, 2024**

- Updating the deprecation date for `Jobs`, `Workflow`, and `Projects` related features.

## 0.37.1a9

**Apr 2, 2024**

- Dropped legacy `estimation.py`, `test_estimation.py` and `fixtures_estimation.py`

## 0.37.1a8

**March 28, 2024**

- Dependency injection and test coverage improvement in `auth.py`

## 0.37.1a7

**March 27, 2024**

- Raise typed error if token retrieval fails due to wrong credentials.

## 0.37.1a6

**March 26, 2024**

- Switched to using `http.client.Client` in `auth.py` for authentication and token management
- Dropped unneeded resiliency code
- Dropped tenacity, requests-oauthlib and types-oauthlib as unneeded dependencies


## 0.37.1a5

**March 21, 2024**

- Run test pipeline on Python versions 3.9 to 3.12
- Removed upper bound for Python 3.12
- Dropped support for Python 3.8


## 0.37.1a4

**March 21, 2024**

- New http stack client to provide resilient token and requests compliant authentication.


## 0.37.1a3

**March 20, 2024**

- Detection of token retriever based on supplied settings.


## 0.37.1a2

**March 19, 2024**

- Detection of credentials settings based on supplied credentials.


## 0.37.1a1

**March 19, 2024**

- Dropped all the live tests.


## 0.37.0

**March 15, 2024**

- Fixed inadvertent title and tags removals during asset metadata updates.
- Dropped unneeded `auth::env` property and the corresponding tests.
- Generalized new authentication stack to cover account authentication case.
- Added new components within the HTTP layer to facilitate future enhancements in authentication and request processes.
- Adjusted most of the code in accordance with pylint checks.


## 0.37.0a14

**March 15, 2024**

- Fixed inadvertent titles and tags removals during asset metadata updates.

## 0.37.0a13

**March 15, 2024**

- Dropped unneeded `auth::env` property and the corresponding tests.


## 0.37.0a12

**March 14, 2024**

- Adjusted `initialization.py`, `test_initialization.py`, `main.py` and `test_main.py` in accordance with Pylint checks.


## 0.37.0a11

**March 14, 2024**

- Adjusted `asset.py`, `asset_searcher.py`, `test_asset.py` and `fixtures_asset.py` in accordance with Pylint checks.
- Adjusted `test_http_adapter.py` in accordance with Pylint checks.
- Dropped `test_e2e_catalog.py` since it is covered by SDK tests.
- Fixed a flaky test in `test_session.py`


## 0.37.0a10

**March 13, 2024**

- Adjusted `webhooks.py`, `test_webhooks.py` and `fixtures_webhook.py` in accordance with Pylint checks.
- Dropped `test_e2e_30sec.py` since it covers functionality dropped earlier.

## 0.37.0a9

**March 13, 2024**

- Adjusted `macros.py`, `utils.py`, and `test_utils.py` in accordance with Pylint checks.


## 0.37.0a8

**March 13, 2024**

- Adjusted `estimation.py`, `test_estimation.py` and `fixtures_estimation.py` in accordance with Pylint checks.


## 0.37.0a7

**March 13, 2024**

- Adjusted `order.py`, `test_order.py` and `fixtures_order.py` in accordance with Pylint checks.


## 0.37.0a6

**March 13, 2024**

- Adjusted `host.py`, `tools.py`, `test_tools.py`, `storage.py`, `test_storage.py` and `fixtures_storage.py` in accordance with Pylint checks.

## 0.37.0a5

**March 11, 2024**

- Adjusted `auth.py` and `oauth.py` with their coverage and fixtures in accordance with Pylint checks.
- Adjusted `conftest.py` in accordance with Pylint checks.


## 0.37.0a4

**March 07, 2024**

- Generalized new authentication stack to cover account authentication case.

## 0.37.0a3

**March 07, 2024**

- Adjusted `tasking.py`, `test_tasking.py`, and `fixtures_tasking.py` in accordance with Pylint checks.

## 0.37.0a2

**March 06, 2024**

- Adjusted `catalog.py` and `test_catalog.py` in accordance with Pylint checks.
- Conducted minor refactoring in other classes due to changes in function names within the authentication module.


## 0.37.0a1

**March 06, 2024**

- Added a new component within the HTTP layer to facilitate future enhancements in authentication and request processes: ported a resilient and authenticated cached session.


## 0.37.0a0

**March 04, 2024**

Added new components within the HTTP layer to facilitate future enhancements in authentication and request processes:

- Ported the HTTP adapter, providing configurable resilience.
- Ported resilient project authentication, managing token expiration.

## 0.36.0

**February 20, 2024**

- Updated the `place_order()` and `estimate_order()` functions of the CatalogBase class to the latest version of the API.

## 0.35.0

**January 25, 2024**

- Discontinued support for the following edit and create functions:

    - up42:
        - `validate_manifest()`

    - Project:
        - `max_concurrent_jobs`
        - `update_project_settings()`
        - `create_workflow()`

    - Workflow:
        - `max_concurrent_jobs`
        - `update_name()`
        - `add_workflow_tasks()`
        - `get_compatible_blocks()`
        - `get_parameters_info()`
        - `construct_parameters()`
        - `construct_parameters_parallel()`
        - `estimate_job()`
        - `test_job()`
        - `test_jobs_parallel()`
        - `run_job()`
        - `run_jobs_parallel()`

    - Job:
        - `track_status()`
        - `cancel_job()`

- Marked the following visualization functions as deprecated:

    - up42:
        - `viztools.folium_base_map()`

    - Catalog:
        - `plot_coverage()`
        - `map_quicklooks()`
        - `plot_quicklooks()`

    - Job:
        - `map_results()`
        - `plot_results()`

    - JobCollection:
        - `map_results()`
        - `plot_results()`

    - JobTask:
        - `map_results()`
        - `plot_results()`
        - `plot_quicklooks()`

    They will be discontinued after March 31, 2024.


## 0.34.1

**December 15, 2023**

- Restored the `order.get_assets` function.

## 0.34.0

**December 13, 2023**

- Updated the `storage.get_orders` function to the latest version of the API.
- Set Poetry as the only dependency manager.
- Discontinued support for the `order.get_assets` function.

## 0.33.1

**November 23, 2023**

Marked the following parameters of `storage.get_assets` as deprecated to enforce the use of the PySTAC client search.

- `geometry`
- `acquired_before`
- `acquired_after`
- `custom_filter`

## 0.33.0

**November 14, 2023**

- Updated authentication by changing it from project-based to account-based.
- Added a new function to the Asset class: `get_stac_asset_url` generates a signed URL that allows to download a STAC asset from storage without authentication.

## 0.32.0

**September 7, 2023**

A new function added to the Asset class:

- `download_stac_asset` allows you to download STAC assets from storage.

## 0.31.0

**August 9, 2023**

- Supported STAC assets in `asset.stac_items`.
- Added substatuses to `order.track_status`.
- Limited `catalog.search(sort_by)` to `acquisition_date` only.
- Removed `get_credits_history` from the main class.
- `asset.stac_info` now returns the `pystac.Collection` object.
- Python 3.7 is no longer supported.

## 0.30.1

**July 14, 2023**

Fixed the failing construct_order_parameters function and updated tests.

## 0.30.0

**July 3, 2023**

Added a new `tags` argument to the following functions:

- `construct_order_parameters`, to assign tags to new tasking and catalog orders.
- `get_order`, to filter orders by tags.
- `get_assets`, to filter assets by tags.

## 0.29.0

**June 20, 2023**

Integrated new functions into the Tasking class:

- `get_feasibility` — Returns a list of feasibility studies for tasking orders.
- `choose_feasibility` — Allows accepting one of the proposed feasibility study options.
- `get_quotations` — Returns a list of all quotations for tasking orders.
- `decide_quotation` — Allows accepting or rejecting a quotation for a tasking order.

## 0.28.1

**April 6, 2023**

- Updating test to latest version

## 0.28.0

**February 17, 2023**

- Added STAC search functionality to storage.get_assets.
  Now you can filter assets by new parameters: `geometry`, `acquired_after`, `acquired_before`,
  `collection_names`, `producer_names`, `tags`, `search`, `sources`.
- Added storage.pystac_client.
  Use it to authenticate PySTAC client to access your UP42 storage assets using its library.
- Added asset.stac_info.
  Use it to access STAC metadata, such as acquisition, sensor, and collection information.

## 0.27.1

**January 26, 2023**

- Improve error communication of functions using API v2 endpoints.
- add `up42.__version__` attribute to access the package version with Python.
- Adapt asset class attributes (`created` to `createdAt`) to UP42 API.

## 0.27.0

**December 12, 2022**

- Add `asset.update_metadata()` for adjusting title & tags of an asset.
- `storage.get_assets()` has new parameters `created_after`, `created_before`, `workspace_id`  to better filter the
  desired assets. It now queries the assets of all accessible workspaces by default.
- Adopt new UP42 API 2.0 endpoints for user storage & assets.

## 0.26.0

**November 2, 2022**

- Remove Python version upper bound, this will enable immediate but untested installation with any new Python version.
- Changes to `workflow.construct_parameters`:
  - Deprecates the `assets` parameter (list of asset objects), instead use `asset_ids` (list of asset_ids).
  - Removes limitation of using only assets originating from blocks, now also supports assets from catalog &
    tasking.
  - In addition to required parameters, now adds all optional parameters that have default values.
- `tasking.construct_order_parameters` now accepts a Point feature (e.g. use with Blacksky).
- Fix: `get_data_products` with `basic=False` now correctly returns only tasking OR catalog products.
- The up42 object now correctly does not give access to third party imports anymore (restructured init module).

## 0.25.0

**October 25, 2022**

- Add dedicated tasking class for improved handling of satellite tasking orders.
- `construct_order_parameters` now also adds the parameters specific to the selected data-product, and suggests
  possible values based on the data-product schema.

## 0.24.0

**October 20, 2022**

- Add `catalog.get_data_product_schema()` for details on the order parameters
- Switches parameter `sensor` to `collection` in `catalog.download_quicklooks`.
- Various small improvements e.g. quicklooks automatic band selection, Reduced use of default parameters in
  constructor methods, error message display, optimized API call handling for parameter validation etc.
- Internal: Separation of Catalog and CatalogBase to prepare addition of Tasking class, reorganize test fixtures.

## 0.23.1

**October 5, 2022**

- Fixes issue with filename of downloaded assets containing two suffix `.` e.g. `./output..zip`.
  Resolves [#350](https://github.com/up42/up42-py/issues/350)

## 0.23.0

**September 20, 2022**

- Integrates the UP42 data productsm e.g. the selection "Display" and "Reflectance" configuration in the ordering process. The new ordering process requires the selection of a specific data product.
- The `order_parameters` argument for `catalog.estimate_order` and `catalog.place_order` now has a different structure.
  **The previous option to just specify the collection name will soon be deactivated in the UP42 API!**
- New function `catalog.get_data_products`
- New function `catalog.construct_order_parameters`
- `catalog.construct_search_parameters` replaces `catalog.construct_parameters` which is deprecated and will be
  removed in v0.25.0

## 0.22.2

**July 21, 2022**

- Fix unpacking of order assets if no output topfolder inherent in archive

## 0.22.1

**July 19, 2022**

- Fix conda release (include requirements-viz file)

## 0.22.0

**July 5, 2022**

- Adds webhooks functionality to the SDK, see new webhooks docs chapter.
- Introduces optional installation option for the visualization functionalities. The required dependencies are now
  not installed by default.
- Removes `order.metadata` property, as removed from UP42 API.
- Fix: Using a MultiPolygon geometry in construct_parameters will now correctly raise an error as not accepted.
- Documentation overhaul & various improvements

## 0.21.0

**May 12, 2022**

- Adding `up42.get_balance` and `up42.get_credits_history` features for allowing account information retrieval.
- Adding `up42.get_block_coverage` features for retrieval of the catalog blocks' coverage as GeoJSON.
- `project.get_jobs` now has sorting criteria, sorting order and limit parameters.
- Catalog search now enables search for Pleiades Neo etc. (uses host specific API endpoints)
- Fix: `project.get_jobs` now correctly queries the full number of jobs.

## 0.20.2

**April 10, 2022**

- Update documentation
- Non functional changes to enable conda release
- Update requirements and removing overlapping subdependencies

## 0.20.1

**April 5, 2022**

- Update documentation for latest changes on the user console.
- Remove outdated examples.
- Add required files on the dist version for allowing creation of conda meta files.

## 0.20.0

**February 15, 2022**

- Enables getting credits consumed by a job via `job.get_credits`.

## 0.19.0

**January 28, 2022**

- Add support for UP42 data collections via `catalog.get_collections`.
- Switch `catalog.construct_parameters` to use `collection` instead of `sensor` for
  the collection selection.
- Refactor retry mechanism. Resolves issue of unintended token renewals & further limits
  retries.

## 0.18.1

**December 20, 2021**

- Allow installation with Python 3.9

## 0.18.0

**November 10, 2021**

- Add sorting criteria, sorting order and results limit parameters to `storage.get_orders`
  and `storage.get_assets`. Now also uses results pagination which avoids timeout issues
  when querying large asset/order collections.
- Significant speed improvement for:
    -`.get_jobs`, `.get_workflows`, `.get_assets`, `.get_orders` calls.
    - `workflow.create_workflow` when used with `existing=True`.
    - Printing objects representations, which now does not trigger additional object info API calls.
- Removal: Removes deprecated handling of multiple features as input geometry in `.construct_parameters`
  Instead, using multiple features or a MultiPolygon will now raise an error.
  This aligns the Python SDK with the regular UP42 platform behaviour.
- Removal: Remove the Python SDK Command Line Interface.
- Fix: JobTask.info and the printout now uses the correct jobtask information.

## 0.17.0

**September 10, 2021**

- Adds `usage_type` parameter for selection of "DATA" and "ANALYTICS" data in catalog search.
- Adds automatic handling of catalog search results pagination when requesting more
  than 500 results.
- Adds support for datetime objects and all iso-format compatible time strings to
  `construct_parameters`.
- Fix: `get_compatible_blocks` with an empty workflow now returns all data blocks.
- Start deprecation for `handle_multiple_features` parameter in `construct_parameters` to
  guarantee parity with UP42 platform. In the future, the UP42 SDK will only handle
  single geometries.
- Uses Oauth for access token handling.

## 0.16.0

**June 30, 2021**

- Limit memory usage for large file downloads (#237)
- Remove deprecated job.get_status() (Replace by job.status) (#224)
- Remove deprecated jobcollection.get_job_info() and jobcollection.get_status() (Replaced by jobcollection.info and jobcollection.status)
- Remove order-id functionality (#228)
- Limit installation to Python <=3.9.4
- Internal code improvements (e.g. project settings, retry)

## 0.15.2

**April 7, 2021**

- Enables plotting of jobcollection with `.map_results()`.
- Fixes `.cancel_job()` functionality.

## 0.15.1

**March 12, 2021**

- Fixes breaking API change in catalog search.
- Catalog search result now contains a `sceneId` property instead of `scene_id`.

## 0.15.0

**January 27, 2021**

- Add `Storage`, `Order` and `Asset` objects.
- Add possibility to create orders from `Catalog` with `Catalog.place_order`.
- Add possibility to use assets in job parameters with `Workflow.construct_paramaters`.
- Update job estimation endpoint.
- Multiple documentation fixes.

## 0.14.0

**December 7, 2020**

- Add `workflow.estimate_job()` function for estimation of credit costs & job duration before running a job.
- Add `bands=[3,2,1]` parameter in `.plot_results()` and `.map_results()` for band & band order selection.
- `.plot_results()` now accepts kwargs of [rasterio.plot.show](https://rasterio.readthedocs.io/en/latest/api/rasterio.plot.html#rasterio.plot.show) and matplotlib.
- Add `up42.initialize_jobcollection()`
- Add `get_estimation=False` parameter to `workflow.test_job`.
- Add ship-identification example.
- Overhaul "Getting started" examples.

## 0.13.1

**November 18, 2020**

- Handle request rate limits via retry mechanism.
- Limit `map_quicklooks()` to 100 quicklooks.
- Add aircraft detection example & documentation improvements.

## 0.13.0

**October 30, 2020**

- New consistent use & documentation of the basic functionality:
    - All [basic functions](up42-reference.md) (e.g. `up42.get_blocks`) are accessible
        from the `up42` import object. Now consistently documented in the `up42`
        [object code reference](up42-reference.md).
    - The option to use this basic functionality from any lower level object will soon be
        removed (e.g. `project.get_blocks`, `workflow.get_blocks`). Now triggers a deprecation warning.
- The plotting functionality of each object is now documented directly in that [object's code reference](job-reference.md).
- Fix: Repair catalog search for sobloo.
- *Various improvements to docs & code reference.*
- *Overhaul & simplify test fixtures.*
- *Split off viztools module from tools module.*

## 0.12.0

**October 14, 2020**

- Simplify object representation, also simplifies logger messages.
- Add `.info` property to all objects to get the detailed object information, deprecation process for `.get_info`.
- Add `.status` property to job, jobtask and jobcollection objects. Deprecation process for `.get_status`.
- Add selection of job mode for `.get_jobs`.
- Add description of initialization of each object to code reference.
- Fix: Use correct cutoff time 23:59:59 in default datetimes.
- Fix: Download jobtasks to respective jobtask subfolders instead of the job folder.
- Unpin geopandas version in requirements.
- Move sdk documentation to custom subdomain "sdk.up42.com".
- *Simplify mock tests & test fixtures*

## 0.11.0

**August 13, 2020**

- Fix: Remove buffer 0 for fixing invalid geometry.
- Add `.map_quicklooks` method for visualising quicklooks interactively.
- Add an example notebook for mapping quicklooks using `.map_quicklooks` method.

## 0.10.1

**August 13, 2020**

- Hotfix: Fixes usage of multiple features as the input geometry.

## 0.10.0

**August 7, 2020**

- Add parallel jobs feature. Allows running jobs for multiple geometries, scene_ids or
 timeperiods in parallel. Adds `workflow.construct_parameters_parallel`,
 `workflow.test_job_parallel`, `workflow.run_job_parallel` and the new `JobCollection` object.
- Adjusts `workflow.get_jobs` and `project.get_jobs` to return JobCollections.
- Adjusts airports-parallel example notebook to use the parallel jobs feature.
- Adjusts flood mapping example notebook to use OSM block.
- Adds option to not unpack results in `job.download_results`.
- Now allows passing only scene_ids to `workflow.construct_parameters`.
- Improves layout of image results plots for multiple results.
- Added binder links.
- Now truncates log messages > 2k characters.
- *Various small improvements & code refactorings.*

## 0.9.3

**July 15, 2020**

- Add support for secondary GeoJSON file to `job.map_results`

## 0.9.2

**July 4, 2020**

- Fix inconsistency with `job.map_results` selecting the JSON instead of the image

## 0.9.1

**June 25, 2020**

- Fixes typo in catalog search parameters

## 0.9.0

**May 7, 2020**

- Enable block_name and block_display_name for `workflow.add_workflow_tasks`
- Replace requirement to specify provider by sensor for `catalog.download_quicklooks`
- Add option to disable logging in `up42.settings`
- Add `project.get_jobs` and limit `workflow.get_jobs` to jobs in the workflow.
- Fix download of all output files
- Job name selectabable in `workflow.test_job` and `workflow.run_job` (with added suffix _py)
- Fix CRS issues in make `job.map_results`, make plotting functionalities more robust

## 0.8.3

**April 30, 2020**

- Pin geopandas to 0.7.0, package requires new CRS convention

## 0.8.2

**April 24, 2020**

- Removed `job.create_and_run_job`, now split into `job.test_job` and `job.run_job`<|MERGE_RESOLUTION|>--- conflicted
+++ resolved
@@ -30,7 +30,6 @@
 
 For more information, see [UP42 Python package description](https://pypi.org/project/up42-py/).
 
-<<<<<<< HEAD
 
 ## 2.5.0
 **August 25, 2025**
@@ -47,11 +46,11 @@
 
 ### Changed
 - Removed `rgb` and `ned` parameters from the `UpsamplingNS` job template.
-=======
+- Removed `mkdocs`, its dependencies and other unused dependencies
+
 ### 2.5.0a7
 **August 18, 2025**
 - Drop `mkdocs`, its dependencies and other unused dependencies
->>>>>>> 223d4fdf
 
 ### 2.5.0a6
 **August 18, 2025**
