# Changelog

Update your installation to the latest version with the following command:

=== "pip"

    ```bash
    pip install up42-py --upgrade
    ```

=== "conda"

    ```bash
    conda update -c conda-forge up42-py
    ```

You can check your current version with the following command:

=== "pip"

    ```bash
    pip show up42-py
    ```

=== "conda"

    ```bash
    conda search up42-py
    ```

For more information, see [UP42 Python package description](https://pypi.org/project/up42-py/).

<<<<<<< HEAD
=======
## 3.0.0a10
**October 22, 2025**

### Removed
- Removed unused `tools.py` module
- Removed `geopandas` dependency

## 3.0.0a9
**October 22, 2025**

### Removed
- Increased minimum Python version to 3.10

## 3.0.0a8
**October 22, 2025**

### Removed
- Removed deprecated `asset.py` module

## 3.0.0a7
**October 20, 2025**

### Removed
- Removed deprecated `storage.py` module

>>>>>>> 739863f9
## 3.0.0a6
**October 20, 2025**

### Removed
- Removed `initialize_order` from `up42` global namespace.
- Removed `track_status`, `estimate`, `place`, `get_assets` and `_translate_construct_parameters` from `Order` class.
- Removed `order_id`, `info` and `order_details` properties from `Order` class.

## 3.0.0a5
**October 20, 2025**

### Removed
- Removed the deprecated processing templates: `detection-change-spacept`, `detection-change-spot-hyperverge`, `detection-change-pleiades-hyperverge`.

## 3.0.0a4
**October 15, 2025**

### Removed
- Removed deprecated `webhook.py` module

## 3.0.0a3
**October 15, 2025**

### Removed
- `catalog.py` module with `CatalogBase` and `Catalog` classes
- `test_catalog.py` module
- Unused functions `any_vector_to_fc` and `fc_to_query_geometry` from `utils.py` module
- `initialize_catalog` from `up42` global namespace and its test coverage.

## 3.0.0a2
**October 14, 2025**

### Removed
- Removed `get_credits_balance` from `base` global namespace.

## 3.0.0a1
**October 09, 2025**

### Removed
- Removed `initialize_tasking` from `up42` global namespace.
- Removed `construct_order_parameters`, `get_quotations`, `decide_quotation`, `get_feasibility`, `choose_feasibility` methods from `Tasking` class.
- Removed `Tasking` class.


## 2.6.0
**September 29, 2025**

### Added
- Added `DetectionChangeSimularity` job template.
- Added missing properties to `TaskingOrderDetails` data class.

### Deprecated
- Deprecated `DetectionChangeSpacept`, `DetectionChangePleiadesHyperverge` and `DetectionChangeSPOTHyperverge` classes

### Changed
- Removed `description` field from `ResolutionValue`.

### Security
- Updated urllib3 to >=2.5.0.

### 2.6.0a5
**September 22, 2025**
- Deprecated `DetectionChangeSpacept` data class
- Deprecated `DetectionChangePleiadesHyperverge` data class
- Deprecated `DetectionChangeSPOTHyperverge` data class

### 2.6.0a4
**September 18, 2025**
- Added missing properties to `TaskingOrderDetails` data class.

### 2.6.0a3
**September 15, 2025**
- Security: updated urllib3 to >=2.5.0.

### 2.6.0a2
**September 10, 2025**
- Removed `description` field from `ResolutionValue`.

### 2.6.0a1
**August 27, 2025**
- Added `DetectionChangeSimularity` job template.

## 2.5.0
**August 25, 2025**

### Fixed
- Fix how collection items are retrieved in `BulkDeletion`.

### Added
- Added error message `InvalidSearchRequest` to request when `Producer::search` fails.
- Added bulk deletion of items: `BulkDeletion`.
- Added default property values for `Provider` class to simplify a host creation by name.
- Exported `Provider` class to the global `up42` namespace.
- Added a new processing job template: `UpsamplingNSSentinel`.

### Changed
- Removed `rgb` and `ned` parameters from the `UpsamplingNS` job template.
- Removed `mkdocs`, its dependencies and other unused dependencies

### 2.5.0a7
**August 18, 2025**
- Drop `mkdocs`, its dependencies and other unused dependencies

### 2.5.0a6
**August 18, 2025**
- Propagate request error message with `InvalidSearchRequest` when `Producer::search` fails.

### 2.5.0a5
**August 15, 2025**
- Fix how collection items are retrieved in `BulkDeletion`.

### 2.5.0a4
**August 6, 2025**
- Added bulk deletion of items: `BulkDeletion`.

### 2.5.0a3
**Aug 4, 2025**
- Added default property values for `Provider` class to simplify a host creation by name.
- Exported `Provider` class to the global `up42` namespace.

### 2.5.0a2
**July 25, 2025**
- Added a new processing job template: `UpsamplingNSSentinel`.

### 2.5.0a1
**July 22, 2025**
- Removed `rgb` and `ned` parameters from the `UpsamplingNS` job template.

## 2.4.0
**July 21, 2025**

### Deprecated
- Deprecated the `webhooks` module and the `base::get_credits_balance` function.

### Added
- Added a warning when outdated versions are imported.
- Added `provider_properties` data field to `glossary::Scene` active record class.
- Added `FeasibilityStudy` active record class to `tasking` module.
- Exported `FeasibilityStudy` and `FeasibilityStudySorting` to `up42` namespace.

### 2.4.0a4
**July 16, 2025**
- Display warning when importing outdated versions

### 2.4.0a3
**July 15, 2025**
- Deprecated the `webhooks` module and the `base::get_credits_balance` function

### 2.4.0a2
**July 07, 2025**
- Added `provider_properties` data field to `glossary::Scene` active record class.

### 2.4.0a1
**July 04, 2025**
- Added `FeasibilityStudy` active record class to `tasking` module.
- Exported `FeasibilityStudy` and `FeasibilityStudySorting` to `up42` namespace.

## 2.3.1
**June 26, 2025**

### Fixed
- `Up42ExtensionProperty` for order id

### Security
- Updated requests dependency to 2.32.4
- Updated tornado dependency to 6.5.1

### Deprecated
- `Order.get_assets`

## 2.3.0
**June 10, 2025**

### Added
- Added `CoregistrationJobTemplate` process template to allow running coregistration-simularity

### Deprecated
- Deprecated `Asset.get`
- Deprecated `Asset.all`
- Deprecated `Asset.stac_items` in favour of `pystac::Client.get_items`
- Deprecated `Asset.stac_info`
- Deprecated `Asset.file` in favour of `pystac::Asset.file`
- Deprecated `Asset.download` in favour of `pystac::Asset.file.download`

## 2.2.0
**Apr 29, 2025**
### Added
- Validate process exists after `JobTemplate` initialisation
- Added sorting fields to `QuotationSorting`.
- Added `region` as an optional input type to `base::authenticate` with the possible values being `eu` and `sa`
- When authenticating the region gets set globally and used in `host::user_info_endpoint`, `host::token_endpoint`, `host::endpoint` accordingly
- Added `up42` property to `pystac::Item` and `pystac::Collection` to get and set UP42 STAC extensions data.
- Added `update` extension method to `pystac::Item`.
- Publish `stac_client` function to `up42` namespace.
- Added `file` property to `Asset` class to unify with `pystac::Asset` experience.
- Use unauthenticated session for signed url image file in `FileProvider` module with `FileProvider` class.
- Experiment `stac` module with `FileProvider` descriptor for `pystac::Asset`.
- Added STAC object dynamic extension on `up42` import.
- Added `Asset::save` method.
- Added model fields to `Asset` class.
- Added coverage for `Asset::all` method.
- Exported `AssetSorting` to `up42` namespace.
- Enabled access to authenticated image files via extraction session to a parameter.
- Generalized downloadable images to `ImageFile` in `utils` module.
- Added `quicklook` property to `Scene` class.
- Added `is_host` property to `Provider` class.
- Added `search` method to `Provider` class.
- Added `schema` property to `DataProduct` class.
- Added `Quotation` active record to `tasking` module.
- Exported `Quotation` and `QuotationSorting` to `up42` namespace.
- Added `order_template` module with `BatchOrderTemplate` and supporting classes.
- Add missing properties to `Order` data class and auxiliary classes.
- Introduced `Order::all` method to filter and list orders.
- Added `Order::get` class method as part of conversion to active record pattern.
- Added `Order::track` method.

### Changed

- Adjust `Provider::search` to allow `start_date` and `end_date`, combine them and add to payload as datetime
- Adjust `Order` representation to remove redundant fields.
- Adjust `BatchOrderTemplate` to exclude tags from the payload when not provided, preventing `400 Bad Request` errors from the API.
- Update `AssetSorting` with possible sorting fields
- Adjust `FileProvider::_get_` to check href url that starts with the current region base api url.
- Updated feasibility endpoint URL.
- Relax dependency constraint to allow geopandas 1.0.1.
- Switched to using stac client descriptor in `Asset` class and reduced duplication.
- Made `BatchOrderTemplate::tags` optional.
- Converted `Asset` to a data class with `get` and `all` methods.
- Simplified `Catalog::download_quicklooks` to use `ImageFile` class internally.
- Simplified `CatalogBase::estimate_order` to a static method.
- Simplified `CatalogBase::place_order` to a class method.
- Modified `Storage::get_orders` testing to eliminate dependency on order data.
- Modified `up42::initialize_order` testing to eliminate dependency on order data.
- Modified `CatalogBase::place_order` testing to eliminate dependency on order data.
- Converted `Order` to dataclass.
- Extended `Order::order_details` to cover archive orders as well.

### Deprecated
- Deprecated `Asset::download` method in favour of `Asset.file::download`.
- Deprecated `Asset::download_stac_asset` in favour of `pystac::Asset.file::download`.
- Deprecated `Asset::get_stac_asset_url` in favour of `pystac::Asset.file.url`.
- Deprecated `up42::initialize_tasking`.
- Deprecated `Tasking::get_feasibility`.
- Deprecated `Tasking::choose_feasibility`.
- Deprecated `Asset::update_metadata` in favour of `pystac::Item.update`.
- Deprecated `Asset.asset_id` in favour of `Asset.id`.
- Deprecated `up42::initialize_catalog` since all `Catalog` and `CatalogBase` methods are deprecated.
- Deprecated `Storage::get_assets` in favour of `Asset::all`.
- Deprecated `up42::initialize_asset` in favour of `Asset::get`.
- Deprecated `up42::initialize_storage`.
- Deprecated `Catalog::download_quicklooks` in favour of `Provider::search`.
- Deprecated `Catalog::construct_search_parameters` in favour of `Provider::search`.
- Deprecated `Catalog::search` in favour of `Provider::search`.
- Deprecated `Tasking::get_quotations` in favour of `Quotation::all`.
- Deprecated `Tasking::decide_quotation` in favour of `Quotation` class methods.
- Deprecated `Tasking.construct_order_parameters` in favour of `BatchOrderTemplate`.
- Deprecated `Catalog.construct_order_parameters` in favour of `BatchOrderTemplate`.
- Deprecated `CatalogBase::estimate_order` in favour of `BatchOrderTemplate.estimate`.
- Deprecated `CatalogBase::place_order` in favour of `BatchOrderTemplate::place`.
- Deprecated `Order::estimate` in favour of `BatchOrderTemplate.estimate`.
- Deprecated `Order::place` in favour of `BatchOrderTemplate::place`.
- Deprecated `CatalogBase::get_data_product_schema` in favour of `DataProduct.schema`.
- Deprecated `up42::initiliaze_order` in favour of `Order::get`.
- Deprecated `Order.order_id` in favour of `Order.id`.
- Deprecated `Order.order_details` in favour of `Order.details`.
- Deprecated `Storage::get_orders` method.
- Deprecated `Order::track_status` method.

### Removed
- Remove deprecated viz dependencies.
- Reduced test dependencies on `Asset` structure.
- Dropped eager loading of `Order::info`.
- Dropped `Order::__repr__` in favour of native dataclass implementation.

### Fixed
- Fix authenticated download in `Catalog::download_quicklooks`.
- Fixed `Order::place` method to retrieve order info via additional call and not from response.

## 2.2.0a33
**Apr 9, 2025**
- Adjust `Provider::search` to allow `start_date` and `end_date`, combine them and add to payload as `datetime`

## 2.2.0a32
**Apr 2, 2025**
- Adjust Order representation to remove redundant fields.

## 2.2.0a31
**Apr 1, 2025**
- Adjust `BatchOrderTemplate` to exclude tags from the payload when not provided, preventing 400 Bad Request errors from the API.

## 2.2.0a30
**Mar 28, 2025**
- Validate process exists after `JobTemplate` initialisation

## 2.2.0a29
**Mar 27, 2025**
- Update `AssetSorting` with possible sorting fields

## 2.2.0a28
**Mar 27, 2025**
- Drop `Asset::save` method
- Adjust deprecation message in `Asset::update_metadata` to indicate `pystac::Item.update`.

## 2.2.0a27
**Mar 24, 2025**
- Adjust `FileProvider::_get_` to check href url that starts with the current region base api url.

## 2.2.0a26
**Mar 20, 2025**
- Updated feasibility endpoint URL.

## 2.2.0a25
**Mar 19, 2025**
- Added sorting fields to `QuotationSorting`.

## 2.2.0a24

**Mar 14, 2025**
- Added `region` as an optional input type to `base::authenticate` with the possible values being `eu` & `sa`
- When authenticating the region gets set globally and used in `host::user_info_endpoint`, `host::token_endpoint`, `host::endpoint` accordingly

## 2.2.0a23
**Mar 13, 2025**
- Remove deprecated viz dependencies.

## 2.2.0a22
**Jan 17, 2025**
- Relax dependency constraint to allow geopandas 1.0.1.

## 2.2.0a21
**Jan 16, 2025**
- Added `up42` property to `pystac::Item` and `pystac::Collection` to get and set UP42 STAC extensions data.

## 2.2.0a20
**Jan 9, 2025**
- Added `update` extension method to `pystac::Item`.

## 2.2.0a19
**Dec 20, 2024**
- Switched to using stac client descriptor in `Asset` class and reduced duplication.
- Publish `stac_client` function to `up42` namespace.
- Added `file` property to `Asset` class to unify with `pystac::Asset` experience.
- Deprecated `Asset::download` method in favour of `Asset.file::download`.

## 2.2.0a18
**Dec 19, 2024**
- Use unauthenticated session for signed url image file in `FileProvider` module with `FileProvider` class.

## 2.2.0a17
**Dec 19, 2024**
- Experiment `stac` module with `FileProvider` descriptor for `pystac::Asset`.
- Added STAC object dynamic extension on `up42` import.
- Deprecated `Asset::download_stac_asset` in favour of `pystac::Asset.file::download`.
- Deprecated `Asset::get_stac_asset_url` in favour of `pystac::Asset.file.url`.

## 2.2.0a16
**Dec 19, 2024**
- Made `BatchOrderTemplate::tags` optional.
- Deprecated `up42::initialize_tasking`.
- Deprecated `Tasking::get_feasibility`.
- Deprecated `Tasking::choose_feasibility`.

## 2.2.0a15
**Dec 19, 2024**
- Added `Asset::save` method.
- Deprecated `Asset::update_metadata` in favour of `Asset::save`.

## 2.2.0a14
**Dec 19, 2024**
- Added model fields to `Asset` class.
- Deprecated `Asset.asset_id` in favour of `Asset.id`.
- Deprecated `up42::initialize_catalog` since all `Catalog` and `CatalogBase` methods are deprecated.

## 2.2.0a13
**Dec 19, 2024**
- Added coverage for `Asset::all` method.
- Exported `AssetSorting` to `up42` namespace.
- Reduced test dependencies on `Asset` structure.

## 2.2.0a12
**Dec 19, 2024**
- Converted `Asset` to a data class with `get` and `all` methods.
- Fix authenticated download in `Catalog::download_quicklooks`.
- Deprecated `Storage::get_assets` in favour of `Asset::all`.
- Deprecated `up42::initialize_asset` in favour of `Asset::get`.
- Deprecated `up42::initialize_storage`.

## 2.2.0a11
**Dec 19, 2024**
- Enabled access to authenticated image files via extraction session to a parameter.

## 2.2.0a10
**Dec 18, 2024**
- Generalized downloadable images to `ImageFile` in `utils` module.
- Added `quicklook` property to `Scene` class.
- Deprecated `Catalog::download_quicklooks` in favour of `Provider::search`.
- Simplified `Catalog::download_quicklooks` to use `ImageFile` class internally.

## 2.2.0a9
**Dec 18, 2024**
- Added `is_host` property to `Provider` class.
- Added `search` method to `Provider` class.
- Deprecated `Catalog::construct_search_parameters` in favour of `Provider::search`.
- Deprecated `Catalog::search` in favour of `Provider::search`.
- Simplified `CatalogBase::estimate_order` to a static method.
- Simplified `CatalogBase::place_order` to a class method.

## 2.2.0a8
**Dec 18, 2024**
- Added `schema` property to `DataProduct` class.
- Modified deprecation of `CatalogBase::get_data_product_schema` in favour of `DataProduct.schema`.

## 2.2.0a7
**Dec 18, 2024**
- Added `Quotation` active record to `tasking` module.
- Exported `Quotation` and `QuotationSorting` to `up42` namespace.
- Deprecated `Tasking::get_quotations` in favour of `Quotation::all`.
- Deprecated `Tasking::decide_quotation` in favour of `Quotation` class methods.

## 2.2.0a6
**Dec 18, 2024**
- Added `order_template` module with `BatchOrderTemplate` and supporting classes.
- Deprecated `Tasking.construct_order_parameters` in favour of `BatchOrderTemplate`.
- Deprecated `Catalog.construct_order_parameters` in favour of `BatchOrderTemplate`.
- Deprecated `CatalogBase::estimate_order` in favour of `BatchOrderTemplate.estimate`.
- Deprecated `CatalogBase::place_order` in favour of `BatchOrderTemplate::place`.
- Deprecated `Order::estimate` in favour of `BatchOrderTemplate.estimate`.
- Deprecated `Order::place` in favour of `BatchOrderTemplate::place`.
- Deprecated `CatalogBase::get_data_product_schema`.

## 2.2.0a5
**Dec 17, 2024**
- Deprecated `up42::initiliaze_order` in favour of `Order::get`.
- Add missing properties to `Order` data class and auxiliary classes.
- Deprecated `Order.order_id` in favour of `Order.id`.
- Deprecated `Order.order_details` in favour of `Order.details`.

## 2.2.0a4
**Dec 17, 2024**
- Modified `Storage::get_orders` testing to eliminate dependency on order data.

## 2.2.0a3
**Dec 17, 2024**
- Introduced `Order::all` method to filter and list orders.
- Deprecated `Storage::get_orders` method.

## 2.2.0a2
**Dec 17, 2024**
- Fixed `Order::place` method to retrieve order info via additional call and not from response.
- Modified `up42::initialize_order` testing to eliminate dependency on order data.
- Modified `CatalogBase::place_order` testing to eliminate dependency on order data.

## 2.2.0a1
**Dec 17, 2024**
- Converted `Order` to dataclass.
- Dropped eager loading of `Order::info`.
- Added `Order::get` class method as part of conversion to active record pattern.
- Extended `Order::order_details` to cover archive orders as well.
- Dropped `Order::__repr__` in favour of native dataclass implementation.
- Added `Order::track` method and deprecated `Order::track_status` method.

## 2.1.1
**Dec 10, 2024**

### Changed
- Restore accepting string instead of enum in `Storage::get_orders`.
- Improve coverage for `Tasking::decide_quotation`.
- Improve coverage for `Tasking::get_feasibility`.
- Improve coverage for `Tasking::choose_feasibility`.
- Updating endpoint for `base::get_credits_balance`.
- Switched workspace id retrieval from the deprecated endpoint to the user info endpoint.
- Added requesting `openid` scope when retrieving token.
- Move `tests/fixtures/fixtures_globals.py` to `tests/constants.py`.
- Move `collection_credentials` from `auth.py` to `client.py`.
- Switched to base descriptors in `Storage` class and drop the dependencies from `auth.py` module.

### Fixed
- Fixed bug with passing enum entries instead of values in `Storage::get_orders`.
- Fixed `Catalog::construct_search_parameters` `limit` description in the documentation.
- Fixed paging bug for case of empty response.
- Fixed confusing name for type `FeasibilityDecision` to `FeasibilityStatus`.
- Fixed test coverage for `Tasking::get_quotations`.
- Fixed test coverage for `Tasking::construct_order_parameters`.
- Fixed types of `Asset::asset_id` and `Asset::_get_info`.
- Unified paging between `Order`, `Tasking` and `Storage` classes.

### Removed
- Drop process template `DetectionTreesHeightsSpacept`.
- Dropped limiting false statuses in `Storage::get_orders` since the type hinting is enabled.
- Dropped failing wrong `sortby` value in `Storage::get_orders` since the type hinting is enabled.
- Dropped `Tasking::auth` property.
- Dropped legacy `auth.py`.
- Dropped legacy fixtures for storage test coverage.
- Dropped `asset_searcher.py` module.
- Dropped unused `Auth::request` and the corresponding test coverage.
- Dropped unneeded `Storage::__repr__`.
- Dissolve `auth.Auth` in `_Workspace::authenticate`.

## 2.1.1a13

**Dec 4, 2024**
- Move `tests/fixtures/fixtures_globals.py` to `tests/constants.py`.
- Move constants used in a single test module to the corresponding module.

## 2.1.1a12

**Dec 3, 2024**
- Drop process template `DetectionTreesHeightsSpacept`.

## 2.1.1a11

**Dec 2, 2024**
- Added requesting `openid` scope when retrieving token.
- Switched workspace id retrieval from the deprecated endpoint to the user info endpoint.

## 2.1.1a10

**Dec 2, 2024**
- Remove duplication of workspace mocking in tests.
- Remove duplication of setting raising session in tests.
- Move `collection_credentials` from `auth.py` to `client.py`.
- Dissolve `auth.Auth` in `_Workspace::authenticate`.
- Drop legacy `auth.py`.

## 2.1.1a9

**Nov 29, 2024**
- Restore accepting string instead of enum in `Storage::get_orders`.

## 2.1.1a8

**Nov 28, 2024**
- Dropped legacy fixtures for storage test coverage.
- Unified paging between `Order`, `Tasking` and `Storage` classes.
- Fixed paging bug for case of empty response.
- Dropped `asset_searcher.py` module.
- Switched to base descriptors in `Storage` class and drop the dependencies from `auth.py` module.
- Dropped unused `Auth::request` and the corresponding test coverage.
- Dropped unneeded `Storage::__repr__`.
- Dropped limiting false statuses in `Storage::get_orders` since the type hinting is enabled.
- Fixed bug with passing enum entries instead of values in `Storage::get_orders`.
- Dropped failing wrong `sortby` value in `Storage::get_orders` since the type hinting is enabled.

## 2.1.1a7

**Nov 28, 2024**
- Drop legacy fixtures for order testing.
- Delete unused mocking data.
- Fix confusing name for type `FeasibilityDecision` to `FeasibilityStatus`.

## 2.1.1a6

**Nov 27, 2024**
- Drop `Tasking::auth` property.
- Improve coverage for `Tasking::decide_quotation`.
- Improve coverage for `Tasking::get_feasibility`.
- Improve coverage for `Tasking::choose_feasibility`.
- Drop legacy test fixtures.

## 2.1.1a5

**Nov 25, 2024**
- Fix test coverage for `Tasking::get_quotations`.

## 2.1.1a4

**Nov 18, 2024**
- Updating endpoint for `base::get_credits_balance`.

## 2.1.1a3

**Oct 29, 2024**
- Fix `Catalog::construct_search_parameters` `limit` description in the documentation.

## 2.1.1a2

**Oct 28, 2024**
- Fix test coverage for `Tasking::construct_order_parameters`.

## 2.1.1a1

**Oct 28, 2024**
- Fix types of `Asset::asset_id` and `Asset::_get_info`.

## 2.1.0

**Oct 9, 2024**
### Added
- Moving `estimate_order` method to `CatalogBase` class.
- `Order.get_assets` now allows to get assets from orders in `BEING_FULFILLED` state.

### Fixed
- Fix test coverage for `Catalog`, `Order`, and `Asset` classes.

### Changed
- Switch to `workspace_id` descriptor in `CatalogBase`.
- Switch `Asset` and `Order` classes to use `session` descriptor.
- Remove `utils::autocomplete_order_parameters` and inline to `Catalog::construct_order_parameters` and `Tasking::construct_order_parameters`.
- Make `CatalogBase::type` mandatory.
- Drop `CatalogBase::auth` and introduce `Tasking::auth` for backwards compatibility.
- Drop `Tasking::__repr__`.
- Switch `OrderParamsV2` as output type for `_translate_construct_parameters` in order module.
- Switch `OrderParams` as input type for `CatalogBase::place` and `Catalog::estimate` from `Optional[dict]`.
- Changed `Order::status` type from `str` to `Literal`.
- Changed `Order::track_status` report_time input type to float.

## 2.1.0a12

**Oct 8, 2024**
- Make `CatalogBase::type` mandatory.
- Drop `CatalogBase::auth` and introduce `Tasking::auth` for backwards compatibility.
- Switch to `workspace_id` descriptor in `CatalogBase`.
- Drop `Tasking::__repr__`.

## 2.1.0a11

**Oct 8, 2024**
- Moving `estimate_order` method to `CatalogBase` class.

## 2.1.0a10

**Oct 8, 2024**
- Fix test coverage for `Catalog::download_quicklooks`.

## 2.1.0a9

**Oct 7, 2024**
- Fix test coverage for `Catalog::construct_order_parameters`.

## 2.1.0a8

**Sep 26, 2024**
- Fix test coverage for `Catalog::search`.

## 2.1.0a7

**Sep 25, 2024**
- Fix test coverage for `Catalog::construct_search_parameters`.

## 2.1.0a6

**Sep 25, 2024**
- Fix test coverage for `CatalogBase` class.

## 2.1.0a5

**Sep 20, 2024**
- Remove `utils::autocomplete_order_parameters` and inline to `Catalog::construct_order_parameters` and `Tasking::construct_order_parameters`.

## 2.1.0a4

**Sep 11, 2024**
- `Order.get_assets` now allows to get assets from orders in `BEING_FULFILLED` state.
- Switch `Order` class to use `session` descriptor.
- Set `OrderParams` as input type for `CatalogBase::place` and `Catalog::estimate` from `Optional[dict]`.
- Added `OrderParamsV2` as output type for `_translate_construct_parameters` in order module.
- Changed `Order::status` type from `str` to `Literal`.

## 2.1.0a3

**Sep 10, 2024**
- Switch `Asset` class to use `session` descriptor.
- Improve test coverage `Asset` class.

## 2.1.0a2

**Sep 2, 2024**
- Fix test coverage for `Order::estimate`, `Order::place`, and `Order::track_status` methods.
- Change `Order::track_status` report_time input type to float.

## 2.1.0a1

**Aug 30, 2024**
- Improve test coverage `Order` class.

## 2.0.1

**Aug 15, 2024**

- Switch `ProductGlossary::IntegrationValue` from `Enum` to `Literal`.
- Fixed `FEASIBILITY_STUDY_MAY_BE_REQUIRED` value in the `glossary.IntegrationValue` Literal.


## 2.0.1a3

**Aug 15, 2024**

- Fixed `FEASIBILITY_STUDY_MAY_BE_REQUIRED` in the `glossary.IntegrationValue` Literal.

## 2.0.1a2

**Aug 13, 2024**

- Extract `IntegrationValue` type alias.


## 2.0.1a1

**Aug 13, 2024**

- Switch `ProductGlossary::IntegrationValue` from `Enum` to `Literal`.

## 2.0.0

**Aug 8, 2024**

### Changed
- **Breaking:** Switch to the new product glossary V2 endpoint in `ProductGlossary::get_collections`.
- **Breaking:** Updated `Collection` class in `catalog.py` to match new `ProductGlossary` endpoints.
- Moved `ProductGlossary` and its dependencies to `glossary.py`.
- Published `CollectionType` in the global namespace.

### Removed
The following deprecated code was dropped (**Breaking**):

- Functions in `up42` global namespace
  - `initialize_webhook`
  - `get_webhooks`
  - `create_webhook`
  - `get_webhook_events`

  in `CatalogBase` class
  - keyword arguments in `place_order` method - used to pass arguments `scene` and `geometry`

  in `Catalog` class
  - keyword arguments in `estimate_order` method - used to pass arguments `scene` and `geometry`
  - `sortby` and `ascending` arguments in `construct_search_parameters` method
  - `acquired_after`, `acquired_before`, `geometry` and `custom_filter` arguments in `get_assets` method
  in `Webhook` class
  - `info` and `webhook_id` properties
  - `update` and `create` methods
  - `return_json` argument in `all` method.

- Dropped `ProductGlossary` classes `Producer` and `Host` in `catalog.py`.
- Dropped `processing_templates.AugmentationSpacept`.


## 2.0.0a5

**Aug 7, 2024**
- Moved `ProductGlossary` and its dependencies to `glossary.py`.
- Published `CollectionType` in the global namespace.

## 2.0.0a4

**Aug 6, 2024**
The following deprecated code was dropped:
- Functions in `up42` global namespace
  - `initialize_webhook`
  - `get_webhooks`
  - `create_webhook`
  - `get_webhook_events`
- in `CatalogBase` class
  - keyword arguments in `place_order` method - used to pass arguments `scene` and `geometry`
- in `Catalog` class
  - keyword arguments in `estimate_order` method - used to pass arguments `scene` and `geometry`
  - `sortby` and `ascending` arguments in `construct_search_parameters` method
  - `acquired_after`, `acquired_before`, `geometry` and `custom_filter` arguments in `get_assets` method
- in `Webhook` class
  - `info` and `webhook_id` properties
  - `update` and `create` methods
  - `return_json` argument in `all` method.

## 2.0.0a3

**Aug 06, 2024**
- Switch to the new product glossary V2 endpoint in `ProductGlossaty::get_collections`.
- Updated `Collection` class in `catalog.py` to match new `ProductGlossary` endpoints.
- Dropped `ProductGlossary` classes `Producer` and `Host` in `catalog.py`.

## 2.0.0a2

**Jul 31, 2024**
- Dropped `processing_templates.AugmentationSpacept`.

## 2.0.0a1

**Jul 31, 2024**
- Dropped `ProductGlossary::get_data_products` and switched to `ProductGlossary::get_collections` in dependencies.

## 1.1.1

**Jul 31, 2024**
### Changes
- Added EULA acceptance check to processing job templates.
- Added EULA related statuses to processing jobs.
- Added various failure statuses to job tracking stop list.
- Added `session` descriptor to `CatalogBase`.
- Deprecated `get_data_products` method in `CatalogBase` class.
- Extract `CollectionType` type alias.
- Extract `ProductGlossary` in `catalog.py`.
- Provide type hints for `ProductGlossary` methods.
- Switch to new token endpoint in `auth.py` and `oauth.py`.

### Fixes
- Fix type hint for `get_webhook_events`.

### Improvements
- Drop unused `return_text` parameter in `Auth::request`.
- Improve test coverage for `Catalog::search`.
- Improve `Catalog::download_quicklooks` code.
- Improve test coverage for `Catalog::download_quicklooks` type alias.
- Reduce the usage `auth::request` in `base.py`.
- Simplify the usage of `get_data_products` in `CatalogBase`.
- Simplify pagination in `Catalog::search` code.
- Use token duration information from token data instead of static configuration.
- Use expiry offset to refresh token 30s earlier.

### Dependencies:
- Bumped dependencies `certifi` from 2024.2.2 to 2024.7.4.
- Bumped dependencies `setuptools` from 69.1.1 to 70.0.0.
- Bumped dependencies `urllib` from 2.2.1 to 2.2.2.
- Bumped dependencies `zipp` from 3.17.0 to 3.19.1.

## 1.1.1a11

**Jul 30, 2024**
- Added EULA acceptance check to processing job templates.
- Added various failure statuses to job tracking stop list.
- Added EULA related statuses to processing jobs.

## 1.1.1a10

**Jul 29, 2024**
- Deprecated `get_data_products` method in `CatalogBase` class.

## 1.1.1a9

**Jul 17, 2024**
- Bumped dependencies `zipp` from 3.17.0 to 3.19.1.

## 1.1.1a8

**Jul 17, 2024**
- Bumped dependencies `setuptools` from 69.1.1 to 70.0.0.

## 1.1.1a7

**Jul 16, 2024**
- Simplify pagination in `Catalog::search` code.
- Improve test coverage for `Catalog::search`.

## 1.1.1a6

**Jul 15, 2024**
- Improve `Catalog::download_quicklooks` code.
- Improve test coverage for `Catalog::download_quicklooks` type alias.
- Drop unused `return_text` parameter in `Auth::request`.
- Add `session` descriptor to `CatalogBase`.

## 1.1.1a5

**Jul 15, 2024**
- Extract `CollectionType` type alias.

## 1.1.1a4

**Jul 15, 2024**
- Extract `ProductGlossary` in `catalog.py`.
- Provide type hints for `ProductGlossary` methods.
- Simplify the usage of `get_data_products` in `CatalogBase`.
- Fix type hint for `get_webhook_events`.
- Reduce the usage `auth::request` in `base.py`.


## 1.1.1a3

**Jul 8, 2024**
- Bumped dependencies `certifi` from 2024.2.2 to 2024.7.4.

## 1.1.1a2

**Jul 8, 2024**

- Bumped dependencies `urllib` from 2.2.1 to 2.2.2.

## 1.1.1a1

**Jun 27, 2024**

- Switch to new token endpoint in `auth.py` and `oauth.py`.
- Use token duration information from token data instead of static configuration.
- Use expiry offset to refresh token 30s earlier.

## 1.1.0

**Jun 25, 2024**

### Changes

- `Job`, `JobSorting` and `JobStatus` classes now available in `up42` namespace.
- Change default created and credits ordering as descending.
- Change default status ordering to descending.
- Rename `templates.py` to `processing_templates.py`.

### Fixes

- Fix multiple process id value query parameter to use concatenation with commas.
- Fix multiple status value query parameter to use concatenation with commas.
- Fix processing job tracking to wait until credits are captured or released.
- Fix missing process ids for processing templates.

### Improvements

- Trim off milliseconds in job metadata timestamps to avoid rounding errors.
- Trim nanoseconds in job metadata timestamps since not supported by native Python datetime.
- Update processing template names.
- Add missing `workspace_id` query param to job execution.
- Convert relative paths in processing job page links to absolute ones.

## 1.1.0a7

**Jun 20, 2024**

- Trim off milliseconds in job metadata timestamps to avoid rounding errors.
- Fix multiple process id value query parameter to use concatenation with commas.
- Change default created and credits ordering as descending.

## 1.1.0a6

**Jun 20, 2024**

- Trim nanoseconds in job metadata timestamps since not supported by native Python datetime.
- Fix processing job tracking to wait until credits are captured or released.
- Fix multiple status value query parameter to use concatenation with commas.
- Change default status ordering to descending.

## 1.1.0a5

**Jun 20, 2024**

- Update processing template names.

## 1.1.0a4

**Jun 19, 2024**

- Add missing workspace id query param to job execution.

## 1.1.0a3

**Jun 19, 2024**

- Export `JobStatus` in `up42` namespace.

## 1.1.0a2

**Jun 18, 2024**

- Convert relative paths in processing job page links to absolute ones.

## 1.1.0a1

**Jun 18, 2024**

- Export `Job` and `JobSorting` in `up42` namespace.
- Fix missing process ids for processing templates.
- Rename `templates.py` to `processing_templates.py`.

## 1.0.4

**Jun 17, 2024**

## New Features

### Processing Module:
- Introduced the `Job` class for interacting with processing jobs.
- Implemented job querying capabilities (processing.py).
- Added a collection attribute to the `Job` class.
- Introduced processing job tracking.

### Job Templates:
- Created basic single and multi-item processing job templates in templates.py.
- Enabled job template execution (templates.py).
- Added specialized templates for `SpaceptAugmentation`, `NSUpsamling`, and `Pansharpening`.
- Added cost evaluation to the JobTemplate class (number comparison).
- Implemented `SingleItemJobTemplate` and `MultiItemJobTemplate` helper classes.

## Improvements

### Base Module (formerly main):
- Renamed the `main` module to `base` for clarity.
- Added descriptors: `Session`, `WorkspaceId`, and `StacClient` to `base` module for improved access within classes.

### Webhooks:
- Refactored webhooks as active records.
- Consolidated webhook code into a dedicated module/class.
- Enhanced test coverage for webhooks.
- Deprecated legacy webhook code.

## Dependencies:
- Updated requests to 2.32.0.
- Relaxed geopandas version constraint to < 1.
- Upgraded tornado to 6.4.1.

## Bugfixes:
- Enabled deep copy in Up42Auth for compatibility.
- Fix `tenacity not Found` Error by upgrading `tenacity` dependency.
- Removed deprecated Catalog::construct_parameters method.

## 1.0.4a21

**Jun 17, 2024**

- Support deep copy in `Up42Auth` to be compliant with pystac client.
- Align processing job query parameter names.

## 1.0.4a20

**Jun 17, 2024**

- Added processing job tracking.
- Upgrade tenacity.

## 1.0.4a19

**Jun 13, 2024**

- Added errors and credits retrieval to processing jobs.

## 1.0.4a18

**Jun 13, 2024**

- Deprecate legacy webhook code.
- Drop long deprecated `Catalog::construct_parameters`.

## 1.0.4a17

**Jun 13, 2024**

- Added `collection` to job class in processing module.
- Added `StacClient` descriptor to base module.

## 1.0.4a16

**Jun 11, 2024**

- Added job querying to `processing.py`

## 1.0.4a15

**Jun 11, 2024**

- Added job template execution to `templates.py`

# 1.0.4a14

**Jun 10, 2024**

- Added class `Job` to `processing` module to access processing job features.

## 1.0.4a13

**June 10, 2024**
- Allow dependency `geopandas` from 0.13.2 to any version less than `1`.

## 1.0.4a12

**Jun 10, 2024**

- Bumped dependencies `tornado` from 6.4 to 6.4.1.

## 1.0.4a11

**Jun 10, 2024**

- Added job templates for `SpaceptAugmentation`, `NSUpsamling`, `Pansharpening` to `templates.py`

## 1.0.4a10

**Jun 7, 2024**

- Added simple single and multi item processing job templates to `templates.py`

## 1.0.4a9

**Jun 7, 2024**

- Added cost evaluation to `JobTemplate` class with number comparison support.

## 1.0.4a8

**Jun 6, 2024**

- Added module `processing.py` with base `JobTemplate` class with post-construct inputs validation.
- Added helper `SingleItemJobTemplate` and `MultiItemJobTemplate` classes as bases for future specific processing templates.

## 1.0.4a7

**May 30, 2024**

- Moved instance methods of `Webhooks` class to class methods of `Webhook` class and dropped the former.

## 1.0.4a6

**May 30, 2024**

- Remodeled webhook as active record.

## 1.0.4a5

**May 30, 2024**

- Move webhooks related code from `base.py`

## 1.0.4a4

**May 29, 2024**

- Delegated webhook repr to its info
- Improved test coverage for webhooks
- Dropped unneeded shared and global fixtures for webhook tests


## 1.0.4a3

**May 27, 2024**

- Added `Session` and `WorkspaceId` descriptors to provide access to session and workspace_id from other classes.
- Renaming `main` module to `base`.


## 1.0.4a2

**May 24, 2024**

- Added workspace singleton in `main.py`, encapsulating global state (auth, workspace id).
- Inject auth and workspace id instead of passing a containing object.


## 1.0.4a1

**May 24, 2024**
- Bumped dependencies `requests` from 2.31.0 to 2.32.0.

## 1.0.3

**May 23, 2024**
- Added tenacity as dependency.
- Added resilience on `asset::stac_info` and `asset::stac_items`
- Dropped pystac client subclassing
- Cleaned up fixtures
- Improved test coverage
- Dropped unneeded exposure of token

## 1.0.3a1

**May 23, 2024**
- Added tenacity as dependency.
- Added resilience on `asset::stac_info` and `asset::stac_items`
- Dropped pystac client subclassing
- Cleaned up fixtures
- Improved test coverage
- Dropped unneeded exposure of token


## 1.0.2

**May 15, 2024**
- Added thread safety to token retrieval.


## 1.0.2a1

**May 15, 2024**
- Added thread safety to token retrieval.


## 1.0.1

**May 13, 2024**
- Increased retries and backoff in http resilience.
- Fixed bug with temporary storage overfill when downloading archives.
- Bumped dependencies jinja2, tqdm, geojson.

## 1.0.1a4

**May 13, 2024**
- geojson dependency bumped from 3.0.1 to 3.1.0 to fix conda python 3.12 installer.


## 1.0.1a3

**May 7, 2024**
- Setting http_adapter default configuration to `retries = 5` and `backoff factor = 1`


## 1.0.1a2

**May 7, 2024**
- Renamed `download_from_gcs_unpack` to `download_archive`
- Renamed `download_gcs_not_unpack` to `download_file`
- Improved test coverage for `download_archive`
- Bug fix in `download_archive`: use output directory provided for temporary archive storage instead of default temp folder


## 1.0.1a1

**May 7, 2024**
- jinja2 dependency bumped from 3.1.3 to 3.1.4.
- tqdm dependency bumped from 4.66.2 to 4.66.3.


## 1.0.0

**Apr 17, 2024**
- Dropped deprecated functionalities: Jobs, Projects, Workflows, Viztools
- Dropped deprecated code related to blocks


## 1.0.0a7

**Apr 16, 2024**
- Dropped `get_blocks`, `get_block_details` and `get_block_coverage` from `main.py`

## 1.0.0a6

**Apr 16, 2024**
- Dropped project id and api key based authentication in `main.py`, `auth.py`, `http/oauth.py` and `http/client.py`
- Adapted tests and fixtures
- Dropped viztools.py

## 1.0.0a5

**Apr 16, 2024**

- Dropped deprecated Workflow functions - info, workflow_tasks, get_workflow_tasks, get_parameters_info,
 _get_default_parameters (internal function), _construct_full_workflow_tasks_dict (internal function),
 get_jobs, delete
- Dropped Workflow tests and fixtures

## 1.0.0a4

**Apr 15, 2024**

- Dropped deprecated Jobtask functions - info, get_results_json, download_results, download_quicklooks
- Dropped Jobtask tests and fixtures

## 1.0.0a3

**Apr 15, 2024**

- Dropped deprecated Job functions - info, status, is_succeeded, download_quicklooks, get_results_json, download_results,
get_logs, upload_results_to_bucket, get_jobtasks, get_jobtasks_results_json, get_credits
- Dropped Job tests and fixtures

## 1.0.0a2

**Apr 15, 2024**

- Dropped deprecated JobCollection functions - info, status, apply, download_results
- Dropped deprecated Project functions - info, get_workflows, get_project_settings, get_jobs
- Dropped Project's fixtures and tests
- Dropped JobCollection's fixtures and tests
- Dropped Workflow's get_jobs function

## 1.0.0a1

**Apr 15, 2024**

- Dropped deprecated viztools functions: folium_base_map(), plot_quicklooks(), plot_coverage(), draw_aoi(), _map_images() (internal function), map_quicklooks(), plot_coverage(), plot_results(), requires_viz() (internal function), map_results(), render() (internal function)

## 0.37.2

**Apr 8, 2024**

Dependabot security updates:
 - Bump black from 22.12.0 to 24.3.0
 - Bump pillow from 10.2.0 to 10.3.0

## 0.37.1

**Apr 5, 2024**

- Removed upper bound for Python 3.12.
- Dropped support for Python 3.8.
- New authentication token are retrieved upon expiration instead of every request.
- Dropped tenacity, requests-oauthlib and types-oauthlib as dependencies.
- Updated the deprecation date for `Jobs`, `Workflow`, and `Projects` related features.
- Multiple refactoring improvements.

## 0.37.1a11

**Apr 4, 2024**

- Added standard headers to `http/session.py`
- Added session provisioning to `auth.py` and `http/client.py`
- Dropped undocumented `authenticate` flag in `auth.py`
- Dropped undocumented kwargs in `auth.py` and `main.py`

## 0.37.1a10

**Apr 3, 2024**

- Updating the deprecation date for `Jobs`, `Workflow`, and `Projects` related features.

## 0.37.1a9

**Apr 2, 2024**

- Dropped legacy `estimation.py`, `test_estimation.py` and `fixtures_estimation.py`

## 0.37.1a8

**March 28, 2024**

- Dependency injection and test coverage improvement in `auth.py`

## 0.37.1a7

**March 27, 2024**

- Raise typed error if token retrieval fails due to wrong credentials.

## 0.37.1a6

**March 26, 2024**

- Switched to using `http.client.Client` in `auth.py` for authentication and token management
- Dropped unneeded resiliency code
- Dropped tenacity, requests-oauthlib and types-oauthlib as unneeded dependencies


## 0.37.1a5

**March 21, 2024**

- Run test pipeline on Python versions 3.9 to 3.12
- Removed upper bound for Python 3.12
- Dropped support for Python 3.8


## 0.37.1a4

**March 21, 2024**

- New http stack client to provide resilient token and requests compliant authentication.


## 0.37.1a3

**March 20, 2024**

- Detection of token retriever based on supplied settings.


## 0.37.1a2

**March 19, 2024**

- Detection of credentials settings based on supplied credentials.


## 0.37.1a1

**March 19, 2024**

- Dropped all the live tests.


## 0.37.0

**March 15, 2024**

- Fixed inadvertent title and tags removals during asset metadata updates.
- Dropped unneeded `auth::env` property and the corresponding tests.
- Generalized new authentication stack to cover account authentication case.
- Added new components within the HTTP layer to facilitate future enhancements in authentication and request processes.
- Adjusted most of the code in accordance with pylint checks.


## 0.37.0a14

**March 15, 2024**

- Fixed inadvertent titles and tags removals during asset metadata updates.

## 0.37.0a13

**March 15, 2024**

- Dropped unneeded `auth::env` property and the corresponding tests.


## 0.37.0a12

**March 14, 2024**

- Adjusted `initialization.py`, `test_initialization.py`, `main.py` and `test_main.py` in accordance with Pylint checks.


## 0.37.0a11

**March 14, 2024**

- Adjusted `asset.py`, `asset_searcher.py`, `test_asset.py` and `fixtures_asset.py` in accordance with Pylint checks.
- Adjusted `test_http_adapter.py` in accordance with Pylint checks.
- Dropped `test_e2e_catalog.py` since it is covered by SDK tests.
- Fixed a flaky test in `test_session.py`


## 0.37.0a10

**March 13, 2024**

- Adjusted `webhooks.py`, `test_webhooks.py` and `fixtures_webhook.py` in accordance with Pylint checks.
- Dropped `test_e2e_30sec.py` since it covers functionality dropped earlier.

## 0.37.0a9

**March 13, 2024**

- Adjusted `macros.py`, `utils.py`, and `test_utils.py` in accordance with Pylint checks.


## 0.37.0a8

**March 13, 2024**

- Adjusted `estimation.py`, `test_estimation.py` and `fixtures_estimation.py` in accordance with Pylint checks.


## 0.37.0a7

**March 13, 2024**

- Adjusted `order.py`, `test_order.py` and `fixtures_order.py` in accordance with Pylint checks.


## 0.37.0a6

**March 13, 2024**

- Adjusted `host.py`, `tools.py`, `test_tools.py`, `storage.py`, `test_storage.py` and `fixtures_storage.py` in accordance with Pylint checks.

## 0.37.0a5

**March 11, 2024**

- Adjusted `auth.py` and `oauth.py` with their coverage and fixtures in accordance with Pylint checks.
- Adjusted `conftest.py` in accordance with Pylint checks.


## 0.37.0a4

**March 07, 2024**

- Generalized new authentication stack to cover account authentication case.

## 0.37.0a3

**March 07, 2024**

- Adjusted `tasking.py`, `test_tasking.py`, and `fixtures_tasking.py` in accordance with Pylint checks.

## 0.37.0a2

**March 06, 2024**

- Adjusted `catalog.py` and `test_catalog.py` in accordance with Pylint checks.
- Conducted minor refactoring in other classes due to changes in function names within the authentication module.


## 0.37.0a1

**March 06, 2024**

- Added a new component within the HTTP layer to facilitate future enhancements in authentication and request processes: ported a resilient and authenticated cached session.


## 0.37.0a0

**March 04, 2024**

Added new components within the HTTP layer to facilitate future enhancements in authentication and request processes:

- Ported the HTTP adapter, providing configurable resilience.
- Ported resilient project authentication, managing token expiration.

## 0.36.0

**February 20, 2024**

- Updated the `place_order()` and `estimate_order()` functions of the CatalogBase class to the latest version of the API.

## 0.35.0

**January 25, 2024**

- Discontinued support for the following edit and create functions:

    - up42:
        - `validate_manifest()`

    - Project:
        - `max_concurrent_jobs`
        - `update_project_settings()`
        - `create_workflow()`

    - Workflow:
        - `max_concurrent_jobs`
        - `update_name()`
        - `add_workflow_tasks()`
        - `get_compatible_blocks()`
        - `get_parameters_info()`
        - `construct_parameters()`
        - `construct_parameters_parallel()`
        - `estimate_job()`
        - `test_job()`
        - `test_jobs_parallel()`
        - `run_job()`
        - `run_jobs_parallel()`

    - Job:
        - `track_status()`
        - `cancel_job()`

- Marked the following visualization functions as deprecated:

    - up42:
        - `viztools.folium_base_map()`

    - Catalog:
        - `plot_coverage()`
        - `map_quicklooks()`
        - `plot_quicklooks()`

    - Job:
        - `map_results()`
        - `plot_results()`

    - JobCollection:
        - `map_results()`
        - `plot_results()`

    - JobTask:
        - `map_results()`
        - `plot_results()`
        - `plot_quicklooks()`

    They will be discontinued after March 31, 2024.


## 0.34.1

**December 15, 2023**

- Restored the `order.get_assets` function.

## 0.34.0

**December 13, 2023**

- Updated the `storage.get_orders` function to the latest version of the API.
- Set Poetry as the only dependency manager.
- Discontinued support for the `order.get_assets` function.

## 0.33.1

**November 23, 2023**

Marked the following parameters of `storage.get_assets` as deprecated to enforce the use of the PySTAC client search.

- `geometry`
- `acquired_before`
- `acquired_after`
- `custom_filter`

## 0.33.0

**November 14, 2023**

- Updated authentication by changing it from project-based to account-based.
- Added a new function to the Asset class: `get_stac_asset_url` generates a signed URL that allows to download a STAC asset from storage without authentication.

## 0.32.0

**September 7, 2023**

A new function added to the Asset class:

- `download_stac_asset` allows you to download STAC assets from storage.

## 0.31.0

**August 9, 2023**

- Supported STAC assets in `asset.stac_items`.
- Added substatuses to `order.track_status`.
- Limited `catalog.search(sort_by)` to `acquisition_date` only.
- Removed `get_credits_history` from the main class.
- `asset.stac_info` now returns the `pystac.Collection` object.
- Python 3.7 is no longer supported.

## 0.30.1

**July 14, 2023**

Fixed the failing construct_order_parameters function and updated tests.

## 0.30.0

**July 3, 2023**

Added a new `tags` argument to the following functions:

- `construct_order_parameters`, to assign tags to new tasking and catalog orders.
- `get_order`, to filter orders by tags.
- `get_assets`, to filter assets by tags.

## 0.29.0

**June 20, 2023**

Integrated new functions into the Tasking class:

- `get_feasibility` — Returns a list of feasibility studies for tasking orders.
- `choose_feasibility` — Allows accepting one of the proposed feasibility study options.
- `get_quotations` — Returns a list of all quotations for tasking orders.
- `decide_quotation` — Allows accepting or rejecting a quotation for a tasking order.

## 0.28.1

**April 6, 2023**

- Updating test to latest version

## 0.28.0

**February 17, 2023**

- Added STAC search functionality to storage.get_assets.
  Now you can filter assets by new parameters: `geometry`, `acquired_after`, `acquired_before`,
  `collection_names`, `producer_names`, `tags`, `search`, `sources`.
- Added storage.pystac_client.
  Use it to authenticate PySTAC client to access your UP42 storage assets using its library.
- Added asset.stac_info.
  Use it to access STAC metadata, such as acquisition, sensor, and collection information.

## 0.27.1

**January 26, 2023**

- Improve error communication of functions using API v2 endpoints.
- add `up42.__version__` attribute to access the package version with Python.
- Adapt asset class attributes (`created` to `createdAt`) to UP42 API.

## 0.27.0

**December 12, 2022**

- Add `asset.update_metadata()` for adjusting title & tags of an asset.
- `storage.get_assets()` has new parameters `created_after`, `created_before`, `workspace_id`  to better filter the
  desired assets. It now queries the assets of all accessible workspaces by default.
- Adopt new UP42 API 2.0 endpoints for user storage & assets.

## 0.26.0

**November 2, 2022**

- Remove Python version upper bound, this will enable immediate but untested installation with any new Python version.
- Changes to `workflow.construct_parameters`:
  - Deprecates the `assets` parameter (list of asset objects), instead use `asset_ids` (list of asset_ids).
  - Removes limitation of using only assets originating from blocks, now also supports assets from catalog &
    tasking.
  - In addition to required parameters, now adds all optional parameters that have default values.
- `tasking.construct_order_parameters` now accepts a Point feature (e.g. use with Blacksky).
- Fix: `get_data_products` with `basic=False` now correctly returns only tasking OR catalog products.
- The up42 object now correctly does not give access to third party imports anymore (restructured init module).

## 0.25.0

**October 25, 2022**

- Add dedicated tasking class for improved handling of satellite tasking orders.
- `construct_order_parameters` now also adds the parameters specific to the selected data-product, and suggests
  possible values based on the data-product schema.

## 0.24.0

**October 20, 2022**

- Add `catalog.get_data_product_schema()` for details on the order parameters
- Switches parameter `sensor` to `collection` in `catalog.download_quicklooks`.
- Various small improvements e.g. quicklooks automatic band selection, Reduced use of default parameters in
  constructor methods, error message display, optimized API call handling for parameter validation etc.
- Internal: Separation of Catalog and CatalogBase to prepare addition of Tasking class, reorganize test fixtures.

## 0.23.1

**October 5, 2022**

- Fixes issue with filename of downloaded assets containing two suffix `.` e.g. `./output..zip`.
  Resolves [#350](https://github.com/up42/up42-py/issues/350)

## 0.23.0

**September 20, 2022**

- Integrates the UP42 data productsm e.g. the selection "Display" and "Reflectance" configuration in the ordering process. The new ordering process requires the selection of a specific data product.
- The `order_parameters` argument for `catalog.estimate_order` and `catalog.place_order` now has a different structure.
  **The previous option to just specify the collection name will soon be deactivated in the UP42 API!**
- New function `catalog.get_data_products`
- New function `catalog.construct_order_parameters`
- `catalog.construct_search_parameters` replaces `catalog.construct_parameters` which is deprecated and will be
  removed in v0.25.0

## 0.22.2

**July 21, 2022**

- Fix unpacking of order assets if no output topfolder inherent in archive

## 0.22.1

**July 19, 2022**

- Fix conda release (include requirements-viz file)

## 0.22.0

**July 5, 2022**

- Adds webhooks functionality to the SDK, see new webhooks docs chapter.
- Introduces optional installation option for the visualization functionalities. The required dependencies are now
  not installed by default.
- Removes `order.metadata` property, as removed from UP42 API.
- Fix: Using a MultiPolygon geometry in construct_parameters will now correctly raise an error as not accepted.
- Documentation overhaul & various improvements

## 0.21.0

**May 12, 2022**

- Adding `up42.get_balance` and `up42.get_credits_history` features for allowing account information retrieval.
- Adding `up42.get_block_coverage` features for retrieval of the catalog blocks' coverage as GeoJSON.
- `project.get_jobs` now has sorting criteria, sorting order and limit parameters.
- Catalog search now enables search for Pleiades Neo etc. (uses host specific API endpoints)
- Fix: `project.get_jobs` now correctly queries the full number of jobs.

## 0.20.2

**April 10, 2022**

- Update documentation
- Non functional changes to enable conda release
- Update requirements and removing overlapping subdependencies

## 0.20.1

**April 5, 2022**

- Update documentation for latest changes on the user console.
- Remove outdated examples.
- Add required files on the dist version for allowing creation of conda meta files.

## 0.20.0

**February 15, 2022**

- Enables getting credits consumed by a job via `job.get_credits`.

## 0.19.0

**January 28, 2022**

- Add support for UP42 data collections via `catalog.get_collections`.
- Switch `catalog.construct_parameters` to use `collection` instead of `sensor` for
  the collection selection.
- Refactor retry mechanism. Resolves issue of unintended token renewals & further limits
  retries.

## 0.18.1

**December 20, 2021**

- Allow installation with Python 3.9

## 0.18.0

**November 10, 2021**

- Add sorting criteria, sorting order and results limit parameters to `storage.get_orders`
  and `storage.get_assets`. Now also uses results pagination which avoids timeout issues
  when querying large asset/order collections.
- Significant speed improvement for:
    -`.get_jobs`, `.get_workflows`, `.get_assets`, `.get_orders` calls.
    - `workflow.create_workflow` when used with `existing=True`.
    - Printing objects representations, which now does not trigger additional object info API calls.
- Removal: Removes deprecated handling of multiple features as input geometry in `.construct_parameters`
  Instead, using multiple features or a MultiPolygon will now raise an error.
  This aligns the Python SDK with the regular UP42 platform behaviour.
- Removal: Remove the Python SDK Command Line Interface.
- Fix: JobTask.info and the printout now uses the correct jobtask information.

## 0.17.0

**September 10, 2021**

- Adds `usage_type` parameter for selection of "DATA" and "ANALYTICS" data in catalog search.
- Adds automatic handling of catalog search results pagination when requesting more
  than 500 results.
- Adds support for datetime objects and all iso-format compatible time strings to
  `construct_parameters`.
- Fix: `get_compatible_blocks` with an empty workflow now returns all data blocks.
- Start deprecation for `handle_multiple_features` parameter in `construct_parameters` to
  guarantee parity with UP42 platform. In the future, the UP42 SDK will only handle
  single geometries.
- Uses Oauth for access token handling.

## 0.16.0

**June 30, 2021**

- Limit memory usage for large file downloads (#237)
- Remove deprecated job.get_status() (Replace by job.status) (#224)
- Remove deprecated jobcollection.get_job_info() and jobcollection.get_status() (Replaced by jobcollection.info and jobcollection.status)
- Remove order-id functionality (#228)
- Limit installation to Python <=3.9.4
- Internal code improvements (e.g. project settings, retry)

## 0.15.2

**April 7, 2021**

- Enables plotting of jobcollection with `.map_results()`.
- Fixes `.cancel_job()` functionality.

## 0.15.1

**March 12, 2021**

- Fixes breaking API change in catalog search.
- Catalog search result now contains a `sceneId` property instead of `scene_id`.

## 0.15.0

**January 27, 2021**

- Add `Storage`, `Order` and `Asset` objects.
- Add possibility to create orders from `Catalog` with `Catalog.place_order`.
- Add possibility to use assets in job parameters with `Workflow.construct_paramaters`.
- Update job estimation endpoint.
- Multiple documentation fixes.

## 0.14.0

**December 7, 2020**

- Add `workflow.estimate_job()` function for estimation of credit costs & job duration before running a job.
- Add `bands=[3,2,1]` parameter in `.plot_results()` and `.map_results()` for band & band order selection.
- `.plot_results()` now accepts kwargs of [rasterio.plot.show](https://rasterio.readthedocs.io/en/latest/api/rasterio.plot.html#rasterio.plot.show) and matplotlib.
- Add `up42.initialize_jobcollection()`
- Add `get_estimation=False` parameter to `workflow.test_job`.
- Add ship-identification example.
- Overhaul "Getting started" examples.

## 0.13.1

**November 18, 2020**

- Handle request rate limits via retry mechanism.
- Limit `map_quicklooks()` to 100 quicklooks.
- Add aircraft detection example & documentation improvements.

## 0.13.0

**October 30, 2020**

- New consistent use & documentation of the basic functionality:
    - All [basic functions](up42-reference.md) (e.g. `up42.get_blocks`) are accessible
        from the `up42` import object. Now consistently documented in the `up42`
        [object code reference](up42-reference.md).
    - The option to use this basic functionality from any lower level object will soon be
        removed (e.g. `project.get_blocks`, `workflow.get_blocks`). Now triggers a deprecation warning.
- The plotting functionality of each object is now documented directly in that [object's code reference](job-reference.md).
- Fix: Repair catalog search for sobloo.
- *Various improvements to docs & code reference.*
- *Overhaul & simplify test fixtures.*
- *Split off viztools module from tools module.*

## 0.12.0

**October 14, 2020**

- Simplify object representation, also simplifies logger messages.
- Add `.info` property to all objects to get the detailed object information, deprecation process for `.get_info`.
- Add `.status` property to job, jobtask and jobcollection objects. Deprecation process for `.get_status`.
- Add selection of job mode for `.get_jobs`.
- Add description of initialization of each object to code reference.
- Fix: Use correct cutoff time 23:59:59 in default datetimes.
- Fix: Download jobtasks to respective jobtask subfolders instead of the job folder.
- Unpin geopandas version in requirements.
- Move sdk documentation to custom subdomain "sdk.up42.com".
- *Simplify mock tests & test fixtures*

## 0.11.0

**August 13, 2020**

- Fix: Remove buffer 0 for fixing invalid geometry.
- Add `.map_quicklooks` method for visualising quicklooks interactively.
- Add an example notebook for mapping quicklooks using `.map_quicklooks` method.

## 0.10.1

**August 13, 2020**

- Hotfix: Fixes usage of multiple features as the input geometry.

## 0.10.0

**August 7, 2020**

- Add parallel jobs feature. Allows running jobs for multiple geometries, scene_ids or
 timeperiods in parallel. Adds `workflow.construct_parameters_parallel`,
 `workflow.test_job_parallel`, `workflow.run_job_parallel` and the new `JobCollection` object.
- Adjusts `workflow.get_jobs` and `project.get_jobs` to return JobCollections.
- Adjusts airports-parallel example notebook to use the parallel jobs feature.
- Adjusts flood mapping example notebook to use OSM block.
- Adds option to not unpack results in `job.download_results`.
- Now allows passing only scene_ids to `workflow.construct_parameters`.
- Improves layout of image results plots for multiple results.
- Added binder links.
- Now truncates log messages > 2k characters.
- *Various small improvements & code refactorings.*

## 0.9.3

**July 15, 2020**

- Add support for secondary GeoJSON file to `job.map_results`

## 0.9.2

**July 4, 2020**

- Fix inconsistency with `job.map_results` selecting the JSON instead of the image

## 0.9.1

**June 25, 2020**

- Fixes typo in catalog search parameters

## 0.9.0

**May 7, 2020**

- Enable block_name and block_display_name for `workflow.add_workflow_tasks`
- Replace requirement to specify provider by sensor for `catalog.download_quicklooks`
- Add option to disable logging in `up42.settings`
- Add `project.get_jobs` and limit `workflow.get_jobs` to jobs in the workflow.
- Fix download of all output files
- Job name selectabable in `workflow.test_job` and `workflow.run_job` (with added suffix _py)
- Fix CRS issues in make `job.map_results`, make plotting functionalities more robust

## 0.8.3

**April 30, 2020**

- Pin geopandas to 0.7.0, package requires new CRS convention

## 0.8.2

**April 24, 2020**

- Removed `job.create_and_run_job`, now split into `job.test_job` and `job.run_job`<|MERGE_RESOLUTION|>--- conflicted
+++ resolved
@@ -30,8 +30,6 @@
 
 For more information, see [UP42 Python package description](https://pypi.org/project/up42-py/).
 
-<<<<<<< HEAD
-=======
 ## 3.0.0a10
 **October 22, 2025**
 
@@ -57,7 +55,6 @@
 ### Removed
 - Removed deprecated `storage.py` module
 
->>>>>>> 739863f9
 ## 3.0.0a6
 **October 20, 2025**
 
