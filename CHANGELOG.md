--- conflicted
+++ resolved
@@ -30,17 +30,19 @@
 
 For more information, see [UP42 Python package description](https://pypi.org/project/up42-py/).
 
+## 3.0.0a7
+**October 20, 2025**
+
+### Removed
+- Removed deprecated `storage.py` module
+
 ## 3.0.0a6
 **October 20, 2025**
 
 ### Removed
-<<<<<<< HEAD
-- Removed deprecated `storage.py` module
-=======
 - Removed `initialize_order` from `up42` global namespace.
 - Removed `track_status`, `estimate`, `place`, `get_assets` and `_translate_construct_parameters` from `Order` class.
 - Removed `order_id`, `info` and `order_details` properties from `Order` class.
->>>>>>> d6d854f5
 
 ## 3.0.0a5
 **October 20, 2025**
