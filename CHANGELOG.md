# Changelog

Update your installation to the latest version with the following command:

=== "pip"

    ```bash
    pip install up42-py --upgrade
    ```

=== "conda"

    ```bash
    conda update -c conda-forge up42-py
    ```

You can check your current version with the following command:

=== "pip"

    ```bash
    pip show up42-py
    ```

=== "conda"

    ```bash
    conda search up42-py
    ```

For more information, see [UP42 Python package description](https://pypi.org/project/up42-py/).

## 2.1.0a3

<<<<<<< HEAD
**Sep 3, 2024**
- `Order.get_assets` now allows to get assets from orders in `BEING_FULFILLED` state.
=======
**Sep 10, 2024**
- Switch `Asset` class to use `session` descriptor.
- Improve test coverage `Asset` class.
>>>>>>> d32b6bfd

## 2.1.0a2

**Sep 2, 2024**
- Fix test coverage for `Order::estimate`, `Order::place`, and `Order::track_status` methods.
- Change `Order::track_status` report_time input type to float.

## 2.1.0a1

**Aug 30, 2024**
- Improve test coverage `Order` class.

## 2.0.1

**Aug 15, 2024**

- Switch `ProductGlossart::IntegrationValue` from `Enum` to `Literal`.
- Fixed `FEASIBILITY_STUDY_MAY_BE_REQUIRED` value in the `glossary.IntegrationValue` Literal.


## 2.0.1a3

**Aug 15, 2024**

- Fixed `FEASIBILITY_STUDY_MAY_BE_REQUIRED` in the `glossary.IntegrationValue` Literal.

## 2.0.1a2

**Aug 13, 2024**

- Extract `IntegrationValue` type alias.


## 2.0.1a1

**Aug 13, 2024**

- Switch `ProductGlossart::IntegrationValue` from `Enum` to `Literal`.

## 2.0.0

**Aug 8, 2024**

### Changed
- **Breaking:** Switch to the new product glossary V2 endpoint in `ProductGlossary::get_collections`.
- **Breaking:** Updated `Collection` class in `catalog.py` to match new `ProductGlossary` endpoints.
- Moved `ProductGlossary` and its dependencies to `glossary.py`.
- Published `CollectionType` in the global namespace.

### Removed
The following deprecated code was dropped (**Breaking**):

- Functions in `up42` global namespace
  - `initialize_webhook`
  - `get_webhooks`
  - `create_webhook`
  - `get_webhook_events`

  in `CatalogBase` class
  - keyword arguments in `place_order` method - used to pass arguments `scene` and `geometry`

  in `Catalog` class
  - keyword arguments in `estimate_order` method - used to pass arguments `scene` and `geometry`
  - `sortby` and `ascending` arguments in `construct_search_parameters` method
  - `acquired_after`, `acquired_before`, `geometry` and `custom_filter` arguments in `get_assets` method
  in `Webhook` class
  - `info` and `webhook_id` properties
  - `update` and `create` methods
  - `return_json` argument in `all` method.

- Dropped `ProductGlossary` classes `Producer` and `Host` in `catalog.py`.
- Dropped `processing_templates.AugmentationSpacept`.


## 2.0.0a5

**Aug 7, 2024**
- Moved `ProductGlossary` and its dependencies to `glossary.py`.
- Published `CollectionType` in the global namespace.

## 2.0.0a4

**Aug 6, 2024**
The following deprecated code was dropped:
- Functions in `up42` global namespace
  - `initialize_webhook`
  - `get_webhooks`
  - `create_webhook`
  - `get_webhook_events`
- in `CatalogBase` class
  - keyword arguments in `place_order` method - used to pass arguments `scene` and `geometry`
- in `Catalog` class
  - keyword arguments in `estimate_order` method - used to pass arguments `scene` and `geometry`
  - `sortby` and `ascending` arguments in `construct_search_parameters` method
  - `acquired_after`, `acquired_before`, `geometry` and `custom_filter` arguments in `get_assets` method
- in `Webhook` class
  - `info` and `webhook_id` properties
  - `update` and `create` methods
  - `return_json` argument in `all` method.

## 2.0.0a3

**Aug 06, 2024**
- Switch to the new product glossary V2 endpoint in `ProductGlossaty::get_collections`.
- Updated `Collection` class in `catalog.py` to match new `ProductGlossary` endpoints.
- Dropped `ProductGlossary` classes `Producer` and `Host` in `catalog.py`.

## 2.0.0a2

**Jul 31, 2024**
- Dropped `processing_templates.AugmentationSpacept`.

## 2.0.0a1

**Jul 31, 2024**
- Dropped `ProductGlossary::get_data_products` and switched to `ProductGlossary::get_collections` in dependencies.

## 1.1.1

**Jul 31, 2024**
### Changes
- Added EULA acceptance check to processing job templates.
- Added EULA related statuses to processing jobs.
- Added various failure statuses to job tracking stop list.
- Added `session` descriptor to `CatalogBase`.
- Deprecated `get_data_products` method in `CatalogBase` class.
- Extract `CollectionType` type alias.
- Extract `ProductGlossary` in `catalog.py`.
- Provide type hints for `ProductGlossary` methods.
- Switch to new token endpoint in `auth.py` and `oauth.py`.

### Fixes
- Fix type hint for `get_webhook_events`.

### Improvements
- Drop unused `return_text` parameter in `Auth::request`.
- Improve test coverage for `Catalog::search`.
- Improve `Catalog::download_quicklooks` code.
- Improve test coverage for `Catalog::download_quicklooks` type alias.
- Reduce the usage `auth::request` in `base.py`.
- Simplify the usage of `get_data_products` in `CatalogBase`.
- Simplify pagination in `Catalog::search` code.
- Use token duration information from token data instead of static configuration.
- Use expiry offset to refresh token 30s earlier.

### Dependencies:
- Bumped dependencies `certifi` from 2024.2.2 to 2024.7.4.
- Bumped dependencies `setuptools` from 69.1.1 to 70.0.0.
- Bumped dependencies `urllib` from 2.2.1 to 2.2.2.
- Bumped dependencies `zipp` from 3.17.0 to 3.19.1.

## 1.1.1a11

**Jul 30, 2024**
- Added EULA acceptance check to processing job templates.
- Added various failure statuses to job tracking stop list.
- Added EULA related statuses to processing jobs.

## 1.1.1a10

**Jul 29, 2024**
- Deprecated `get_data_products` method in `CatalogBase` class.

## 1.1.1a9

**Jul 17, 2024**
- Bumped dependencies `zipp` from 3.17.0 to 3.19.1.

## 1.1.1a8

**Jul 17, 2024**
- Bumped dependencies `setuptools` from 69.1.1 to 70.0.0.

## 1.1.1a7

**Jul 16, 2024**
- Simplify pagination in `Catalog::search` code.
- Improve test coverage for `Catalog::search`.

## 1.1.1a6

**Jul 15, 2024**
- Improve `Catalog::download_quicklooks` code.
- Improve test coverage for `Catalog::download_quicklooks` type alias.
- Drop unused `return_text` parameter in `Auth::request`.
- Add `session` descriptor to `CatalogBase`.

## 1.1.1a5

**Jul 15, 2024**
- Extract `CollectionType` type alias.

## 1.1.1a4

**Jul 15, 2024**
- Extract `ProductGlossary` in `catalog.py`.
- Provide type hints for `ProductGlossary` methods.
- Simplify the usage of `get_data_products` in `CatalogBase`.
- Fix type hint for `get_webhook_events`.
- Reduce the usage `auth::request` in `base.py`.


## 1.1.1a3

**Jul 8, 2024**
- Bumped dependencies `certifi` from 2024.2.2 to 2024.7.4.

## 1.1.1a2

**Jul 8, 2024**

- Bumped dependencies `urllib` from 2.2.1 to 2.2.2.

## 1.1.1a1

**Jun 27, 2024**

- Switch to new token endpoint in `auth.py` and `oauth.py`.
- Use token duration information from token data instead of static configuration.
- Use expiry offset to refresh token 30s earlier.

## 1.1.0

**Jun 25, 2024**

### Changes

- `Job`, `JobSorting` and `JobStatus` classes now available in `up42` namespace.
- Change default created and credits ordering as descending.
- Change default status ordering to descending.
- Rename `templates.py` to `processing_templates.py`.

### Fixes

- Fix multiple process id value query parameter to use concatenation with commas.
- Fix multiple status value query parameter to use concatenation with commas.
- Fix processing job tracking to wait until credits are captured or released.
- Fix missing process ids for processing templates.

### Improvements

- Trim off milliseconds in job metadata timestamps to avoid rounding errors.
- Trim nanoseconds in job metadata timestamps since not supported by native Python datetime.
- Update processing template names.
- Add missing `workspace_id` query param to job execution.
- Convert relative paths in processing job page links to absolute ones.

## 1.1.0a7

**Jun 20, 2024**

- Trim off milliseconds in job metadata timestamps to avoid rounding errors.
- Fix multiple process id value query parameter to use concatenation with commas.
- Change default created and credits ordering as descending.

## 1.1.0a6

**Jun 20, 2024**

- Trim nanoseconds in job metadata timestamps since not supported by native Python datetime.
- Fix processing job tracking to wait until credits are captured or released.
- Fix multiple status value query parameter to use concatenation with commas.
- Change default status ordering to descending.

## 1.1.0a5

**Jun 20, 2024**

- Update processing template names.

## 1.1.0a4

**Jun 19, 2024**

- Add missing workspace id query param to job execution.

## 1.1.0a3

**Jun 19, 2024**

- Export `JobStatus` in `up42` namespace.

## 1.1.0a2

**Jun 18, 2024**

- Convert relative paths in processing job page links to absolute ones.

## 1.1.0a1

**Jun 18, 2024**

- Export `Job` and `JobSorting` in `up42` namespace.
- Fix missing process ids for processing templates.
- Rename `templates.py` to `processing_templates.py`.

## 1.0.4

**Jun 17, 2024**

## New Features

### Processing Module:
- Introduced the `Job` class for interacting with processing jobs.
- Implemented job querying capabilities (processing.py).
- Added a collection attribute to the `Job` class.
- Introduced processing job tracking.

### Job Templates:
- Created basic single and multi-item processing job templates in templates.py.
- Enabled job template execution (templates.py).
- Added specialized templates for `SpaceptAugmentation`, `NSUpsamling`, and `Pansharpening`.
- Added cost evaluation to the JobTemplate class (number comparison).
- Implemented `SingleItemJobTemplate` and `MultiItemJobTemplate` helper classes.

## Improvements

### Base Module (formerly main):
- Renamed the `main` module to `base` for clarity.
- Added descriptors: `Session`, `WorkspaceId`, and `StacClient` to `base` module for improved access within classes.

### Webhooks:
- Refactored webhooks as active records.
- Consolidated webhook code into a dedicated module/class.
- Enhanced test coverage for webhooks.
- Deprecated legacy webhook code.

## Dependencies:
- Updated requests to 2.32.0.
- Relaxed geopandas version constraint to < 1.
- Upgraded tornado to 6.4.1.

## Bugfixes:
- Enabled deep copy in Up42Auth for compatibility.
- Fix `tenacity not Found` Error by upgrading `tenacity` dependency.
- Removed deprecated Catalog::construct_parameters method.

## 1.0.4a21

**Jun 17, 2024**

- Support deep copy in `Up42Auth` to be compliant with pystac client.
- Align processing job query parameter names.

## 1.0.4a20

**Jun 17, 2024**

- Added processing job tracking.
- Upgrade tenacity.

## 1.0.4a19

**Jun 13, 2024**

- Added errors and credits retrieval to processing jobs.

## 1.0.4a18

**Jun 13, 2024**

- Deprecate legacy webhook code.
- Drop long deprecated `Catalog::construct_parameters`.

## 1.0.4a17

**Jun 13, 2024**

- Added `collection` to job class in processing module.
- Added `StacClient` descriptor to base module.

## 1.0.4a16

**Jun 11, 2024**

- Added job querying to `processing.py`

## 1.0.4a15

**Jun 11, 2024**

- Added job template execution to `templates.py`

# 1.0.4a14

**Jun 10, 2024**

- Added class `Job` to `processing` module to access processing job features.

## 1.0.4a13

**June 10, 2024**
- Allow dependency `geopandas` from 0.13.2 to any version less than `1`.

## 1.0.4a12

**Jun 10, 2024**

- Bumped dependencies `tornado` from 6.4 to 6.4.1.

## 1.0.4a11

**Jun 10, 2024**

- Added job templates for `SpaceptAugmentation`, `NSUpsamling`, `Pansharpening` to `templates.py`

## 1.0.4a10

**Jun 7, 2024**

- Added simple single and multi item processing job templates to `templates.py`

## 1.0.4a9

**Jun 7, 2024**

- Added cost evaluation to `JobTemplate` class with number comparison support.

## 1.0.4a8

**Jun 6, 2024**

- Added module `processing.py` with base `JobTemplate` class with post-construct inputs validation.
- Added helper `SingleItemJobTemplate` and `MultiItemJobTemplate` classes as bases for future specific processing templates.

## 1.0.4a7

**May 30, 2024**

- Moved instance methods of `Webhooks` class to class methods of `Webhook` class and dropped the former.

## 1.0.4a6

**May 30, 2024**

- Remodeled webhook as active record.

## 1.0.4a5

**May 30, 2024**

- Move webhooks related code from `base.py`

## 1.0.4a4

**May 29, 2024**

- Delegated webhook repr to its info
- Improved test coverage for webhooks
- Dropped unneeded shared and global fixtures for webhook tests


## 1.0.4a3

**May 27, 2024**

- Added `Session` and `WorkspaceId` descriptors to provide access to session and workspace_id from other classes.
- Renaming `main` module to `base`.


## 1.0.4a2

**May 24, 2024**

- Added workspace singleton in `main.py`, encapsulating global state (auth, workspace id).
- Inject auth and workspace id instead of passing a containing object.


## 1.0.4a1

**May 24, 2024**
- Bumped dependencies `requests` from 2.31.0 to 2.32.0.

## 1.0.3

**May 23, 2024**
- Added tenacity as dependency.
- Added resilience on `asset::stac_info` and `asset::stac_items`
- Dropped pystac client subclassing
- Cleaned up fixtures
- Improved test coverage
- Dropped unneeded exposure of token

## 1.0.3a1

**May 23, 2024**
- Added tenacity as dependency.
- Added resilience on `asset::stac_info` and `asset::stac_items`
- Dropped pystac client subclassing
- Cleaned up fixtures
- Improved test coverage
- Dropped unneeded exposure of token


## 1.0.2

**May 15, 2024**
- Added thread safety to token retrieval.


## 1.0.2a1

**May 15, 2024**
- Added thread safety to token retrieval.


## 1.0.1

**May 13, 2024**
- Increased retries and backoff in http resilience.
- Fixed bug with temporary storage overfill when downloading archives.
- Bumped dependencies jinja2, tqdm, geojson.

## 1.0.1a4

**May 13, 2024**
- geojson dependency bumped from 3.0.1 to 3.1.0 to fix conda python 3.12 installer.


## 1.0.1a3

**May 7, 2024**
- Setting http_adapter default configuration to `retries = 5` and `backoff factor = 1`


## 1.0.1a2

**May 7, 2024**
- Renamed `download_from_gcs_unpack` to `download_archive`
- Renamed `download_gcs_not_unpack` to `download_file`
- Improved test coverage for `download_archive`
- Bug fix in `download_archive`: use output directory provided for temporary archive storage instead of default temp folder


## 1.0.1a1

**May 7, 2024**
- jinja2 dependency bumped from 3.1.3 to 3.1.4.
- tqdm dependency bumped from 4.66.2 to 4.66.3.


## 1.0.0

**Apr 17, 2024**
- Dropped deprecated functionalities: Jobs, Projects, Workflows, Viztools
- Dropped deprecated code related to blocks


## 1.0.0a7

**Apr 16, 2024**
- Dropped `get_blocks`, `get_block_details` and `get_block_coverage` from `main.py`

## 1.0.0a6

**Apr 16, 2024**
- Dropped project id and api key based authentication in `main.py`, `auth.py`, `http/oauth.py` and `http/client.py`
- Adapted tests and fixtures
- Dropped viztools.py

## 1.0.0a5

**Apr 16, 2024**

- Dropped deprecated Workflow functions - info, workflow_tasks, get_workflow_tasks, get_parameters_info,
 _get_default_parameters (internal function), _construct_full_workflow_tasks_dict (internal function),
 get_jobs, delete
- Dropped Workflow tests and fixtures

## 1.0.0a4

**Apr 15, 2024**

- Dropped deprecated Jobtask functions - info, get_results_json, download_results, download_quicklooks
- Dropped Jobtask tests and fixtures

## 1.0.0a3

**Apr 15, 2024**

- Dropped deprecated Job functions - info, status, is_succeeded, download_quicklooks, get_results_json, download_results,
get_logs, upload_results_to_bucket, get_jobtasks, get_jobtasks_results_json, get_credits
- Dropped Job tests and fixtures

## 1.0.0a2

**Apr 15, 2024**

- Dropped deprecated JobCollection functions - info, status, apply, download_results
- Dropped deprecated Project functions - info, get_workflows, get_project_settings, get_jobs
- Dropped Project's fixtures and tests
- Dropped JobCollection's fixtures and tests
- Dropped Workflow's get_jobs function

## 1.0.0a1

**Apr 15, 2024**

- Dropped deprecated viztools functions: folium_base_map(), plot_quicklooks(), plot_coverage(), draw_aoi(), _map_images() (internal function), map_quicklooks(), plot_coverage(), plot_results(), requires_viz() (internal function), map_results(), render() (internal function)

## 0.37.2

**Apr 8, 2024**

Dependabot security updates:
 - Bump black from 22.12.0 to 24.3.0
 - Bump pillow from 10.2.0 to 10.3.0

## 0.37.1

**Apr 5, 2024**

- Removed upper bound for Python 3.12.
- Dropped support for Python 3.8.
- New authentication token are retrieved upon expiration instead of every request.
- Dropped tenacity, requests-oauthlib and types-oauthlib as dependencies.
- Updated the deprecation date for `Jobs`, `Workflow`, and `Projects` related features.
- Multiple refactoring improvements.

## 0.37.1a11

**Apr 4, 2024**

- Added standard headers to `http/session.py`
- Added session provisioning to `auth.py` and `http/client.py`
- Dropped undocumented `authenticate` flag in `auth.py`
- Dropped undocumented kwargs in `auth.py` and `main.py`

## 0.37.1a10

**Apr 3, 2024**

- Updating the deprecation date for `Jobs`, `Workflow`, and `Projects` related features.

## 0.37.1a9

**Apr 2, 2024**

- Dropped legacy `estimation.py`, `test_estimation.py` and `fixtures_estimation.py`

## 0.37.1a8

**March 28, 2024**

- Dependency injection and test coverage improvement in `auth.py`

## 0.37.1a7

**March 27, 2024**

- Raise typed error if token retrieval fails due to wrong credentials.

## 0.37.1a6

**March 26, 2024**

- Switched to using `http.client.Client` in `auth.py` for authentication and token management
- Dropped unneeded resiliency code
- Dropped tenacity, requests-oauthlib and types-oauthlib as unneeded dependencies


## 0.37.1a5

**March 21, 2024**

- Run test pipeline on Python versions 3.9 to 3.12
- Removed upper bound for Python 3.12
- Dropped support for Python 3.8


## 0.37.1a4

**March 21, 2024**

- New http stack client to provide resilient token and requests compliant authentication.


## 0.37.1a3

**March 20, 2024**

- Detection of token retriever based on supplied settings.


## 0.37.1a2

**March 19, 2024**

- Detection of credentials settings based on supplied credentials.


## 0.37.1a1

**March 19, 2024**

- Dropped all the live tests.


## 0.37.0

**March 15, 2024**

- Fixed inadvertent title and tags removals during asset metadata updates.
- Dropped unneeded `auth::env` property and the corresponding tests.
- Generalized new authentication stack to cover account authentication case.
- Added new components within the HTTP layer to facilitate future enhancements in authentication and request processes.
- Adjusted most of the code in accordance with pylint checks.


## 0.37.0a14

**March 15, 2024**

- Fixed inadvertent titles and tags removals during asset metadata updates.

## 0.37.0a13

**March 15, 2024**

- Dropped unneeded `auth::env` property and the corresponding tests.


## 0.37.0a12

**March 14, 2024**

- Adjusted `initialization.py`, `test_initialization.py`, `main.py` and `test_main.py` in accordance with Pylint checks.


## 0.37.0a11

**March 14, 2024**

- Adjusted `asset.py`, `asset_searcher.py`, `test_asset.py` and `fixtures_asset.py` in accordance with Pylint checks.
- Adjusted `test_http_adapter.py` in accordance with Pylint checks.
- Dropped `test_e2e_catalog.py` since it is covered by SDK tests.
- Fixed a flaky test in `test_session.py`


## 0.37.0a10

**March 13, 2024**

- Adjusted `webhooks.py`, `test_webhooks.py` and `fixtures_webhook.py` in accordance with Pylint checks.
- Dropped `test_e2e_30sec.py` since it covers functionality dropped earlier.

## 0.37.0a9

**March 13, 2024**

- Adjusted `macros.py`, `utils.py`, and `test_utils.py` in accordance with Pylint checks.


## 0.37.0a8

**March 13, 2024**

- Adjusted `estimation.py`, `test_estimation.py` and `fixtures_estimation.py` in accordance with Pylint checks.


## 0.37.0a7

**March 13, 2024**

- Adjusted `order.py`, `test_order.py` and `fixtures_order.py` in accordance with Pylint checks.


## 0.37.0a6

**March 13, 2024**

- Adjusted `host.py`, `tools.py`, `test_tools.py`, `storage.py`, `test_storage.py` and `fixtures_storage.py` in accordance with Pylint checks.

## 0.37.0a5

**March 11, 2024**

- Adjusted `auth.py` and `oauth.py` with their coverage and fixtures in accordance with Pylint checks.
- Adjusted `conftest.py` in accordance with Pylint checks.


## 0.37.0a4

**March 07, 2024**

- Generalized new authentication stack to cover account authentication case.

## 0.37.0a3

**March 07, 2024**

- Adjusted `tasking.py`, `test_tasking.py`, and `fixtures_tasking.py` in accordance with Pylint checks.

## 0.37.0a2

**March 06, 2024**

- Adjusted `catalog.py` and `test_catalog.py` in accordance with Pylint checks.
- Conducted minor refactoring in other classes due to changes in function names within the authentication module.


## 0.37.0a1

**March 06, 2024**

- Added a new component within the HTTP layer to facilitate future enhancements in authentication and request processes: ported a resilient and authenticated cached session.


## 0.37.0a0

**March 04, 2024**

Added new components within the HTTP layer to facilitate future enhancements in authentication and request processes:

- Ported the HTTP adapter, providing configurable resilience.
- Ported resilient project authentication, managing token expiration.

## 0.36.0

**February 20, 2024**

- Updated the `place_order()` and `estimate_order()` functions of the CatalogBase class to the latest version of the API.

## 0.35.0

**January 25, 2024**

- Discontinued support for the following edit and create functions:

    - up42:
        - `validate_manifest()`

    - Project:
        - `max_concurrent_jobs`
        - `update_project_settings()`
        - `create_workflow()`

    - Workflow:
        - `max_concurrent_jobs`
        - `update_name()`
        - `add_workflow_tasks()`
        - `get_compatible_blocks()`
        - `get_parameters_info()`
        - `construct_parameters()`
        - `construct_parameters_parallel()`
        - `estimate_job()`
        - `test_job()`
        - `test_jobs_parallel()`
        - `run_job()`
        - `run_jobs_parallel()`

    - Job:
        - `track_status()`
        - `cancel_job()`

- Marked the following visualization functions as deprecated:

    - up42:
        - `viztools.folium_base_map()`

    - Catalog:
        - `plot_coverage()`
        - `map_quicklooks()`
        - `plot_quicklooks()`

    - Job:
        - `map_results()`
        - `plot_results()`

    - JobCollection:
        - `map_results()`
        - `plot_results()`

    - JobTask:
        - `map_results()`
        - `plot_results()`
        - `plot_quicklooks()`

    They will be discontinued after March 31, 2024.


## 0.34.1

**December 15, 2023**

- Restored the `order.get_assets` function.

## 0.34.0

**December 13, 2023**

- Updated the `storage.get_orders` function to the latest version of the API.
- Set Poetry as the only dependency manager.
- Discontinued support for the `order.get_assets` function.

## 0.33.1

**November 23, 2023**

Marked the following parameters of `storage.get_assets` as deprecated to enforce the use of the PySTAC client search.

- `geometry`
- `acquired_before`
- `acquired_after`
- `custom_filter`

## 0.33.0

**November 14, 2023**

- Updated authentication by changing it from project-based to account-based.
- Added a new function to the Asset class: `get_stac_asset_url` generates a signed URL that allows to download a STAC asset from storage without authentication.

## 0.32.0

**September 7, 2023**

A new function added to the Asset class:

- `download_stac_asset` allows you to download STAC assets from storage.

## 0.31.0

**August 9, 2023**

- Supported STAC assets in `asset.stac_items`.
- Added substatuses to `order.track_status`.
- Limited `catalog.search(sort_by)` to `acquisition_date` only.
- Removed `get_credits_history` from the main class.
- `asset.stac_info` now returns the `pystac.Collection` object.
- Python 3.7 is no longer supported.

## 0.30.1

**July 14, 2023**

Fixed the failing construct_order_parameters function and updated tests.

## 0.30.0

**July 3, 2023**

Added a new `tags` argument to the following functions:

- `construct_order_parameters`, to assign tags to new tasking and catalog orders.
- `get_order`, to filter orders by tags.
- `get_assets`, to filter assets by tags.

## 0.29.0

**June 20, 2023**

Integrated new functions into the Tasking class:

- `get_feasibility` — Returns a list of feasibility studies for tasking orders.
- `choose_feasibility` — Allows accepting one of the proposed feasibility study options.
- `get_quotations` — Returns a list of all quotations for tasking orders.
- `decide_quotation` — Allows accepting or rejecting a quotation for a tasking order.

## 0.28.1

**April 6, 2023**

- Updating test to latest version

## 0.28.0

**February 17, 2023**

- Added STAC search functionality to storage.get_assets.
  Now you can filter assets by new parameters: `geometry`, `acquired_after`, `acquired_before`,
  `collection_names`, `producer_names`, `tags`, `search`, `sources`.
- Added storage.pystac_client.
  Use it to authenticate PySTAC client to access your UP42 storage assets using its library.
- Added asset.stac_info.
  Use it to access STAC metadata, such as acquisition, sensor, and collection information.

## 0.27.1

**January 26, 2023**

- Improve error communication of functions using API v2 endpoints.
- add `up42.__version__` attribute to access the package version with Python.
- Adapt asset class attributes (`created` to `createdAt`) to UP42 API.

## 0.27.0

**December 12, 2022**

- Add `asset.update_metadata()` for adjusting title & tags of an asset.
- `storage.get_assets()` has new parameters `created_after`, `created_before`, `workspace_id`  to better filter the
  desired assets. It now queries the assets of all accessible workspaces by default.
- Adopt new UP42 API 2.0 endpoints for user storage & assets.

## 0.26.0

**November 2, 2022**

- Remove Python version upper bound, this will enable immediate but untested installation with any new Python version.
- Changes to `workflow.construct_parameters`:
  - Deprecates the `assets` parameter (list of asset objects), instead use `asset_ids` (list of asset_ids).
  - Removes limitation of using only assets originating from blocks, now also supports assets from catalog &
    tasking.
  - In addition to required parameters, now adds all optional parameters that have default values.
- `tasking.construct_order_parameters` now accepts a Point feature (e.g. use with Blacksky).
- Fix: `get_data_products` with `basic=False` now correctly returns only tasking OR catalog products.
- The up42 object now correctly does not give access to third party imports anymore (restructured init module).

## 0.25.0

**October 25, 2022**

- Add dedicated tasking class for improved handling of satellite tasking orders.
- `construct_order_parameters` now also adds the parameters specific to the selected data-product, and suggests
  possible values based on the data-product schema.

## 0.24.0

**October 20, 2022**

- Add `catalog.get_data_product_schema()` for details on the order parameters
- Switches parameter `sensor` to `collection` in `catalog.download_quicklooks`.
- Various small improvements e.g. quicklooks automatic band selection, Reduced use of default parameters in
  constructor methods, error message display, optimized API call handling for parameter validation etc.
- Internal: Separation of Catalog and CatalogBase to prepare addition of Tasking class, reorganize test fixtures.

## 0.23.1

**October 5, 2022**

- Fixes issue with filename of downloaded assets containing two suffix `.` e.g. `./output..zip`.
  Resolves [#350](https://github.com/up42/up42-py/issues/350)

## 0.23.0

**September 20, 2022**

- Integrates the UP42 data productsm e.g. the selection "Display" and "Reflectance" configuration in the ordering process. The new ordering process requires the selection of a specific data product.
- The `order_parameters` argument for `catalog.estimate_order` and `catalog.place_order` now has a different structure.
  **The previous option to just specify the collection name will soon be deactivated in the UP42 API!**
- New function `catalog.get_data_products`
- New function `catalog.construct_order_parameters`
- `catalog.construct_search_parameters` replaces `catalog.construct_parameters` which is deprecated and will be
  removed in v0.25.0

## 0.22.2

**July 21, 2022**

- Fix unpacking of order assets if no output topfolder inherent in archive

## 0.22.1

**July 19, 2022**

- Fix conda release (include requirements-viz file)

## 0.22.0

**July 5, 2022**

- Adds webhooks functionality to the SDK, see new webhooks docs chapter.
- Introduces optional installation option for the visualization functionalities. The required dependencies are now
  not installed by default.
- Removes `order.metadata` property, as removed from UP42 API.
- Fix: Using a MultiPolygon geometry in construct_parameters will now correctly raise an error as not accepted.
- Documentation overhaul & various improvements

## 0.21.0

**May 12, 2022**

- Adding `up42.get_balance` and `up42.get_credits_history` features for allowing account information retrieval.
- Adding `up42.get_block_coverage` features for retrieval of the catalog blocks' coverage as GeoJSON.
- `project.get_jobs` now has sorting criteria, sorting order and limit parameters.
- Catalog search now enables search for Pleiades Neo etc. (uses host specific API endpoints)
- Fix: `project.get_jobs` now correctly queries the full number of jobs.

## 0.20.2

**April 10, 2022**

- Update documentation
- Non functional changes to enable conda release
- Update requirements and removing overlapping subdependencies

## 0.20.1

**April 5, 2022**

- Update documentation for latest changes on the user console.
- Remove outdated examples.
- Add required files on the dist version for allowing creation of conda meta files.

## 0.20.0

**February 15, 2022**

- Enables getting credits consumed by a job via `job.get_credits`.

## 0.19.0

**January 28, 2022**

- Add support for UP42 data collections via `catalog.get_collections`.
- Switch `catalog.construct_parameters` to use `collection` instead of `sensor` for
  the collection selection.
- Refactor retry mechanism. Resolves issue of unintended token renewals & further limits
  retries.

## 0.18.1

**December 20, 2021**

- Allow installation with Python 3.9

## 0.18.0

**November 10, 2021**

- Add sorting criteria, sorting order and results limit parameters to `storage.get_orders`
  and `storage.get_assets`. Now also uses results pagination which avoids timeout issues
  when querying large asset/order collections.
- Significant speed improvement for:
    -`.get_jobs`, `.get_workflows`, `.get_assets`, `.get_orders` calls.
    - `workflow.create_workflow` when used with `existing=True`.
    - Printing objects representations, which now does not trigger additional object info API calls.
- Removal: Removes deprecated handling of multiple features as input geometry in `.construct_parameters`
  Instead, using multiple features or a MultiPolygon will now raise an error.
  This aligns the Python SDK with the regular UP42 platform behaviour.
- Removal: Remove the Python SDK Command Line Interface.
- Fix: JobTask.info and the printout now uses the correct jobtask information.

## 0.17.0

**September 10, 2021**

- Adds `usage_type` parameter for selection of "DATA" and "ANALYTICS" data in catalog search.
- Adds automatic handling of catalog search results pagination when requesting more
  than 500 results.
- Adds support for datetime objects and all iso-format compatible time strings to
  `construct_parameters`.
- Fix: `get_compatible_blocks` with an empty workflow now returns all data blocks.
- Start deprecation for `handle_multiple_features` parameter in `construct_parameters` to
  guarantee parity with UP42 platform. In the future, the UP42 SDK will only handle
  single geometries.
- Uses Oauth for access token handling.

## 0.16.0

**June 30, 2021**

- Limit memory usage for large file downloads (#237)
- Remove deprecated job.get_status() (Replace by job.status) (#224)
- Remove deprecated jobcollection.get_job_info() and jobcollection.get_status() (Replaced by jobcollection.info and jobcollection.status)
- Remove order-id functionality (#228)
- Limit installation to Python <=3.9.4
- Internal code improvements (e.g. project settings, retry)

## 0.15.2

**April 7, 2021**

- Enables plotting of jobcollection with `.map_results()`.
- Fixes `.cancel_job()` functionality.

## 0.15.1

**March 12, 2021**

- Fixes breaking API change in catalog search.
- Catalog search result now contains a `sceneId` property instead of `scene_id`.

## 0.15.0

**January 27, 2021**

- Add `Storage`, `Order` and `Asset` objects.
- Add possibility to create orders from `Catalog` with `Catalog.place_order`.
- Add possibility to use assets in job parameters with `Workflow.construct_paramaters`.
- Update job estimation endpoint.
- Multiple documentation fixes.

## 0.14.0

**December 7, 2020**

- Add `workflow.estimate_job()` function for estimation of credit costs & job duration before running a job.
- Add `bands=[3,2,1]` parameter in `.plot_results()` and `.map_results()` for band & band order selection.
- `.plot_results()` now accepts kwargs of [rasterio.plot.show](https://rasterio.readthedocs.io/en/latest/api/rasterio.plot.html#rasterio.plot.show) and matplotlib.
- Add `up42.initialize_jobcollection()`
- Add `get_estimation=False` parameter to `workflow.test_job`.
- Add ship-identification example.
- Overhaul "Getting started" examples.

## 0.13.1

**November 18, 2020**

- Handle request rate limits via retry mechanism.
- Limit `map_quicklooks()` to 100 quicklooks.
- Add aircraft detection example & documentation improvements.

## 0.13.0

**October 30, 2020**

- New consistent use & documentation of the basic functionality:
    - All [basic functions](up42-reference.md) (e.g. `up42.get_blocks`) are accessible
        from the `up42` import object. Now consistently documented in the `up42`
        [object code reference](up42-reference.md).
    - The option to use this basic functionality from any lower level object will soon be
        removed (e.g. `project.get_blocks`, `workflow.get_blocks`). Now triggers a deprecation warning.
- The plotting functionality of each object is now documented directly in that [object's code reference](job-reference.md).
- Fix: Repair catalog search for sobloo.
- *Various improvements to docs & code reference.*
- *Overhaul & simplify test fixtures.*
- *Split off viztools module from tools module.*

## 0.12.0

**October 14, 2020**

- Simplify object representation, also simplifies logger messages.
- Add `.info` property to all objects to get the detailed object information, deprecation process for `.get_info`.
- Add `.status` property to job, jobtask and jobcollection objects. Deprecation process for `.get_status`.
- Add selection of job mode for `.get_jobs`.
- Add description of initialization of each object to code reference.
- Fix: Use correct cutoff time 23:59:59 in default datetimes.
- Fix: Download jobtasks to respective jobtask subfolders instead of the job folder.
- Unpin geopandas version in requirements.
- Move sdk documentation to custom subdomain "sdk.up42.com".
- *Simplify mock tests & test fixtures*

## 0.11.0

**August 13, 2020**

- Fix: Remove buffer 0 for fixing invalid geometry.
- Add `.map_quicklooks` method for visualising quicklooks interactively.
- Add an example notebook for mapping quicklooks using `.map_quicklooks` method.

## 0.10.1

**August 13, 2020**

- Hotfix: Fixes usage of multiple features as the input geometry.

## 0.10.0

**August 7, 2020**

- Add parallel jobs feature. Allows running jobs for multiple geometries, scene_ids or
 timeperiods in parallel. Adds `workflow.construct_parameters_parallel`,
 `workflow.test_job_parallel`, `workflow.run_job_parallel` and the new `JobCollection` object.
- Adjusts `workflow.get_jobs` and `project.get_jobs` to return JobCollections.
- Adjusts airports-parallel example notebook to use the parallel jobs feature.
- Adjusts flood mapping example notebook to use OSM block.
- Adds option to not unpack results in `job.download_results`.
- Now allows passing only scene_ids to `workflow.construct_parameters`.
- Improves layout of image results plots for multiple results.
- Added binder links.
- Now truncates log messages > 2k characters.
- *Various small improvements & code refactorings.*

## 0.9.3

**July 15, 2020**

- Add support for secondary GeoJSON file to `job.map_results`

## 0.9.2

**July 4, 2020**

- Fix inconsistency with `job.map_results` selecting the JSON instead of the image

## 0.9.1

**June 25, 2020**

- Fixes typo in catalog search parameters

## 0.9.0

**May 7, 2020**

- Enable block_name and block_display_name for `workflow.add_workflow_tasks`
- Replace requirement to specify provider by sensor for `catalog.download_quicklooks`
- Add option to disable logging in `up42.settings`
- Add `project.get_jobs` and limit `workflow.get_jobs` to jobs in the workflow.
- Fix download of all output files
- Job name selectabable in `workflow.test_job` and `workflow.run_job` (with added suffix _py)
- Fix CRS issues in make `job.map_results`, make plotting functionalities more robust

## 0.8.3

**April 30, 2020**

- Pin geopandas to 0.7.0, package requires new CRS convention

## 0.8.2

**April 24, 2020**

- Removed `job.create_and_run_job`, now split into `job.test_job` and `job.run_job`<|MERGE_RESOLUTION|>--- conflicted
+++ resolved
@@ -30,16 +30,16 @@
 
 For more information, see [UP42 Python package description](https://pypi.org/project/up42-py/).
 
+## 2.1.0a4
+
+**Sep 11, 2024**
+- `Order.get_assets` now allows to get assets from orders in `BEING_FULFILLED` state.
+
 ## 2.1.0a3
 
-<<<<<<< HEAD
-**Sep 3, 2024**
-- `Order.get_assets` now allows to get assets from orders in `BEING_FULFILLED` state.
-=======
 **Sep 10, 2024**
 - Switch `Asset` class to use `session` descriptor.
 - Improve test coverage `Asset` class.
->>>>>>> d32b6bfd
 
 ## 2.1.0a2
 
