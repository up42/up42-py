--- conflicted
+++ resolved
@@ -29,21 +29,21 @@
     ```
 
 For more information, see [UP42 Python package description](https://pypi.org/project/up42-py/).
+## 0.37.1a8
+
+**March 28, 2024**
+
+- Dependency injection and test coverage improvement in `auth.py`
+
 ## 0.37.1a7
 
-<<<<<<< HEAD
-**March 28, 2024**
-
-- Dependency injection and test coverage improvement in `auth.py`
-=======
+**March 27, 2024**
+
+- Raise typed error if token retrieval fails due to wrong credentials.
+
+## 0.37.1a6
+
 **March 26, 2024**
-
-- Raise typed error if token retrieval fails due to wrong credentials.
->>>>>>> a266a2e5
-
-## 0.37.1a6
-
-**March 27, 2024**
 
 - Switched to using `http.client.Client` in `auth.py` for authentication and token management
 - Dropped unneeded resiliency code
