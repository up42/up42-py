--- conflicted
+++ resolved
@@ -29,17 +29,12 @@
     ```
 
 For more information, see [UP42 Python package description](https://pypi.org/project/up42-py/).
-<<<<<<< HEAD
 ## 2.2.0a21
 **Jan 9, 2025**
 - Added `up42` property to `pystac::Item` and `pystac::Collection` to get and set UP42 STAC extensions
 
 ## 2.2.0a20
-**Jan 8, 2025**
-=======
-## 2.2.0a20
 **Jan 9, 2025**
->>>>>>> 1c254be4
 - Added `update` extension method to `pystac::Item`
 
 ## 2.2.0a19
