--- conflicted
+++ resolved
@@ -29,12 +29,11 @@
     ```
 
 For more information, see [UP42 Python package description](https://pypi.org/project/up42-py/).
-<<<<<<< HEAD
 ## 2.2.0a1
 
 **TBD**
 - Fix test coverage for `Tasking::construct_order_parameters`.
-=======
+
 ## 2.1.0
 
 **Oct 9, 2024**
@@ -56,7 +55,6 @@
 - Switch `OrderParams` as input type for `CatalogBase::place` and `Catalog::estimate` from `Optional[dict]`.
 - Changed `Order::status` type from `str` to `Literal`.
 - Changed `Order::track_status` report_time input type to float.
->>>>>>> aa8e94a7
 
 ## 2.1.0a12
 
