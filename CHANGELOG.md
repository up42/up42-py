# Changelog

Update your installation to the latest version with the following command:

=== "pip"

    ```bash
    pip install up42-py --upgrade
    ```

=== "conda"

    ```bash
    conda update -c conda-forge up42-py
    ```

You can check your current version with the following command:

=== "pip"

    ```bash
    pip show up42-py
    ```

=== "conda"

    ```bash
    conda search up42-py
    ```

For more information, see [UP42 Python package description](https://pypi.org/project/up42-py/).

<<<<<<< HEAD
## 2.1.0a1

**Aug 26, 2024**
- `Order.get_assets` now allows to get assets from orders in `BEING_FULFILLED` state.
- `Order.get_assets` now returning an iterator instear of list.
=======
## 2.1.0a2

**Sep 2, 2024**
- Fix test coverage for `Order::estimate`, `Order::place`, and `Order::track_status` methods.
- Change `Order::track_status` report_time input type to float.

## 2.1.0a1

**Aug 30, 2024**
- Improve test coverage `Order` class.
>>>>>>> c2f10fbc

## 2.0.1

**Aug 15, 2024**

- Switch `ProductGlossart::IntegrationValue` from `Enum` to `Literal`.
- Fixed `FEASIBILITY_STUDY_MAY_BE_REQUIRED` value in the `glossary.IntegrationValue` Literal.


## 2.0.1a3

**Aug 15, 2024**

- Fixed `FEASIBILITY_STUDY_MAY_BE_REQUIRED` in the `glossary.IntegrationValue` Literal.

## 2.0.1a2

**Aug 13, 2024**

- Extract `IntegrationValue` type alias.


## 2.0.1a1

**Aug 13, 2024**

- Switch `ProductGlossart::IntegrationValue` from `Enum` to `Literal`.

## 2.0.0

**Aug 8, 2024**

### Changed
- **Breaking:** Switch to the new product glossary V2 endpoint in `ProductGlossary::get_collections`.
- **Breaking:** Updated `Collection` class in `catalog.py` to match new `ProductGlossary` endpoints.
- Moved `ProductGlossary` and its dependencies to `glossary.py`.
- Published `CollectionType` in the global namespace.

### Removed
The following deprecated code was dropped (**Breaking**):

- Functions in `up42` global namespace
  - `initialize_webhook`
  - `get_webhooks`
  - `create_webhook`
  - `get_webhook_events`

  in `CatalogBase` class
  - keyword arguments in `place_order` method - used to pass arguments `scene` and `geometry`

  in `Catalog` class
  - keyword arguments in `estimate_order` method - used to pass arguments `scene` and `geometry`
  - `sortby` and `ascending` arguments in `construct_search_parameters` method
  - `acquired_after`, `acquired_before`, `geometry` and `custom_filter` arguments in `get_assets` method
  in `Webhook` class
  - `info` and `webhook_id` properties
  - `update` and `create` methods
  - `return_json` argument in `all` method.

- Dropped `ProductGlossary` classes `Producer` and `Host` in `catalog.py`.
- Dropped `processing_templates.AugmentationSpacept`.


## 2.0.0a5

**Aug 7, 2024**
- Moved `ProductGlossary` and its dependencies to `glossary.py`.
- Published `CollectionType` in the global namespace.

## 2.0.0a4

**Aug 6, 2024**
The following deprecated code was dropped:
- Functions in `up42` global namespace
  - `initialize_webhook`
  - `get_webhooks`
  - `create_webhook`
  - `get_webhook_events`
- in `CatalogBase` class
  - keyword arguments in `place_order` method - used to pass arguments `scene` and `geometry`
- in `Catalog` class
  - keyword arguments in `estimate_order` method - used to pass arguments `scene` and `geometry`
  - `sortby` and `ascending` arguments in `construct_search_parameters` method
  - `acquired_after`, `acquired_before`, `geometry` and `custom_filter` arguments in `get_assets` method
- in `Webhook` class
  - `info` and `webhook_id` properties
  - `update` and `create` methods
  - `return_json` argument in `all` method.

## 2.0.0a3

**Aug 06, 2024**
- Switch to the new product glossary V2 endpoint in `ProductGlossaty::get_collections`.
- Updated `Collection` class in `catalog.py` to match new `ProductGlossary` endpoints.
- Dropped `ProductGlossary` classes `Producer` and `Host` in `catalog.py`.

## 2.0.0a2

**Jul 31, 2024**
- Dropped `processing_templates.AugmentationSpacept`.

## 2.0.0a1

**Jul 31, 2024**
- Dropped `ProductGlossary::get_data_products` and switched to `ProductGlossary::get_collections` in dependencies.

## 1.1.1

**Jul 31, 2024**
### Changes
- Added EULA acceptance check to processing job templates.
- Added EULA related statuses to processing jobs.
- Added various failure statuses to job tracking stop list.
- Added `session` descriptor to `CatalogBase`.
- Deprecated `get_data_products` method in `CatalogBase` class.
- Extract `CollectionType` type alias.
- Extract `ProductGlossary` in `catalog.py`.
- Provide type hints for `ProductGlossary` methods.
- Switch to new token endpoint in `auth.py` and `oauth.py`.

### Fixes
- Fix type hint for `get_webhook_events`.

### Improvements
- Drop unused `return_text` parameter in `Auth::request`.
- Improve test coverage for `Catalog::search`.
- Improve `Catalog::download_quicklooks` code.
- Improve test coverage for `Catalog::download_quicklooks` type alias.
- Reduce the usage `auth::request` in `base.py`.
- Simplify the usage of `get_data_products` in `CatalogBase`.
- Simplify pagination in `Catalog::search` code.
- Use token duration information from token data instead of static configuration.
- Use expiry offset to refresh token 30s earlier.

### Dependencies:
- Bumped dependencies `certifi` from 2024.2.2 to 2024.7.4.
- Bumped dependencies `setuptools` from 69.1.1 to 70.0.0.
- Bumped dependencies `urllib` from 2.2.1 to 2.2.2.
- Bumped dependencies `zipp` from 3.17.0 to 3.19.1.

## 1.1.1a11

**Jul 30, 2024**
- Added EULA acceptance check to processing job templates.
- Added various failure statuses to job tracking stop list.
- Added EULA related statuses to processing jobs.

## 1.1.1a10

**Jul 29, 2024**
- Deprecated `get_data_products` method in `CatalogBase` class.

## 1.1.1a9

**Jul 17, 2024**
- Bumped dependencies `zipp` from 3.17.0 to 3.19.1.

## 1.1.1a8

**Jul 17, 2024**
- Bumped dependencies `setuptools` from 69.1.1 to 70.0.0.

## 1.1.1a7

**Jul 16, 2024**
- Simplify pagination in `Catalog::search` code.
- Improve test coverage for `Catalog::search`.

## 1.1.1a6

**Jul 15, 2024**
- Improve `Catalog::download_quicklooks` code.
- Improve test coverage for `Catalog::download_quicklooks` type alias.
- Drop unused `return_text` parameter in `Auth::request`.
- Add `session` descriptor to `CatalogBase`.

## 1.1.1a5

**Jul 15, 2024**
- Extract `CollectionType` type alias.

## 1.1.1a4

**Jul 15, 2024**
- Extract `ProductGlossary` in `catalog.py`.
- Provide type hints for `ProductGlossary` methods.
- Simplify the usage of `get_data_products` in `CatalogBase`.
- Fix type hint for `get_webhook_events`.
- Reduce the usage `auth::request` in `base.py`.


## 1.1.1a3

**Jul 8, 2024**
- Bumped dependencies `certifi` from 2024.2.2 to 2024.7.4.

## 1.1.1a2

**Jul 8, 2024**

- Bumped dependencies `urllib` from 2.2.1 to 2.2.2.

## 1.1.1a1

**Jun 27, 2024**

- Switch to new token endpoint in `auth.py` and `oauth.py`.
- Use token duration information from token data instead of static configuration.
- Use expiry offset to refresh token 30s earlier.

## 1.1.0

**Jun 25, 2024**

### Changes

- `Job`, `JobSorting` and `JobStatus` classes now available in `up42` namespace.
- Change default created and credits ordering as descending.
- Change default status ordering to descending.
- Rename `templates.py` to `processing_templates.py`.

### Fixes

- Fix multiple process id value query parameter to use concatenation with commas.
- Fix multiple status value query parameter to use concatenation with commas.
- Fix processing job tracking to wait until credits are captured or released.
- Fix missing process ids for processing templates.

### Improvements

- Trim off milliseconds in job metadata timestamps to avoid rounding errors.
- Trim nanoseconds in job metadata timestamps since not supported by native Python datetime.
- Update processing template names.
- Add missing `workspace_id` query param to job execution.
- Convert relative paths in processing job page links to absolute ones.

## 1.1.0a7

**Jun 20, 2024**

- Trim off milliseconds in job metadata timestamps to avoid rounding errors.
- Fix multiple process id value query parameter to use concatenation with commas.
- Change default created and credits ordering as descending.

## 1.1.0a6

**Jun 20, 2024**

- Trim nanoseconds in job metadata timestamps since not supported by native Python datetime.
- Fix processing job tracking to wait until credits are captured or released.
- Fix multiple status value query parameter to use concatenation with commas.
- Change default status ordering to descending.

## 1.1.0a5

**Jun 20, 2024**

- Update processing template names.

## 1.1.0a4

**Jun 19, 2024**

- Add missing workspace id query param to job execution.

## 1.1.0a3

**Jun 19, 2024**

- Export `JobStatus` in `up42` namespace.

## 1.1.0a2

**Jun 18, 2024**

- Convert relative paths in processing job page links to absolute ones.

## 1.1.0a1

**Jun 18, 2024**

- Export `Job` and `JobSorting` in `up42` namespace.
- Fix missing process ids for processing templates.
- Rename `templates.py` to `processing_templates.py`.

## 1.0.4

**Jun 17, 2024**

## New Features

### Processing Module:
- Introduced the `Job` class for interacting with processing jobs.
- Implemented job querying capabilities (processing.py).
- Added a collection attribute to the `Job` class.
- Introduced processing job tracking.

### Job Templates:
- Created basic single and multi-item processing job templates in templates.py.
- Enabled job template execution (templates.py).
- Added specialized templates for `SpaceptAugmentation`, `NSUpsamling`, and `Pansharpening`.
- Added cost evaluation to the JobTemplate class (number comparison).
- Implemented `SingleItemJobTemplate` and `MultiItemJobTemplate` helper classes.

## Improvements

### Base Module (formerly main):
- Renamed the `main` module to `base` for clarity.
- Added descriptors: `Session`, `WorkspaceId`, and `StacClient` to `base` module for improved access within classes.

### Webhooks:
- Refactored webhooks as active records.
- Consolidated webhook code into a dedicated module/class.
- Enhanced test coverage for webhooks.
- Deprecated legacy webhook code.

## Dependencies:
- Updated requests to 2.32.0.
- Relaxed geopandas version constraint to < 1.
- Upgraded tornado to 6.4.1.

## Bugfixes:
- Enabled deep copy in Up42Auth for compatibility.
- Fix `tenacity not Found` Error by upgrading `tenacity` dependency.
- Removed deprecated Catalog::construct_parameters method.

## 1.0.4a21

**Jun 17, 2024**

- Support deep copy in `Up42Auth` to be compliant with pystac client.
- Align processing job query parameter names.

## 1.0.4a20

**Jun 17, 2024**

- Added processing job tracking.
- Upgrade tenacity.

## 1.0.4a19

**Jun 13, 2024**

- Added errors and credits retrieval to processing jobs.

## 1.0.4a18

**Jun 13, 2024**

- Deprecate legacy webhook code.
- Drop long deprecated `Catalog::construct_parameters`.

## 1.0.4a17

**Jun 13, 2024**

- Added `collection` to job class in processing module.
- Added `StacClient` descriptor to base module.

## 1.0.4a16

**Jun 11, 2024**

- Added job querying to `processing.py`

## 1.0.4a15

**Jun 11, 2024**

- Added job template execution to `templates.py`

# 1.0.4a14

**Jun 10, 2024**

- Added class `Job` to `processing` module to access processing job features.

## 1.0.4a13

**June 10, 2024**
- Allow dependency `geopandas` from 0.13.2 to any version less than `1`.

## 1.0.4a12

**Jun 10, 2024**

- Bumped dependencies `tornado` from 6.4 to 6.4.1.

## 1.0.4a11

**Jun 10, 2024**

- Added job templates for `SpaceptAugmentation`, `NSUpsamling`, `Pansharpening` to `templates.py`

## 1.0.4a10

**Jun 7, 2024**

- Added simple single and multi item processing job templates to `templates.py`

## 1.0.4a9

**Jun 7, 2024**

- Added cost evaluation to `JobTemplate` class with number comparison support.

## 1.0.4a8

**Jun 6, 2024**

- Added module `processing.py` with base `JobTemplate` class with post-construct inputs validation.
- Added helper `SingleItemJobTemplate` and `MultiItemJobTemplate` classes as bases for future specific processing templates.

## 1.0.4a7

**May 30, 2024**

- Moved instance methods of `Webhooks` class to class methods of `Webhook` class and dropped the former.

## 1.0.4a6

**May 30, 2024**

- Remodeled webhook as active record.

## 1.0.4a5

**May 30, 2024**

- Move webhooks related code from `base.py`

## 1.0.4a4

**May 29, 2024**

- Delegated webhook repr to its info
- Improved test coverage for webhooks
- Dropped unneeded shared and global fixtures for webhook tests


## 1.0.4a3

**May 27, 2024**

- Added `Session` and `WorkspaceId` descriptors to provide access to session and workspace_id from other classes.
- Renaming `main` module to `base`.


## 1.0.4a2

**May 24, 2024**

- Added workspace singleton in `main.py`, encapsulating global state (auth, workspace id).
- Inject auth and workspace id instead of passing a containing object.


## 1.0.4a1

**May 24, 2024**
- Bumped dependencies `requests` from 2.31.0 to 2.32.0.

## 1.0.3

**May 23, 2024**
- Added tenacity as dependency.
- Added resilience on `asset::stac_info` and `asset::stac_items`
- Dropped pystac client subclassing
- Cleaned up fixtures
- Improved test coverage
- Dropped unneeded exposure of token

## 1.0.3a1

**May 23, 2024**
- Added tenacity as dependency.
- Added resilience on `asset::stac_info` and `asset::stac_items`
- Dropped pystac client subclassing
- Cleaned up fixtures
- Improved test coverage
- Dropped unneeded exposure of token


## 1.0.2

**May 15, 2024**
- Added thread safety to token retrieval.


## 1.0.2a1

**May 15, 2024**
- Added thread safety to token retrieval.


## 1.0.1

**May 13, 2024**
- Increased retries and backoff in http resilience.
- Fixed bug with temporary storage overfill when downloading archives.
- Bumped dependencies jinja2, tqdm, geojson.

## 1.0.1a4

**May 13, 2024**
- geojson dependency bumped from 3.0.1 to 3.1.0 to fix conda python 3.12 installer.


## 1.0.1a3

**May 7, 2024**
- Setting http_adapter default configuration to `retries = 5` and `backoff factor = 1`


## 1.0.1a2

**May 7, 2024**
- Renamed `download_from_gcs_unpack` to `download_archive`
- Renamed `download_gcs_not_unpack` to `download_file`
- Improved test coverage for `download_archive`
- Bug fix in `download_archive`: use output directory provided for temporary archive storage instead of default temp folder


## 1.0.1a1

**May 7, 2024**
- jinja2 dependency bumped from 3.1.3 to 3.1.4.
- tqdm dependency bumped from 4.66.2 to 4.66.3.


## 1.0.0

**Apr 17, 2024**
- Dropped deprecated functionalities: Jobs, Projects, Workflows, Viztools
- Dropped deprecated code related to blocks


## 1.0.0a7

**Apr 16, 2024**
- Dropped `get_blocks`, `get_block_details` and `get_block_coverage` from `main.py`

## 1.0.0a6

**Apr 16, 2024**
- Dropped project id and api key based authentication in `main.py`, `auth.py`, `http/oauth.py` and `http/client.py`
- Adapted tests and fixtures
- Dropped viztools.py

## 1.0.0a5

**Apr 16, 2024**

- Dropped deprecated Workflow functions - info, workflow_tasks, get_workflow_tasks, get_parameters_info,
 _get_default_parameters (internal function), _construct_full_workflow_tasks_dict (internal function),
 get_jobs, delete
- Dropped Workflow tests and fixtures

## 1.0.0a4

**Apr 15, 2024**

- Dropped deprecated Jobtask functions - info, get_results_json, download_results, download_quicklooks
- Dropped Jobtask tests and fixtures

## 1.0.0a3

**Apr 15, 2024**

- Dropped deprecated Job functions - info, status, is_succeeded, download_quicklooks, get_results_json, download_results,
get_logs, upload_results_to_bucket, get_jobtasks, get_jobtasks_results_json, get_credits
- Dropped Job tests and fixtures

## 1.0.0a2

**Apr 15, 2024**

- Dropped deprecated JobCollection functions - info, status, apply, download_results
- Dropped deprecated Project functions - info, get_workflows, get_project_settings, get_jobs
- Dropped Project's fixtures and tests
- Dropped JobCollection's fixtures and tests
- Dropped Workflow's get_jobs function

## 1.0.0a1

**Apr 15, 2024**

- Dropped deprecated viztools functions: folium_base_map(), plot_quicklooks(), plot_coverage(), draw_aoi(), _map_images() (internal function), map_quicklooks(), plot_coverage(), plot_results(), requires_viz() (internal function), map_results(), render() (internal function)

## 0.37.2

**Apr 8, 2024**

Dependabot security updates:
 - Bump black from 22.12.0 to 24.3.0
 - Bump pillow from 10.2.0 to 10.3.0

## 0.37.1

**Apr 5, 2024**

- Removed upper bound for Python 3.12.
- Dropped support for Python 3.8.
- New authentication token are retrieved upon expiration instead of every request.
- Dropped tenacity, requests-oauthlib and types-oauthlib as dependencies.
- Updated the deprecation date for `Jobs`, `Workflow`, and `Projects` related features.
- Multiple refactoring improvements.

## 0.37.1a11

**Apr 4, 2024**

- Added standard headers to `http/session.py`
- Added session provisioning to `auth.py` and `http/client.py`
- Dropped undocumented `authenticate` flag in `auth.py`
- Dropped undocumented kwargs in `auth.py` and `main.py`

## 0.37.1a10

**Apr 3, 2024**

- Updating the deprecation date for `Jobs`, `Workflow`, and `Projects` related features.

## 0.37.1a9

**Apr 2, 2024**

- Dropped legacy `estimation.py`, `test_estimation.py` and `fixtures_estimation.py`

## 0.37.1a8

**March 28, 2024**

- Dependency injection and test coverage improvement in `auth.py`

## 0.37.1a7

**March 27, 2024**

- Raise typed error if token retrieval fails due to wrong credentials.

## 0.37.1a6

**March 26, 2024**

- Switched to using `http.client.Client` in `auth.py` for authentication and token management
- Dropped unneeded resiliency code
- Dropped tenacity, requests-oauthlib and types-oauthlib as unneeded dependencies


## 0.37.1a5

**March 21, 2024**

- Run test pipeline on Python versions 3.9 to 3.12
- Removed upper bound for Python 3.12
- Dropped support for Python 3.8


## 0.37.1a4

**March 21, 2024**

- New http stack client to provide resilient token and requests compliant authentication.


## 0.37.1a3

**March 20, 2024**

- Detection of token retriever based on supplied settings.


## 0.37.1a2

**March 19, 2024**

- Detection of credentials settings based on supplied credentials.


## 0.37.1a1

**March 19, 2024**

- Dropped all the live tests.


## 0.37.0

**March 15, 2024**

- Fixed inadvertent title and tags removals during asset metadata updates.
- Dropped unneeded `auth::env` property and the corresponding tests.
- Generalized new authentication stack to cover account authentication case.
- Added new components within the HTTP layer to facilitate future enhancements in authentication and request processes.
- Adjusted most of the code in accordance with pylint checks.


## 0.37.0a14

**March 15, 2024**

- Fixed inadvertent titles and tags removals during asset metadata updates.

## 0.37.0a13

**March 15, 2024**

- Dropped unneeded `auth::env` property and the corresponding tests.


## 0.37.0a12

**March 14, 2024**

- Adjusted `initialization.py`, `test_initialization.py`, `main.py` and `test_main.py` in accordance with Pylint checks.


## 0.37.0a11

**March 14, 2024**

- Adjusted `asset.py`, `asset_searcher.py`, `test_asset.py` and `fixtures_asset.py` in accordance with Pylint checks.
- Adjusted `test_http_adapter.py` in accordance with Pylint checks.
- Dropped `test_e2e_catalog.py` since it is covered by SDK tests.
- Fixed a flaky test in `test_session.py`


## 0.37.0a10

**March 13, 2024**

- Adjusted `webhooks.py`, `test_webhooks.py` and `fixtures_webhook.py` in accordance with Pylint checks.
- Dropped `test_e2e_30sec.py` since it covers functionality dropped earlier.

## 0.37.0a9

**March 13, 2024**

- Adjusted `macros.py`, `utils.py`, and `test_utils.py` in accordance with Pylint checks.


## 0.37.0a8

**March 13, 2024**

- Adjusted `estimation.py`, `test_estimation.py` and `fixtures_estimation.py` in accordance with Pylint checks.


## 0.37.0a7

**March 13, 2024**

- Adjusted `order.py`, `test_order.py` and `fixtures_order.py` in accordance with Pylint checks.


## 0.37.0a6

**March 13, 2024**

- Adjusted `host.py`, `tools.py`, `test_tools.py`, `storage.py`, `test_storage.py` and `fixtures_storage.py` in accordance with Pylint checks.

## 0.37.0a5

**March 11, 2024**

- Adjusted `auth.py` and `oauth.py` with their coverage and fixtures in accordance with Pylint checks.
- Adjusted `conftest.py` in accordance with Pylint checks.


## 0.37.0a4

**March 07, 2024**

- Generalized new authentication stack to cover account authentication case.

## 0.37.0a3

**March 07, 2024**

- Adjusted `tasking.py`, `test_tasking.py`, and `fixtures_tasking.py` in accordance with Pylint checks.

## 0.37.0a2

**March 06, 2024**

- Adjusted `catalog.py` and `test_catalog.py` in accordance with Pylint checks.
- Conducted minor refactoring in other classes due to changes in function names within the authentication module.


## 0.37.0a1

**March 06, 2024**

- Added a new component within the HTTP layer to facilitate future enhancements in authentication and request processes: ported a resilient and authenticated cached session.


## 0.37.0a0

**March 04, 2024**

Added new components within the HTTP layer to facilitate future enhancements in authentication and request processes:

- Ported the HTTP adapter, providing configurable resilience.
- Ported resilient project authentication, managing token expiration.

## 0.36.0

**February 20, 2024**

- Updated the `place_order()` and `estimate_order()` functions of the CatalogBase class to the latest version of the API.

## 0.35.0

**January 25, 2024**

- Discontinued support for the following edit and create functions:

    - up42:
        - `validate_manifest()`

    - Project:
        - `max_concurrent_jobs`
        - `update_project_settings()`
        - `create_workflow()`

    - Workflow:
        - `max_concurrent_jobs`
        - `update_name()`
        - `add_workflow_tasks()`
        - `get_compatible_blocks()`
        - `get_parameters_info()`
        - `construct_parameters()`
        - `construct_parameters_parallel()`
        - `estimate_job()`
        - `test_job()`
        - `test_jobs_parallel()`
        - `run_job()`
        - `run_jobs_parallel()`

    - Job:
        - `track_status()`
        - `cancel_job()`

- Marked the following visualization functions as deprecated:

    - up42:
        - `viztools.folium_base_map()`

    - Catalog:
        - `plot_coverage()`
        - `map_quicklooks()`
        - `plot_quicklooks()`

    - Job:
        - `map_results()`
        - `plot_results()`

    - JobCollection:
        - `map_results()`
        - `plot_results()`

    - JobTask:
        - `map_results()`
        - `plot_results()`
        - `plot_quicklooks()`

    They will be discontinued after March 31, 2024.


## 0.34.1

**December 15, 2023**

- Restored the `order.get_assets` function.

## 0.34.0

**December 13, 2023**

- Updated the `storage.get_orders` function to the latest version of the API.
- Set Poetry as the only dependency manager.
- Discontinued support for the `order.get_assets` function.

## 0.33.1

**November 23, 2023**

Marked the following parameters of `storage.get_assets` as deprecated to enforce the use of the PySTAC client search.

- `geometry`
- `acquired_before`
- `acquired_after`
- `custom_filter`

## 0.33.0

**November 14, 2023**

- Updated authentication by changing it from project-based to account-based.
- Added a new function to the Asset class: `get_stac_asset_url` generates a signed URL that allows to download a STAC asset from storage without authentication.

## 0.32.0

**September 7, 2023**

A new function added to the Asset class:

- `download_stac_asset` allows you to download STAC assets from storage.

## 0.31.0

**August 9, 2023**

- Supported STAC assets in `asset.stac_items`.
- Added substatuses to `order.track_status`.
- Limited `catalog.search(sort_by)` to `acquisition_date` only.
- Removed `get_credits_history` from the main class.
- `asset.stac_info` now returns the `pystac.Collection` object.
- Python 3.7 is no longer supported.

## 0.30.1

**July 14, 2023**

Fixed the failing construct_order_parameters function and updated tests.

## 0.30.0

**July 3, 2023**

Added a new `tags` argument to the following functions:

- `construct_order_parameters`, to assign tags to new tasking and catalog orders.
- `get_order`, to filter orders by tags.
- `get_assets`, to filter assets by tags.

## 0.29.0

**June 20, 2023**

Integrated new functions into the Tasking class:

- `get_feasibility` — Returns a list of feasibility studies for tasking orders.
- `choose_feasibility` — Allows accepting one of the proposed feasibility study options.
- `get_quotations` — Returns a list of all quotations for tasking orders.
- `decide_quotation` — Allows accepting or rejecting a quotation for a tasking order.

## 0.28.1

**April 6, 2023**

- Updating test to latest version

## 0.28.0

**February 17, 2023**

- Added STAC search functionality to storage.get_assets.
  Now you can filter assets by new parameters: `geometry`, `acquired_after`, `acquired_before`,
  `collection_names`, `producer_names`, `tags`, `search`, `sources`.
- Added storage.pystac_client.
  Use it to authenticate PySTAC client to access your UP42 storage assets using its library.
- Added asset.stac_info.
  Use it to access STAC metadata, such as acquisition, sensor, and collection information.

## 0.27.1

**January 26, 2023**

- Improve error communication of functions using API v2 endpoints.
- add `up42.__version__` attribute to access the package version with Python.
- Adapt asset class attributes (`created` to `createdAt`) to UP42 API.

## 0.27.0

**December 12, 2022**

- Add `asset.update_metadata()` for adjusting title & tags of an asset.
- `storage.get_assets()` has new parameters `created_after`, `created_before`, `workspace_id`  to better filter the
  desired assets. It now queries the assets of all accessible workspaces by default.
- Adopt new UP42 API 2.0 endpoints for user storage & assets.

## 0.26.0

**November 2, 2022**

- Remove Python version upper bound, this will enable immediate but untested installation with any new Python version.
- Changes to `workflow.construct_parameters`:
  - Deprecates the `assets` parameter (list of asset objects), instead use `asset_ids` (list of asset_ids).
  - Removes limitation of using only assets originating from blocks, now also supports assets from catalog &
    tasking.
  - In addition to required parameters, now adds all optional parameters that have default values.
- `tasking.construct_order_parameters` now accepts a Point feature (e.g. use with Blacksky).
- Fix: `get_data_products` with `basic=False` now correctly returns only tasking OR catalog products.
- The up42 object now correctly does not give access to third party imports anymore (restructured init module).

## 0.25.0

**October 25, 2022**

- Add dedicated tasking class for improved handling of satellite tasking orders.
- `construct_order_parameters` now also adds the parameters specific to the selected data-product, and suggests
  possible values based on the data-product schema.

## 0.24.0

**October 20, 2022**

- Add `catalog.get_data_product_schema()` for details on the order parameters
- Switches parameter `sensor` to `collection` in `catalog.download_quicklooks`.
- Various small improvements e.g. quicklooks automatic band selection, Reduced use of default parameters in
  constructor methods, error message display, optimized API call handling for parameter validation etc.
- Internal: Separation of Catalog and CatalogBase to prepare addition of Tasking class, reorganize test fixtures.

## 0.23.1

**October 5, 2022**

- Fixes issue with filename of downloaded assets containing two suffix `.` e.g. `./output..zip`.
  Resolves [#350](https://github.com/up42/up42-py/issues/350)

## 0.23.0

**September 20, 2022**

- Integrates the UP42 data productsm e.g. the selection "Display" and "Reflectance" configuration in the ordering process. The new ordering process requires the selection of a specific data product.
- The `order_parameters` argument for `catalog.estimate_order` and `catalog.place_order` now has a different structure.
  **The previous option to just specify the collection name will soon be deactivated in the UP42 API!**
- New function `catalog.get_data_products`
- New function `catalog.construct_order_parameters`
- `catalog.construct_search_parameters` replaces `catalog.construct_parameters` which is deprecated and will be
  removed in v0.25.0

## 0.22.2

**July 21, 2022**

- Fix unpacking of order assets if no output topfolder inherent in archive

## 0.22.1

**July 19, 2022**

- Fix conda release (include requirements-viz file)

## 0.22.0

**July 5, 2022**

- Adds webhooks functionality to the SDK, see new webhooks docs chapter.
- Introduces optional installation option for the visualization functionalities. The required dependencies are now
  not installed by default.
- Removes `order.metadata` property, as removed from UP42 API.
- Fix: Using a MultiPolygon geometry in construct_parameters will now correctly raise an error as not accepted.
- Documentation overhaul & various improvements

## 0.21.0

**May 12, 2022**

- Adding `up42.get_balance` and `up42.get_credits_history` features for allowing account information retrieval.
- Adding `up42.get_block_coverage` features for retrieval of the catalog blocks' coverage as GeoJSON.
- `project.get_jobs` now has sorting criteria, sorting order and limit parameters.
- Catalog search now enables search for Pleiades Neo etc. (uses host specific API endpoints)
- Fix: `project.get_jobs` now correctly queries the full number of jobs.

## 0.20.2

**April 10, 2022**

- Update documentation
- Non functional changes to enable conda release
- Update requirements and removing overlapping subdependencies

## 0.20.1

**April 5, 2022**

- Update documentation for latest changes on the user console.
- Remove outdated examples.
- Add required files on the dist version for allowing creation of conda meta files.

## 0.20.0

**February 15, 2022**

- Enables getting credits consumed by a job via `job.get_credits`.

## 0.19.0

**January 28, 2022**

- Add support for UP42 data collections via `catalog.get_collections`.
- Switch `catalog.construct_parameters` to use `collection` instead of `sensor` for
  the collection selection.
- Refactor retry mechanism. Resolves issue of unintended token renewals & further limits
  retries.

## 0.18.1

**December 20, 2021**

- Allow installation with Python 3.9

## 0.18.0

**November 10, 2021**

- Add sorting criteria, sorting order and results limit parameters to `storage.get_orders`
  and `storage.get_assets`. Now also uses results pagination which avoids timeout issues
  when querying large asset/order collections.
- Significant speed improvement for:
    -`.get_jobs`, `.get_workflows`, `.get_assets`, `.get_orders` calls.
    - `workflow.create_workflow` when used with `existing=True`.
    - Printing objects representations, which now does not trigger additional object info API calls.
- Removal: Removes deprecated handling of multiple features as input geometry in `.construct_parameters`
  Instead, using multiple features or a MultiPolygon will now raise an error.
  This aligns the Python SDK with the regular UP42 platform behaviour.
- Removal: Remove the Python SDK Command Line Interface.
- Fix: JobTask.info and the printout now uses the correct jobtask information.

## 0.17.0

**September 10, 2021**

- Adds `usage_type` parameter for selection of "DATA" and "ANALYTICS" data in catalog search.
- Adds automatic handling of catalog search results pagination when requesting more
  than 500 results.
- Adds support for datetime objects and all iso-format compatible time strings to
  `construct_parameters`.
- Fix: `get_compatible_blocks` with an empty workflow now returns all data blocks.
- Start deprecation for `handle_multiple_features` parameter in `construct_parameters` to
  guarantee parity with UP42 platform. In the future, the UP42 SDK will only handle
  single geometries.
- Uses Oauth for access token handling.

## 0.16.0

**June 30, 2021**

- Limit memory usage for large file downloads (#237)
- Remove deprecated job.get_status() (Replace by job.status) (#224)
- Remove deprecated jobcollection.get_job_info() and jobcollection.get_status() (Replaced by jobcollection.info and jobcollection.status)
- Remove order-id functionality (#228)
- Limit installation to Python <=3.9.4
- Internal code improvements (e.g. project settings, retry)

## 0.15.2

**April 7, 2021**

- Enables plotting of jobcollection with `.map_results()`.
- Fixes `.cancel_job()` functionality.

## 0.15.1

**March 12, 2021**

- Fixes breaking API change in catalog search.
- Catalog search result now contains a `sceneId` property instead of `scene_id`.

## 0.15.0

**January 27, 2021**

- Add `Storage`, `Order` and `Asset` objects.
- Add possibility to create orders from `Catalog` with `Catalog.place_order`.
- Add possibility to use assets in job parameters with `Workflow.construct_paramaters`.
- Update job estimation endpoint.
- Multiple documentation fixes.

## 0.14.0

**December 7, 2020**

- Add `workflow.estimate_job()` function for estimation of credit costs & job duration before running a job.
- Add `bands=[3,2,1]` parameter in `.plot_results()` and `.map_results()` for band & band order selection.
- `.plot_results()` now accepts kwargs of [rasterio.plot.show](https://rasterio.readthedocs.io/en/latest/api/rasterio.plot.html#rasterio.plot.show) and matplotlib.
- Add `up42.initialize_jobcollection()`
- Add `get_estimation=False` parameter to `workflow.test_job`.
- Add ship-identification example.
- Overhaul "Getting started" examples.

## 0.13.1

**November 18, 2020**

- Handle request rate limits via retry mechanism.
- Limit `map_quicklooks()` to 100 quicklooks.
- Add aircraft detection example & documentation improvements.

## 0.13.0

**October 30, 2020**

- New consistent use & documentation of the basic functionality:
    - All [basic functions](up42-reference.md) (e.g. `up42.get_blocks`) are accessible
        from the `up42` import object. Now consistently documented in the `up42`
        [object code reference](up42-reference.md).
    - The option to use this basic functionality from any lower level object will soon be
        removed (e.g. `project.get_blocks`, `workflow.get_blocks`). Now triggers a deprecation warning.
- The plotting functionality of each object is now documented directly in that [object's code reference](job-reference.md).
- Fix: Repair catalog search for sobloo.
- *Various improvements to docs & code reference.*
- *Overhaul & simplify test fixtures.*
- *Split off viztools module from tools module.*

## 0.12.0

**October 14, 2020**

- Simplify object representation, also simplifies logger messages.
- Add `.info` property to all objects to get the detailed object information, deprecation process for `.get_info`.
- Add `.status` property to job, jobtask and jobcollection objects. Deprecation process for `.get_status`.
- Add selection of job mode for `.get_jobs`.
- Add description of initialization of each object to code reference.
- Fix: Use correct cutoff time 23:59:59 in default datetimes.
- Fix: Download jobtasks to respective jobtask subfolders instead of the job folder.
- Unpin geopandas version in requirements.
- Move sdk documentation to custom subdomain "sdk.up42.com".
- *Simplify mock tests & test fixtures*

## 0.11.0

**August 13, 2020**

- Fix: Remove buffer 0 for fixing invalid geometry.
- Add `.map_quicklooks` method for visualising quicklooks interactively.
- Add an example notebook for mapping quicklooks using `.map_quicklooks` method.

## 0.10.1

**August 13, 2020**

- Hotfix: Fixes usage of multiple features as the input geometry.

## 0.10.0

**August 7, 2020**

- Add parallel jobs feature. Allows running jobs for multiple geometries, scene_ids or
 timeperiods in parallel. Adds `workflow.construct_parameters_parallel`,
 `workflow.test_job_parallel`, `workflow.run_job_parallel` and the new `JobCollection` object.
- Adjusts `workflow.get_jobs` and `project.get_jobs` to return JobCollections.
- Adjusts airports-parallel example notebook to use the parallel jobs feature.
- Adjusts flood mapping example notebook to use OSM block.
- Adds option to not unpack results in `job.download_results`.
- Now allows passing only scene_ids to `workflow.construct_parameters`.
- Improves layout of image results plots for multiple results.
- Added binder links.
- Now truncates log messages > 2k characters.
- *Various small improvements & code refactorings.*

## 0.9.3

**July 15, 2020**

- Add support for secondary GeoJSON file to `job.map_results`

## 0.9.2

**July 4, 2020**

- Fix inconsistency with `job.map_results` selecting the JSON instead of the image

## 0.9.1

**June 25, 2020**

- Fixes typo in catalog search parameters

## 0.9.0

**May 7, 2020**

- Enable block_name and block_display_name for `workflow.add_workflow_tasks`
- Replace requirement to specify provider by sensor for `catalog.download_quicklooks`
- Add option to disable logging in `up42.settings`
- Add `project.get_jobs` and limit `workflow.get_jobs` to jobs in the workflow.
- Fix download of all output files
- Job name selectabable in `workflow.test_job` and `workflow.run_job` (with added suffix _py)
- Fix CRS issues in make `job.map_results`, make plotting functionalities more robust

## 0.8.3

**April 30, 2020**

- Pin geopandas to 0.7.0, package requires new CRS convention

## 0.8.2

**April 24, 2020**

- Removed `job.create_and_run_job`, now split into `job.test_job` and `job.run_job`<|MERGE_RESOLUTION|>--- conflicted
+++ resolved
@@ -30,13 +30,11 @@
 
 For more information, see [UP42 Python package description](https://pypi.org/project/up42-py/).
 
-<<<<<<< HEAD
-## 2.1.0a1
-
-**Aug 26, 2024**
+## 2.1.0a3
+
+**Sep 3, 2024**
 - `Order.get_assets` now allows to get assets from orders in `BEING_FULFILLED` state.
-- `Order.get_assets` now returning an iterator instear of list.
-=======
+
 ## 2.1.0a2
 
 **Sep 2, 2024**
@@ -47,7 +45,6 @@
 
 **Aug 30, 2024**
 - Improve test coverage `Order` class.
->>>>>>> c2f10fbc
 
 ## 2.0.1
 
