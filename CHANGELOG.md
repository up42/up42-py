--- conflicted
+++ resolved
@@ -29,23 +29,22 @@
     ```
 
 For more information, see [UP42 Python package description](https://pypi.org/project/up42-py/).
-<<<<<<< HEAD
-=======
-
->>>>>>> 6af95b71
-## 1.0.4a3
-
-**May 27, 2024**
-
-<<<<<<< HEAD
+## 1.0.4a4
+
+**May 29, 2024**
+
 - Delegated webhook repr to its info
 - Improved test coverage for webhooks
 - Dropped unneeded shared and global fixtures for webhook tests
-=======
+
+
+## 1.0.4a3
+
+**May 27, 2024**
+
 - Added `Session` and `WorkspaceId` descriptors to provide access to session and workspace_id from other classes.
 - Renaming `main` module to `base`.
 
->>>>>>> 6af95b71
 
 ## 1.0.4a2
 
