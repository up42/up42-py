--- conflicted
+++ resolved
@@ -30,8 +30,13 @@
 
 For more information, see [UP42 Python package description](https://pypi.org/project/up42-py/).
 
-<<<<<<< HEAD
-=======
+## 3.0.0a8
+**October 21, 2025**
+
+### Removed
+- Removed unused `tools.py` module
+- Removed `geopandas` dependency
+
 ## 3.0.0a7
 **October 20, 2025**
 
@@ -46,17 +51,11 @@
 - Removed `track_status`, `estimate`, `place`, `get_assets` and `_translate_construct_parameters` from `Order` class.
 - Removed `order_id`, `info` and `order_details` properties from `Order` class.
 
->>>>>>> cfe330bc
 ## 3.0.0a5
 **October 20, 2025**
 
 ### Removed
-<<<<<<< HEAD
-- Removed unused `tools.py` module
-- Removed `geopandas` dependency
-=======
 - Removed the deprecated processing templates: `detection-change-spacept`, `detection-change-spot-hyperverge`, `detection-change-pleiades-hyperverge`.
->>>>>>> cfe330bc
 
 ## 3.0.0a4
 **October 15, 2025**
