--- conflicted
+++ resolved
@@ -30,15 +30,13 @@
 
 For more information, see [UP42 Python package description](https://pypi.org/project/up42-py/).
 
-<<<<<<< HEAD
-## 0.37.0a7
-
-**March 07, 2024**
+## 0.37.0a9
+
+**March 13, 2024**
 
 - Adjusted `macros.py`, `utils.py`, and `test_utils.py` in accordance with Pylint checks.
 
-## 0.37.0a2
-=======
+
 ## 0.37.0a8
 
 **March 13, 2024**
@@ -65,7 +63,6 @@
 
 - Adjusted `auth.py` and `oauth.py` with their coverage and fixtures in accordance with Pylint checks.
 - Adjusted `conftest.py` in accordance with Pylint checks.
->>>>>>> 59aa7b15
 
 
 ## 0.37.0a4
