# Changelog

Update your installation to the latest version with the following command:

=== "pip"

    ```bash
    pip install up42-py --upgrade
    ```

=== "conda"

    ```bash
    conda update -c conda-forge up42-py
    ```

You can check your current version with the following command:

=== "pip"

    ```bash
    pip show up42-py
    ```

=== "conda"

    ```bash
    conda search up42-py
    ```

For more information, see [UP42 Python package description](https://pypi.org/project/up42-py/).
## 1.1.0a1

**Jun 18, 2024**

<<<<<<< HEAD
- Bumped dependencies `urllib` from 2.2.1 to 2.2.2.
=======
- Export `Job` and `JobSorting` in `up42` namespace.
- Fix missing process ids for processing templates.
- Rename `templates.py` to `processing_templates.py`.
>>>>>>> f0f49b3f

## 1.0.4

**Jun 17, 2024**

## New Features

### Processing Module:
- Introduced the `Job` class for interacting with processing jobs.
- Implemented job querying capabilities (processing.py).
- Added a collection attribute to the `Job` class.
- Introduced processing job tracking.

### Job Templates:
- Created basic single and multi-item processing job templates in templates.py.
- Enabled job template execution (templates.py).
- Added specialized templates for `SpaceptAugmentation`, `NSUpsamling`, and `Pansharpening`.
- Added cost evaluation to the JobTemplate class (number comparison).
- Implemented `SingleItemJobTemplate` and `MultiItemJobTemplate` helper classes.

## Improvements

### Base Module (formerly main):
- Renamed the `main` module to `base` for clarity.
- Added descriptors: `Session`, `WorkspaceId`, and `StacClient` to `base` module for improved access within classes.

### Webhooks:
- Refactored webhooks as active records.
- Consolidated webhook code into a dedicated module/class.
- Enhanced test coverage for webhooks.
- Deprecated legacy webhook code.

## Dependencies:
- Updated requests to 2.32.0.
- Relaxed geopandas version constraint to < 1.
- Upgraded tornado to 6.4.1.

## Bugfixes:
- Enabled deep copy in Up42Auth for compatibility.
- Fix `tenacity not Found` Error by upgrading `tenacity` dependency.
- Removed deprecated Catalog::construct_parameters method.

## 1.0.4a21

**Jun 17, 2024**

- Support deep copy in `Up42Auth` to be compliant with pystac client.
- Align processing job query parameter names.

## 1.0.4a20

**Jun 17, 2024**

- Added processing job tracking.
- Upgrade tenacity.

## 1.0.4a19

**Jun 13, 2024**

- Added errors and credits retrieval to processing jobs.

## 1.0.4a18

**Jun 13, 2024**

- Deprecate legacy webhook code.
- Drop long deprecated `Catalog::construct_parameters`.

## 1.0.4a17

**Jun 13, 2024**

- Added `collection` to job class in processing module.
- Added `StacClient` descriptor to base module.

## 1.0.4a16

**Jun 11, 2024**

- Added job querying to `processing.py`

## 1.0.4a15

**Jun 11, 2024**

- Added job template execution to `templates.py`

# 1.0.4a14

**Jun 10, 2024**

- Added class `Job` to `processing` module to access processing job features.

## 1.0.4a13

**June 10, 2024**
- Allow dependency `geopandas` from 0.13.2 to any version less than `1`.

## 1.0.4a12

**Jun 10, 2024**

- Bumped dependencies `tornado` from 6.4 to 6.4.1.

## 1.0.4a11

**Jun 10, 2024**

- Added job templates for `SpaceptAugmentation`, `NSUpsamling`, `Pansharpening` to `templates.py`

## 1.0.4a10

**Jun 7, 2024**

- Added simple single and multi item processing job templates to `templates.py`

## 1.0.4a9

**Jun 7, 2024**

- Added cost evaluation to `JobTemplate` class with number comparison support.

## 1.0.4a8

**Jun 6, 2024**

- Added module `processing.py` with base `JobTemplate` class with post-construct inputs validation.
- Added helper `SingleItemJobTemplate` and `MultiItemJobTemplate` classes as bases for future specific processing templates.

## 1.0.4a7

**May 30, 2024**

- Moved instance methods of `Webhooks` class to class methods of `Webhook` class and dropped the former.

## 1.0.4a6

**May 30, 2024**

- Remodeled webhook as active record.

## 1.0.4a5

**May 30, 2024**

- Move webhooks related code from `base.py`

## 1.0.4a4

**May 29, 2024**

- Delegated webhook repr to its info
- Improved test coverage for webhooks
- Dropped unneeded shared and global fixtures for webhook tests


## 1.0.4a3

**May 27, 2024**

- Added `Session` and `WorkspaceId` descriptors to provide access to session and workspace_id from other classes.
- Renaming `main` module to `base`.


## 1.0.4a2

**May 24, 2024**

- Added workspace singleton in `main.py`, encapsulating global state (auth, workspace id).
- Inject auth and workspace id instead of passing a containing object.


## 1.0.4a1

**May 24, 2024**
- Bumped dependencies `requests` from 2.31.0 to 2.32.0.

## 1.0.3

**May 23, 2024**
- Added tenacity as dependency.
- Added resilience on `asset::stac_info` and `asset::stac_items`
- Dropped pystac client subclassing
- Cleaned up fixtures
- Improved test coverage
- Dropped unneeded exposure of token

## 1.0.3a1

**May 23, 2024**
- Added tenacity as dependency.
- Added resilience on `asset::stac_info` and `asset::stac_items`
- Dropped pystac client subclassing
- Cleaned up fixtures
- Improved test coverage
- Dropped unneeded exposure of token


## 1.0.2

**May 15, 2024**
- Added thread safety to token retrieval.


## 1.0.2a1

**May 15, 2024**
- Added thread safety to token retrieval.


## 1.0.1

**May 13, 2024**
- Increased retries and backoff in http resilience.
- Fixed bug with temporary storage overfill when downloading archives.
- Bumped dependencies jinja2, tqdm, geojson.

## 1.0.1a4

**May 13, 2024**
- geojson dependency bumped from 3.0.1 to 3.1.0 to fix conda python 3.12 installer.


## 1.0.1a3

**May 7, 2024**
- Setting http_adapter default configuration to `retries = 5` and `backoff factor = 1`


## 1.0.1a2

**May 7, 2024**
- Renamed `download_from_gcs_unpack` to `download_archive`
- Renamed `download_gcs_not_unpack` to `download_file`
- Improved test coverage for `download_archive`
- Bug fix in `download_archive`: use output directory provided for temporary archive storage instead of default temp folder


## 1.0.1a1

**May 7, 2024**
- jinja2 dependency bumped from 3.1.3 to 3.1.4.
- tqdm dependency bumped from 4.66.2 to 4.66.3.


## 1.0.0

**Apr 17, 2024**
- Dropped deprecated functionalities: Jobs, Projects, Workflows, Viztools
- Dropped deprecated code related to blocks


## 1.0.0a7

**Apr 16, 2024**
- Dropped `get_blocks`, `get_block_details` and `get_block_coverage` from `main.py`

## 1.0.0a6

**Apr 16, 2024**
- Dropped project id and api key based authentication in `main.py`, `auth.py`, `http/oauth.py` and `http/client.py`
- Adapted tests and fixtures
- Dropped viztools.py

## 1.0.0a5

**Apr 16, 2024**

- Dropped deprecated Workflow functions - info, workflow_tasks, get_workflow_tasks, get_parameters_info,
 _get_default_parameters (internal function), _construct_full_workflow_tasks_dict (internal function),
 get_jobs, delete
- Dropped Workflow tests and fixtures

## 1.0.0a4

**Apr 15, 2024**

- Dropped deprecated Jobtask functions - info, get_results_json, download_results, download_quicklooks
- Dropped Jobtask tests and fixtures

## 1.0.0a3

**Apr 15, 2024**

- Dropped deprecated Job functions - info, status, is_succeeded, download_quicklooks, get_results_json, download_results,
get_logs, upload_results_to_bucket, get_jobtasks, get_jobtasks_results_json, get_credits
- Dropped Job tests and fixtures

## 1.0.0a2

**Apr 15, 2024**

- Dropped deprecated JobCollection functions - info, status, apply, download_results
- Dropped deprecated Project functions - info, get_workflows, get_project_settings, get_jobs
- Dropped Project's fixtures and tests
- Dropped JobCollection's fixtures and tests
- Dropped Workflow's get_jobs function

## 1.0.0a1

**Apr 15, 2024**

- Dropped deprecated viztools functions: folium_base_map(), plot_quicklooks(), plot_coverage(), draw_aoi(), _map_images() (internal function), map_quicklooks(), plot_coverage(), plot_results(), requires_viz() (internal function), map_results(), render() (internal function)

## 0.37.2

**Apr 8, 2024**

Dependabot security updates:
 - Bump black from 22.12.0 to 24.3.0
 - Bump pillow from 10.2.0 to 10.3.0

## 0.37.1

**Apr 5, 2024**

- Removed upper bound for Python 3.12.
- Dropped support for Python 3.8.
- New authentication token are retrieved upon expiration instead of every request.
- Dropped tenacity, requests-oauthlib and types-oauthlib as dependencies.
- Updated the deprecation date for `Jobs`, `Workflow`, and `Projects` related features.
- Multiple refactoring improvements.

## 0.37.1a11

**Apr 4, 2024**

- Added standard headers to `http/session.py`
- Added session provisioning to `auth.py` and `http/client.py`
- Dropped undocumented `authenticate` flag in `auth.py`
- Dropped undocumented kwargs in `auth.py` and `main.py`

## 0.37.1a10

**Apr 3, 2024**

- Updating the deprecation date for `Jobs`, `Workflow`, and `Projects` related features.

## 0.37.1a9

**Apr 2, 2024**

- Dropped legacy `estimation.py`, `test_estimation.py` and `fixtures_estimation.py`

## 0.37.1a8

**March 28, 2024**

- Dependency injection and test coverage improvement in `auth.py`

## 0.37.1a7

**March 27, 2024**

- Raise typed error if token retrieval fails due to wrong credentials.

## 0.37.1a6

**March 26, 2024**

- Switched to using `http.client.Client` in `auth.py` for authentication and token management
- Dropped unneeded resiliency code
- Dropped tenacity, requests-oauthlib and types-oauthlib as unneeded dependencies


## 0.37.1a5

**March 21, 2024**

- Run test pipeline on Python versions 3.9 to 3.12
- Removed upper bound for Python 3.12
- Dropped support for Python 3.8


## 0.37.1a4

**March 21, 2024**

- New http stack client to provide resilient token and requests compliant authentication.


## 0.37.1a3

**March 20, 2024**

- Detection of token retriever based on supplied settings.


## 0.37.1a2

**March 19, 2024**

- Detection of credentials settings based on supplied credentials.


## 0.37.1a1

**March 19, 2024**

- Dropped all the live tests.


## 0.37.0

**March 15, 2024**

- Fixed inadvertent title and tags removals during asset metadata updates.
- Dropped unneeded `auth::env` property and the corresponding tests.
- Generalized new authentication stack to cover account authentication case.
- Added new components within the HTTP layer to facilitate future enhancements in authentication and request processes.
- Adjusted most of the code in accordance with pylint checks.


## 0.37.0a14

**March 15, 2024**

- Fixed inadvertent titles and tags removals during asset metadata updates.

## 0.37.0a13

**March 15, 2024**

- Dropped unneeded `auth::env` property and the corresponding tests.


## 0.37.0a12

**March 14, 2024**

- Adjusted `initialization.py`, `test_initialization.py`, `main.py` and `test_main.py` in accordance with Pylint checks.


## 0.37.0a11

**March 14, 2024**

- Adjusted `asset.py`, `asset_searcher.py`, `test_asset.py` and `fixtures_asset.py` in accordance with Pylint checks.
- Adjusted `test_http_adapter.py` in accordance with Pylint checks.
- Dropped `test_e2e_catalog.py` since it is covered by SDK tests.
- Fixed a flaky test in `test_session.py`


## 0.37.0a10

**March 13, 2024**

- Adjusted `webhooks.py`, `test_webhooks.py` and `fixtures_webhook.py` in accordance with Pylint checks.
- Dropped `test_e2e_30sec.py` since it covers functionality dropped earlier.

## 0.37.0a9

**March 13, 2024**

- Adjusted `macros.py`, `utils.py`, and `test_utils.py` in accordance with Pylint checks.


## 0.37.0a8

**March 13, 2024**

- Adjusted `estimation.py`, `test_estimation.py` and `fixtures_estimation.py` in accordance with Pylint checks.


## 0.37.0a7

**March 13, 2024**

- Adjusted `order.py`, `test_order.py` and `fixtures_order.py` in accordance with Pylint checks.


## 0.37.0a6

**March 13, 2024**

- Adjusted `host.py`, `tools.py`, `test_tools.py`, `storage.py`, `test_storage.py` and `fixtures_storage.py` in accordance with Pylint checks.

## 0.37.0a5

**March 11, 2024**

- Adjusted `auth.py` and `oauth.py` with their coverage and fixtures in accordance with Pylint checks.
- Adjusted `conftest.py` in accordance with Pylint checks.


## 0.37.0a4

**March 07, 2024**

- Generalized new authentication stack to cover account authentication case.

## 0.37.0a3

**March 07, 2024**

- Adjusted `tasking.py`, `test_tasking.py`, and `fixtures_tasking.py` in accordance with Pylint checks.

## 0.37.0a2

**March 06, 2024**

- Adjusted `catalog.py` and `test_catalog.py` in accordance with Pylint checks.
- Conducted minor refactoring in other classes due to changes in function names within the authentication module.


## 0.37.0a1

**March 06, 2024**

- Added a new component within the HTTP layer to facilitate future enhancements in authentication and request processes: ported a resilient and authenticated cached session.


## 0.37.0a0

**March 04, 2024**

Added new components within the HTTP layer to facilitate future enhancements in authentication and request processes:

- Ported the HTTP adapter, providing configurable resilience.
- Ported resilient project authentication, managing token expiration.

## 0.36.0

**February 20, 2024**

- Updated the `place_order()` and `estimate_order()` functions of the CatalogBase class to the latest version of the API.

## 0.35.0

**January 25, 2024**

- Discontinued support for the following edit and create functions:

    - up42:
        - `validate_manifest()`

    - Project:
        - `max_concurrent_jobs`
        - `update_project_settings()`
        - `create_workflow()`

    - Workflow:
        - `max_concurrent_jobs`
        - `update_name()`
        - `add_workflow_tasks()`
        - `get_compatible_blocks()`
        - `get_parameters_info()`
        - `construct_parameters()`
        - `construct_parameters_parallel()`
        - `estimate_job()`
        - `test_job()`
        - `test_jobs_parallel()`
        - `run_job()`
        - `run_jobs_parallel()`

    - Job:
        - `track_status()`
        - `cancel_job()`

- Marked the following visualization functions as deprecated:

    - up42:
        - `viztools.folium_base_map()`

    - Catalog:
        - `plot_coverage()`
        - `map_quicklooks()`
        - `plot_quicklooks()`

    - Job:
        - `map_results()`
        - `plot_results()`

    - JobCollection:
        - `map_results()`
        - `plot_results()`

    - JobTask:
        - `map_results()`
        - `plot_results()`
        - `plot_quicklooks()`

    They will be discontinued after March 31, 2024.


## 0.34.1

**December 15, 2023**

- Restored the `order.get_assets` function.

## 0.34.0

**December 13, 2023**

- Updated the `storage.get_orders` function to the latest version of the API.
- Set Poetry as the only dependency manager.
- Discontinued support for the `order.get_assets` function.

## 0.33.1

**November 23, 2023**

Marked the following parameters of `storage.get_assets` as deprecated to enforce the use of the PySTAC client search.

- `geometry`
- `acquired_before`
- `acquired_after`
- `custom_filter`

## 0.33.0

**November 14, 2023**

- Updated authentication by changing it from project-based to account-based.
- Added a new function to the Asset class: `get_stac_asset_url` generates a signed URL that allows to download a STAC asset from storage without authentication.

## 0.32.0

**September 7, 2023**

A new function added to the Asset class:

- `download_stac_asset` allows you to download STAC assets from storage.

## 0.31.0

**August 9, 2023**

- Supported STAC assets in `asset.stac_items`.
- Added substatuses to `order.track_status`.
- Limited `catalog.search(sort_by)` to `acquisition_date` only.
- Removed `get_credits_history` from the main class.
- `asset.stac_info` now returns the `pystac.Collection` object.
- Python 3.7 is no longer supported.

## 0.30.1

**July 14, 2023**

Fixed the failing construct_order_parameters function and updated tests.

## 0.30.0

**July 3, 2023**

Added a new `tags` argument to the following functions:

- `construct_order_parameters`, to assign tags to new tasking and catalog orders.
- `get_order`, to filter orders by tags.
- `get_assets`, to filter assets by tags.

## 0.29.0

**June 20, 2023**

Integrated new functions into the Tasking class:

- `get_feasibility` — Returns a list of feasibility studies for tasking orders.
- `choose_feasibility` — Allows accepting one of the proposed feasibility study options.
- `get_quotations` — Returns a list of all quotations for tasking orders.
- `decide_quotation` — Allows accepting or rejecting a quotation for a tasking order.

## 0.28.1

**April 6, 2023**

- Updating test to latest version

## 0.28.0

**February 17, 2023**

- Added STAC search functionality to storage.get_assets.
  Now you can filter assets by new parameters: `geometry`, `acquired_after`, `acquired_before`,
  `collection_names`, `producer_names`, `tags`, `search`, `sources`.
- Added storage.pystac_client.
  Use it to authenticate PySTAC client to access your UP42 storage assets using its library.
- Added asset.stac_info.
  Use it to access STAC metadata, such as acquisition, sensor, and collection information.

## 0.27.1

**January 26, 2023**

- Improve error communication of functions using API v2 endpoints.
- add `up42.__version__` attribute to access the package version with Python.
- Adapt asset class attributes (`created` to `createdAt`) to UP42 API.

## 0.27.0

**December 12, 2022**

- Add `asset.update_metadata()` for adjusting title & tags of an asset.
- `storage.get_assets()` has new parameters `created_after`, `created_before`, `workspace_id`  to better filter the
  desired assets. It now queries the assets of all accessible workspaces by default.
- Adopt new UP42 API 2.0 endpoints for user storage & assets.

## 0.26.0

**November 2, 2022**

- Remove Python version upper bound, this will enable immediate but untested installation with any new Python version.
- Changes to `workflow.construct_parameters`:
  - Deprecates the `assets` parameter (list of asset objects), instead use `asset_ids` (list of asset_ids).
  - Removes limitation of using only assets originating from blocks, now also supports assets from catalog &
    tasking.
  - In addition to required parameters, now adds all optional parameters that have default values.
- `tasking.construct_order_parameters` now accepts a Point feature (e.g. use with Blacksky).
- Fix: `get_data_products` with `basic=False` now correctly returns only tasking OR catalog products.
- The up42 object now correctly does not give access to third party imports anymore (restructured init module).

## 0.25.0

**October 25, 2022**

- Add dedicated tasking class for improved handling of satellite tasking orders.
- `construct_order_parameters` now also adds the parameters specific to the selected data-product, and suggests
  possible values based on the data-product schema.

## 0.24.0

**October 20, 2022**

- Add `catalog.get_data_product_schema()` for details on the order parameters
- Switches parameter `sensor` to `collection` in `catalog.download_quicklooks`.
- Various small improvements e.g. quicklooks automatic band selection, Reduced use of default parameters in
  constructor methods, error message display, optimized API call handling for parameter validation etc.
- Internal: Separation of Catalog and CatalogBase to prepare addition of Tasking class, reorganize test fixtures.

## 0.23.1

**October 5, 2022**

- Fixes issue with filename of downloaded assets containing two suffix `.` e.g. `./output..zip`.
  Resolves [#350](https://github.com/up42/up42-py/issues/350)

## 0.23.0

**September 20, 2022**

- Integrates the UP42 data productsm e.g. the selection "Display" and "Reflectance" configuration in the ordering process. The new ordering process requires the selection of a specific data product.
- The `order_parameters` argument for `catalog.estimate_order` and `catalog.place_order` now has a different structure.
  **The previous option to just specify the collection name will soon be deactivated in the UP42 API!**
- New function `catalog.get_data_products`
- New function `catalog.construct_order_parameters`
- `catalog.construct_search_parameters` replaces `catalog.construct_parameters` which is deprecated and will be
  removed in v0.25.0

## 0.22.2

**July 21, 2022**

- Fix unpacking of order assets if no output topfolder inherent in archive

## 0.22.1

**July 19, 2022**

- Fix conda release (include requirements-viz file)

## 0.22.0

**July 5, 2022**

- Adds webhooks functionality to the SDK, see new webhooks docs chapter.
- Introduces optional installation option for the visualization functionalities. The required dependencies are now
  not installed by default.
- Removes `order.metadata` property, as removed from UP42 API.
- Fix: Using a MultiPolygon geometry in construct_parameters will now correctly raise an error as not accepted.
- Documentation overhaul & various improvements

## 0.21.0

**May 12, 2022**

- Adding `up42.get_balance` and `up42.get_credits_history` features for allowing account information retrieval.
- Adding `up42.get_block_coverage` features for retrieval of the catalog blocks' coverage as GeoJSON.
- `project.get_jobs` now has sorting criteria, sorting order and limit parameters.
- Catalog search now enables search for Pleiades Neo etc. (uses host specific API endpoints)
- Fix: `project.get_jobs` now correctly queries the full number of jobs.

## 0.20.2

**April 10, 2022**

- Update documentation
- Non functional changes to enable conda release
- Update requirements and removing overlapping subdependencies

## 0.20.1

**April 5, 2022**

- Update documentation for latest changes on the user console.
- Remove outdated examples.
- Add required files on the dist version for allowing creation of conda meta files.

## 0.20.0

**February 15, 2022**

- Enables getting credits consumed by a job via `job.get_credits`.

## 0.19.0

**January 28, 2022**

- Add support for UP42 data collections via `catalog.get_collections`.
- Switch `catalog.construct_parameters` to use `collection` instead of `sensor` for
  the collection selection.
- Refactor retry mechanism. Resolves issue of unintended token renewals & further limits
  retries.

## 0.18.1

**December 20, 2021**

- Allow installation with Python 3.9

## 0.18.0

**November 10, 2021**

- Add sorting criteria, sorting order and results limit parameters to `storage.get_orders`
  and `storage.get_assets`. Now also uses results pagination which avoids timeout issues
  when querying large asset/order collections.
- Significant speed improvement for:
    -`.get_jobs`, `.get_workflows`, `.get_assets`, `.get_orders` calls.
    - `workflow.create_workflow` when used with `existing=True`.
    - Printing objects representations, which now does not trigger additional object info API calls.
- Removal: Removes deprecated handling of multiple features as input geometry in `.construct_parameters`
  Instead, using multiple features or a MultiPolygon will now raise an error.
  This aligns the Python SDK with the regular UP42 platform behaviour.
- Removal: Remove the Python SDK Command Line Interface.
- Fix: JobTask.info and the printout now uses the correct jobtask information.

## 0.17.0

**September 10, 2021**

- Adds `usage_type` parameter for selection of "DATA" and "ANALYTICS" data in catalog search.
- Adds automatic handling of catalog search results pagination when requesting more
  than 500 results.
- Adds support for datetime objects and all iso-format compatible time strings to
  `construct_parameters`.
- Fix: `get_compatible_blocks` with an empty workflow now returns all data blocks.
- Start deprecation for `handle_multiple_features` parameter in `construct_parameters` to
  guarantee parity with UP42 platform. In the future, the UP42 SDK will only handle
  single geometries.
- Uses Oauth for access token handling.

## 0.16.0

**June 30, 2021**

- Limit memory usage for large file downloads (#237)
- Remove deprecated job.get_status() (Replace by job.status) (#224)
- Remove deprecated jobcollection.get_job_info() and jobcollection.get_status() (Replaced by jobcollection.info and jobcollection.status)
- Remove order-id functionality (#228)
- Limit installation to Python <=3.9.4
- Internal code improvements (e.g. project settings, retry)

## 0.15.2

**April 7, 2021**

- Enables plotting of jobcollection with `.map_results()`.
- Fixes `.cancel_job()` functionality.

## 0.15.1

**March 12, 2021**

- Fixes breaking API change in catalog search.
- Catalog search result now contains a `sceneId` property instead of `scene_id`.

## 0.15.0

**January 27, 2021**

- Add `Storage`, `Order` and `Asset` objects.
- Add possibility to create orders from `Catalog` with `Catalog.place_order`.
- Add possibility to use assets in job parameters with `Workflow.construct_paramaters`.
- Update job estimation endpoint.
- Multiple documentation fixes.

## 0.14.0

**December 7, 2020**

- Add `workflow.estimate_job()` function for estimation of credit costs & job duration before running a job.
- Add `bands=[3,2,1]` parameter in `.plot_results()` and `.map_results()` for band & band order selection.
- `.plot_results()` now accepts kwargs of [rasterio.plot.show](https://rasterio.readthedocs.io/en/latest/api/rasterio.plot.html#rasterio.plot.show) and matplotlib.
- Add `up42.initialize_jobcollection()`
- Add `get_estimation=False` parameter to `workflow.test_job`.
- Add ship-identification example.
- Overhaul "Getting started" examples.

## 0.13.1

**November 18, 2020**

- Handle request rate limits via retry mechanism.
- Limit `map_quicklooks()` to 100 quicklooks.
- Add aircraft detection example & documentation improvements.

## 0.13.0

**October 30, 2020**

- New consistent use & documentation of the basic functionality:
    - All [basic functions](up42-reference.md) (e.g. `up42.get_blocks`) are accessible
        from the `up42` import object. Now consistently documented in the `up42`
        [object code reference](up42-reference.md).
    - The option to use this basic functionality from any lower level object will soon be
        removed (e.g. `project.get_blocks`, `workflow.get_blocks`). Now triggers a deprecation warning.
- The plotting functionality of each object is now documented directly in that [object's code reference](job-reference.md).
- Fix: Repair catalog search for sobloo.
- *Various improvements to docs & code reference.*
- *Overhaul & simplify test fixtures.*
- *Split off viztools module from tools module.*

## 0.12.0

**October 14, 2020**

- Simplify object representation, also simplifies logger messages.
- Add `.info` property to all objects to get the detailed object information, deprecation process for `.get_info`.
- Add `.status` property to job, jobtask and jobcollection objects. Deprecation process for `.get_status`.
- Add selection of job mode for `.get_jobs`.
- Add description of initialization of each object to code reference.
- Fix: Use correct cutoff time 23:59:59 in default datetimes.
- Fix: Download jobtasks to respective jobtask subfolders instead of the job folder.
- Unpin geopandas version in requirements.
- Move sdk documentation to custom subdomain "sdk.up42.com".
- *Simplify mock tests & test fixtures*

## 0.11.0

**August 13, 2020**

- Fix: Remove buffer 0 for fixing invalid geometry.
- Add `.map_quicklooks` method for visualising quicklooks interactively.
- Add an example notebook for mapping quicklooks using `.map_quicklooks` method.

## 0.10.1

**August 13, 2020**

- Hotfix: Fixes usage of multiple features as the input geometry.

## 0.10.0

**August 7, 2020**

- Add parallel jobs feature. Allows running jobs for multiple geometries, scene_ids or
 timeperiods in parallel. Adds `workflow.construct_parameters_parallel`,
 `workflow.test_job_parallel`, `workflow.run_job_parallel` and the new `JobCollection` object.
- Adjusts `workflow.get_jobs` and `project.get_jobs` to return JobCollections.
- Adjusts airports-parallel example notebook to use the parallel jobs feature.
- Adjusts flood mapping example notebook to use OSM block.
- Adds option to not unpack results in `job.download_results`.
- Now allows passing only scene_ids to `workflow.construct_parameters`.
- Improves layout of image results plots for multiple results.
- Added binder links.
- Now truncates log messages > 2k characters.
- *Various small improvements & code refactorings.*

## 0.9.3

**July 15, 2020**

- Add support for secondary GeoJSON file to `job.map_results`

## 0.9.2

**July 4, 2020**

- Fix inconsistency with `job.map_results` selecting the JSON instead of the image

## 0.9.1

**June 25, 2020**

- Fixes typo in catalog search parameters

## 0.9.0

**May 7, 2020**

- Enable block_name and block_display_name for `workflow.add_workflow_tasks`
- Replace requirement to specify provider by sensor for `catalog.download_quicklooks`
- Add option to disable logging in `up42.settings`
- Add `project.get_jobs` and limit `workflow.get_jobs` to jobs in the workflow.
- Fix download of all output files
- Job name selectabable in `workflow.test_job` and `workflow.run_job` (with added suffix _py)
- Fix CRS issues in make `job.map_results`, make plotting functionalities more robust

## 0.8.3

**April 30, 2020**

- Pin geopandas to 0.7.0, package requires new CRS convention

## 0.8.2

**April 24, 2020**

- Removed `job.create_and_run_job`, now split into `job.test_job` and `job.run_job`<|MERGE_RESOLUTION|>--- conflicted
+++ resolved
@@ -29,17 +29,19 @@
     ```
 
 For more information, see [UP42 Python package description](https://pypi.org/project/up42-py/).
+## 1.1.0a2
+
+**Jun 18, 2024**
+
+- Bumped dependencies `urllib` from 2.2.1 to 2.2.2.
+
 ## 1.1.0a1
 
 **Jun 18, 2024**
 
-<<<<<<< HEAD
-- Bumped dependencies `urllib` from 2.2.1 to 2.2.2.
-=======
 - Export `Job` and `JobSorting` in `up42` namespace.
 - Fix missing process ids for processing templates.
 - Rename `templates.py` to `processing_templates.py`.
->>>>>>> f0f49b3f
 
 ## 1.0.4
 
