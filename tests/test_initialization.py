--- conflicted
+++ resolved
@@ -4,21 +4,7 @@
 import up42
 
 # pylint: disable=unused-import
-<<<<<<< HEAD
-from .context import (
-    Asset,
-    Catalog,
-    Job,
-    JobCollection,
-    JobTask,
-    Order,
-    Project,
-    Storage,
-    Workflow,
-)
-=======
 from .context import Asset, Catalog, Job, JobCollection, JobTask, Order, Project, Storage, Workflow
->>>>>>> b251cbc8
 from .fixtures import (
     ASSET_ID,
     JOB_ID,
@@ -28,16 +14,6 @@
     PROJECT_ID,
     WORKFLOW_ID,
     asset_mock,
-<<<<<<< HEAD
-    auth_mock,
-    job_mock,
-    jobcollection_single_mock,
-    jobtask_mock,
-    order_mock,
-    order_mock_v2,
-    project_mock,
-    storage_mock,
-=======
     auth_account_live,
     auth_account_mock,
     auth_live,
@@ -55,7 +31,6 @@
     project_mock,
     storage_mock,
     username_test_live,
->>>>>>> b251cbc8
     workflow_mock,
 )
 
