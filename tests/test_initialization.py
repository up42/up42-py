import uuid

import mock
import requests_mock as req_mock

import up42
from tests import constants
from up42 import catalog, order, storage, tasking


def test_should_initialize_objects(requests_mock: req_mock.Mocker, order_metadata: dict):
    catalog_obj = up42.initialize_catalog()
    assert isinstance(catalog_obj, catalog.Catalog)

    storage_obj = up42.initialize_storage()
    assert isinstance(storage_obj, storage.Storage)
    assert storage_obj.workspace_id == constants.WORKSPACE_ID

<<<<<<< HEAD
    order_url = f"{constants.API_HOST}/v2/orders/{constants.ORDER_ID}"
    requests_mock.get(url=order_url, json=order_metadata)
    order_obj = up42.initialize_order(order_id=constants.ORDER_ID)
    assert order_obj == order.Order.from_dict(order_metadata)
=======
    with mock.patch("up42.order.Order.get") as get_order:
        get_order.return_value = mock.sentinel
        assert up42.initialize_order(order_id=constants.ORDER_ID) == mock.sentinel
        get_order.assert_called_with(order_id=constants.ORDER_ID)
>>>>>>> 7555e00d

    asset_id = str(uuid.uuid4())

    asset_url = f"{constants.API_HOST}/v2/assets/{asset_id}/metadata"
    asset_info = {"id": asset_id, "other": "data"}
    requests_mock.get(url=asset_url, json=asset_info)
    asset_obj = up42.initialize_asset(asset_id=asset_id)
    assert asset_obj.info == asset_info

    result = up42.initialize_tasking()
    assert isinstance(result, tasking.Tasking)<|MERGE_RESOLUTION|>--- conflicted
+++ resolved
@@ -5,10 +5,10 @@
 
 import up42
 from tests import constants
-from up42 import catalog, order, storage, tasking
+from up42 import catalog, storage, tasking
 
 
-def test_should_initialize_objects(requests_mock: req_mock.Mocker, order_metadata: dict):
+def test_should_initialize_objects(requests_mock: req_mock.Mocker):
     catalog_obj = up42.initialize_catalog()
     assert isinstance(catalog_obj, catalog.Catalog)
 
@@ -16,17 +16,10 @@
     assert isinstance(storage_obj, storage.Storage)
     assert storage_obj.workspace_id == constants.WORKSPACE_ID
 
-<<<<<<< HEAD
-    order_url = f"{constants.API_HOST}/v2/orders/{constants.ORDER_ID}"
-    requests_mock.get(url=order_url, json=order_metadata)
-    order_obj = up42.initialize_order(order_id=constants.ORDER_ID)
-    assert order_obj == order.Order.from_dict(order_metadata)
-=======
     with mock.patch("up42.order.Order.get") as get_order:
         get_order.return_value = mock.sentinel
         assert up42.initialize_order(order_id=constants.ORDER_ID) == mock.sentinel
         get_order.assert_called_with(order_id=constants.ORDER_ID)
->>>>>>> 7555e00d
 
     asset_id = str(uuid.uuid4())
 
