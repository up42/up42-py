import json
from pathlib import Path

import pytest
import requests

from .context import Auth, AuthenticationError

# pylint: disable=unused-import
<<<<<<< HEAD
from .fixtures import (
    PROJECT_APIKEY,
    PROJECT_ID,
    TOKEN,
    WORKSPACE_ID,
    auth_live,
    auth_mock,
    project_api_key_live,
    project_id_live,
)
=======
from .fixtures import PROJECT_APIKEY, PROJECT_ID, TOKEN, WORKSPACE_ID, auth_live, auth_live_account, auth_mock
>>>>>>> 18d0ed28


def test_auth_kwargs():
    auth = Auth(
        project_id=PROJECT_ID,
        project_api_key=PROJECT_APIKEY,
        env="abc",
        authenticate=False,
        retry=False,
    )
    assert auth.env == "abc"
    assert not auth.authenticate


def test_no_credentials_raises(auth_mock):
    auth_mock.credentials_id = None
<<<<<<< HEAD
    auth_mock.credentials_id = None
=======
    auth_mock.credentials_key = None
>>>>>>> 18d0ed28
    with pytest.raises(ValueError):
        auth_mock._find_credentials()


def test_cfg_file_not_found(auth_mock):
    auth_mock.credentials_id = None
    auth_mock.credentials_key = None
    fp = Path(__file__).resolve().parent / "mock_data" / "test_config_fake.json"
    auth_mock.cfg_file = fp
    with pytest.raises(ValueError) as e:
        auth_mock._find_credentials()
    assert "Selected config file does not exist!" in str(e.value)


def test_find_credentials_cfg_file(auth_mock):
    auth_mock.credentials_id = None
<<<<<<< HEAD
    auth_mock.credentials_id = None
=======
    auth_mock.credentials_key = None
>>>>>>> 18d0ed28

    fp = Path(__file__).resolve().parent / "mock_data" / "test_config.json"
    auth_mock.cfg_file = fp

    auth_mock._find_credentials()
    assert auth_mock.credentials_id is not None
<<<<<<< HEAD
    assert auth_mock.credentials_id is not None
=======
    assert auth_mock.credentials_key is not None
>>>>>>> 18d0ed28


def test_endpoint(auth_mock):
    assert auth_mock._endpoint() == "https://api.up42.com"

    auth_mock.env = "abc"
    assert auth_mock._endpoint() == "https://api.up42.abc"


def test_get_token(auth_mock):
    auth_mock._get_token()
    assert auth_mock.token == TOKEN


def test_repr_project():
    auth = Auth(
        credentials_id=PROJECT_ID,
        credentials_key=PROJECT_APIKEY,
        authenticate=False,
        env="dev",
    )
    assert repr(auth) == f"UP42ProjectAuth(project_id={PROJECT_ID} ,dev)"


def test_repr_account():
    auth = Auth(
        credentials_id=PROJECT_ID,
        credentials_key=PROJECT_APIKEY,
        authenticate=False,
        auth_type="account-based",
        env="dev",
    )
    assert repr(auth) == f"UP42UserAuth(user_id={PROJECT_ID} ,dev)"


@pytest.mark.live
def test_get_token_raises_wrong_credentials_live(auth_live):
    auth_live.credentials_id = "123"
    with pytest.raises(ValueError) as e:
        auth_live._get_token()
    assert (
        "Authentication was not successful, check the provided project credentials."
        in str(e.value)
    )
<<<<<<< HEAD
=======


@pytest.mark.live
def test_get_token_account_live_fail(auth_live_account):
    auth_live_account.credentials_id = "123"
    with pytest.raises(AuthenticationError) as e:
        auth_live_account._get_token()
    assert "Check the provided credentials." in str(e.value)
>>>>>>> 18d0ed28


@pytest.mark.live
def test_get_token_live(auth_live):
    assert hasattr(auth_live, "token")


def test_get_workspace(auth_mock):
    auth_mock._get_user_id()
    assert auth_mock.workspace_id == WORKSPACE_ID


@pytest.mark.live
def test_get_workspace_live(auth_live):
    assert hasattr(auth_live, "workspace_id")


def test_generate_headers(auth_mock):
    version = (
        Path(__file__)  # pylint: disable=no-member
        .resolve()
        .parents[1]
        .joinpath("up42/_version.txt")
        .read_text(encoding="utf-8")
    )
    assert (
        isinstance(version, str) and "\n" not in version
    ), "check integrity of your version file"
    expected_headers = {
        "Content-Type": "application/json",
        "Authorization": "Bearer token_1011",
        "cache-control": "no-cache",
        "User-Agent": f"up42-py/{version} (https://github.com/up42/up42-py)",
    }
    assert auth_mock._generate_headers(token="token_1011") == expected_headers


def test_request_helper(auth_mock, requests_mock):
    requests_mock.get(url="http://test.com", json={"data": {"xyz": 789}, "error": {}})

    response = auth_mock._request_helper(
        request_type="GET", url="http://test.com", data={}, querystring={}
    )
    response_json = json.loads(response.text)
    assert response_json == {"data": {"xyz": 789}, "error": {}}


def test_request(auth_mock, requests_mock):
    requests_mock.get(url="http://test.com", json={"data": {"xyz": 789}, "error": {}})

    response_json = auth_mock._request(request_type="GET", url="http://test.com")
    assert response_json == {"data": {"xyz": 789}, "error": {}}


def test_request_non200_raises(auth_mock, requests_mock):
    requests_mock.get(
        url="http://test.com",
        json={"data": {}, "error": {"code": 403, "message": "some 403 error message"}},
        status_code=403,
    )

    with pytest.raises(requests.exceptions.RequestException) as e:
        auth_mock._request(request_type="GET", url="http://test.com")
    assert "{'code': 403, 'message': 'some 403 error message'}" in str(e.value)


def test_request_non200_raises_error_not_dict(auth_mock, requests_mock):
    requests_mock.get(
        url="http://test.com",
        json={"data": {}, "error": "Not found!"},
        status_code=403,
    )

    with pytest.raises(requests.exceptions.RequestException) as e:
        auth_mock._request(request_type="GET", url="http://test.com")
    assert "Not found!" in str(e.value)


def test_request_non200_raises_error_apiv2(auth_mock, requests_mock):
    """
    Errors that are raised in the http response with the api v2 format
    Live tests are included in the specific tests classes.
    e.g. test_storage (test_get_assets_raise_error_live)
    """
    requests_mock.get(
        url="http://test.com",
        json={"title": "Bad request", "status": 400},
        status_code=400,
    )
    with pytest.raises(requests.exceptions.RequestException) as e:
        auth_mock._request(request_type="GET", url="http://test.com")
        assert "title" in str(e.value)


def test_request_200_raises_error_apiv2(auth_mock, requests_mock):
    """
    Errors that are raised in a positive the http response
    and included in the error key
    """
    requests_mock.get(
        url="http://test.com",
        json={
            "data": None,
            "error": "Some default error not related to Http",
        },
        status_code=200,
    )
    with pytest.raises(ValueError) as e:
        auth_mock._request(request_type="GET", url="http://test.com")
        assert "error" in str(e.value)


def test_request_token_still_timed_out_after_retry_raises(auth_mock, requests_mock):
    a = requests_mock.get(
        "http://test.com",
        [
            {
                "status_code": 401,
                "json": {
                    "data": {},
                    "error": {"code": 401, "message": "token timeout"},
                },
            },
            {
                "status_code": 401,
                "json": {
                    "data": {},
                    "error": {"code": 401, "message": "token timeout"},
                },
            },
            {"json": {"data": {"xyz": 789}, "error": {}}},
        ],
    )

    with pytest.raises(requests.exceptions.RequestException):
        auth_mock._request(request_type="GET", url="http://test.com")
    assert a.call_count == 2


def test_request_token_timed_out_retry(auth_mock, requests_mock):
    a = requests_mock.get(
        "http://test.com",
        [
            {
                "status_code": 401,
                "json": {
                    "data": {},
                    "error": {"code": 401, "message": "token timeout"},
                },
            },
            {"json": {"data": {"xyz": 789}, "error": {}}},
        ],
    )

    response_json = auth_mock._request(request_type="GET", url="http://test.com")
    assert response_json == {"data": {"xyz": 789}, "error": {}}
    assert a.call_count == 2


def test_request_rate_limited_retry(auth_mock, requests_mock):
    a = requests_mock.get(
        "http://test.com",
        [
            {
                "status_code": 429,
                "json": {
                    "data": {},
                    "error": {"code": 429, "message": "rate limited"},
                },
            },
            {"json": {"data": {"xyz": 789}, "error": {}}},
        ],
    )

    response_json = auth_mock._request(request_type="GET", url="http://test.com")
    assert response_json == {"data": {"xyz": 789}, "error": {}}
    assert a.call_count == 2


def test_request_token_timeout_during_rate_limitation(auth_mock, requests_mock):
    a = requests_mock.get(
        "http://test.com",
        [
            {
                "status_code": 429,
                "json": {
                    "data": {},
                    "error": {"code": 429, "message": "rate limited"},
                },
            },
            {
                "status_code": 401,
                "json": {
                    "data": {},
                    "error": {"code": 401, "message": "token timeout"},
                },
            },
            {
                "status_code": 429,
                "json": {
                    "data": {},
                    "error": {"code": 429, "message": "rate limited"},
                },
            },
            {"json": {"data": {"xyz": 789}, "error": {}}},
        ],
    )

    response_json = auth_mock._request(request_type="GET", url="http://test.com")
    assert response_json == {"data": {"xyz": 789}, "error": {}}
    assert a.call_count == 4<|MERGE_RESOLUTION|>--- conflicted
+++ resolved
@@ -7,7 +7,6 @@
 from .context import Auth, AuthenticationError
 
 # pylint: disable=unused-import
-<<<<<<< HEAD
 from .fixtures import (
     PROJECT_APIKEY,
     PROJECT_ID,
@@ -18,9 +17,6 @@
     project_api_key_live,
     project_id_live,
 )
-=======
-from .fixtures import PROJECT_APIKEY, PROJECT_ID, TOKEN, WORKSPACE_ID, auth_live, auth_live_account, auth_mock
->>>>>>> 18d0ed28
 
 
 def test_auth_kwargs():
@@ -37,11 +33,7 @@
 
 def test_no_credentials_raises(auth_mock):
     auth_mock.credentials_id = None
-<<<<<<< HEAD
-    auth_mock.credentials_id = None
-=======
-    auth_mock.credentials_key = None
->>>>>>> 18d0ed28
+    auth_mock.credentials_id = None
     with pytest.raises(ValueError):
         auth_mock._find_credentials()
 
@@ -58,22 +50,14 @@
 
 def test_find_credentials_cfg_file(auth_mock):
     auth_mock.credentials_id = None
-<<<<<<< HEAD
-    auth_mock.credentials_id = None
-=======
-    auth_mock.credentials_key = None
->>>>>>> 18d0ed28
+    auth_mock.credentials_id = None
 
     fp = Path(__file__).resolve().parent / "mock_data" / "test_config.json"
     auth_mock.cfg_file = fp
 
     auth_mock._find_credentials()
     assert auth_mock.credentials_id is not None
-<<<<<<< HEAD
     assert auth_mock.credentials_id is not None
-=======
-    assert auth_mock.credentials_key is not None
->>>>>>> 18d0ed28
 
 
 def test_endpoint(auth_mock):
@@ -118,17 +102,6 @@
         "Authentication was not successful, check the provided project credentials."
         in str(e.value)
     )
-<<<<<<< HEAD
-=======
-
-
-@pytest.mark.live
-def test_get_token_account_live_fail(auth_live_account):
-    auth_live_account.credentials_id = "123"
-    with pytest.raises(AuthenticationError) as e:
-        auth_live_account._get_token()
-    assert "Check the provided credentials." in str(e.value)
->>>>>>> 18d0ed28
 
 
 @pytest.mark.live
