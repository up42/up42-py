--- conflicted
+++ resolved
@@ -4,11 +4,8 @@
 import pytest
 import requests
 
-<<<<<<< HEAD
 from up42 import host
-=======
 from up42.utils import get_up42_py_version
->>>>>>> e512c3fc
 
 from .context import Auth
 
