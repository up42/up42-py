import pathlib
from typing import cast

import pytest
import requests
import requests_mock as req_mock

<<<<<<< HEAD
from up42.auth import Auth
from up42.utils import get_up42_py_version
=======
from up42 import auth as up42_auth
from up42 import host, utils
>>>>>>> 97f4092e

from .fixtures import fixtures_globals as constants


def test_auth_kwargs():
<<<<<<< HEAD
    auth = Auth(
        project_id=PROJECT_ID,
        project_api_key=PROJECT_APIKEY,
=======
    auth = up42_auth.Auth(
        project_id=constants.PROJECT_ID,
        project_api_key=constants.PROJECT_APIKEY,
        env="abc",
>>>>>>> 97f4092e
        authenticate=False,
        retry=False,
    )
    assert not auth.authenticate


def test_no_credentials_raises():
    with pytest.raises(ValueError):
        up42_auth.Auth()


def test_should_fail_config_file_not_found(tmp_path):
    config_path = tmp_path / "config_fake.json"
    with pytest.raises(ValueError) as e:
        up42_auth.Auth(cfg_file=config_path)
    assert str(config_path) in str(e.value)


def test_should_not_authenticate_with_config_file_if_not_requested():
    fp = pathlib.Path(__file__).resolve().parent / "mock_data" / "test_config.json"
    up42_auth.Auth(cfg_file=fp, authenticate=False)


<<<<<<< HEAD
def test_get_token(auth_mock):
    auth_mock._get_token()
    assert auth_mock.token == TOKEN
=======
def test_should_set_api_host_domain_with_environment(auth_mock: up42_auth.Auth):
    auth_mock.env = "abc"
    assert host.DOMAIN == "abc"


def test_get_workspace(auth_mock: up42_auth.Auth):
    assert auth_mock.workspace_id == constants.WORKSPACE_ID
>>>>>>> 97f4092e


def test_should_set_headers(auth_mock: up42_auth.Auth, requests_mock: req_mock.Mocker):
    expected_code = 207
    test_url = "http://test.com"
    version = utils.get_up42_py_version()
    expected_headers = {
        "Content-Type": "application/json",
        "Authorization": f"Bearer {constants.TOKEN}",
        "cache-control": "no-cache",
        "User-Agent": f"up42-py/{version} (https://github.com/up42/up42-py)",
    }
    requests_mock.get(test_url, request_headers=expected_headers, status_code=expected_code)
    response = cast(requests.Response, auth_mock.request("GET", test_url, return_text=False))
    assert response.status_code == expected_code
    assert requests_mock.called


def test_request(auth_mock: up42_auth.Auth, requests_mock: req_mock.Mocker):
    requests_mock.get(url="http://test.com", json={"data": {"xyz": 789}, "error": {}})

    response_json = auth_mock.request(request_type="GET", url="http://test.com")
    assert response_json == {"data": {"xyz": 789}, "error": {}}


def test_request_non200_raises(auth_mock: up42_auth.Auth, requests_mock: req_mock.Mocker):
    requests_mock.get(
        url="http://test.com",
        json={
            "data": {},
            "error": {"code": 403, "message": "some 403 error message"},
        },
        status_code=403,
    )

    with pytest.raises(requests.exceptions.RequestException) as e:
        auth_mock.request(request_type="GET", url="http://test.com")
    assert "{'code': 403, 'message': 'some 403 error message'}" in str(e.value)


def test_request_non200_raises_error_not_dict(auth_mock: up42_auth.Auth, requests_mock: req_mock.Mocker):
    requests_mock.get(
        url="http://test.com",
        json={"data": {}, "error": "Not found!"},
        status_code=403,
    )

    with pytest.raises(requests.exceptions.RequestException) as e:
        auth_mock.request(request_type="GET", url="http://test.com")
    assert "Not found!" in str(e.value)


def test_request_non200_raises_error_apiv2(auth_mock: up42_auth.Auth, requests_mock: req_mock.Mocker):
    """
    Errors that are raised in the http response with the api v2 format
    Live tests are included in the specific tests classes.
    e.g. test_storage (test_get_assets_raise_error_live)
    """
    requests_mock.get(
        url="http://test.com",
        json={"title": "Bad request", "status": 400},
        status_code=400,
    )
    with pytest.raises(requests.exceptions.RequestException) as e:
        auth_mock.request(request_type="GET", url="http://test.com")
        assert "title" in str(e.value)


def test_request_200_raises_error_apiv2(auth_mock: up42_auth.Auth, requests_mock: req_mock.Mocker):
    """
    Errors that are raised in a positive the http response
    and included in the error key
    """
    requests_mock.get(
        url="http://test.com",
        json={
            "data": None,
            "error": "Some default error not related to Http",
        },
        status_code=200,
    )
    with pytest.raises(ValueError) as e:
        auth_mock.request(request_type="GET", url="http://test.com")
        assert "error" in str(e.value)


def test_request_token_still_timed_out_after_retry_raises(auth_mock: up42_auth.Auth, requests_mock: req_mock.Mocker):
    a = requests_mock.get(
        "http://test.com",
        [
            {
                "status_code": 401,
                "json": {
                    "data": {},
                    "error": {"code": 401, "message": "token timeout"},
                },
            },
            {
                "status_code": 401,
                "json": {
                    "data": {},
                    "error": {"code": 401, "message": "token timeout"},
                },
            },
            {"json": {"data": {"xyz": 789}, "error": {}}},
        ],
    )

    with pytest.raises(requests.exceptions.RequestException):
        auth_mock.request(request_type="GET", url="http://test.com")
    assert a.call_count == 2


def test_request_token_timed_out_retry(auth_mock: up42_auth.Auth, requests_mock: req_mock.Mocker):
    a = requests_mock.get(
        "http://test.com",
        [
            {
                "status_code": 401,
                "json": {
                    "data": {},
                    "error": {"code": 401, "message": "token timeout"},
                },
            },
            {"json": {"data": {"xyz": 789}, "error": {}}},
        ],
    )

    response_json = auth_mock.request(request_type="GET", url="http://test.com")
    assert response_json == {"data": {"xyz": 789}, "error": {}}
    assert a.call_count == 2


def test_request_rate_limited_retry(auth_mock: up42_auth.Auth, requests_mock: req_mock.Mocker):
    a = requests_mock.get(
        "http://test.com",
        [
            {
                "status_code": 429,
                "json": {
                    "data": {},
                    "error": {"code": 429, "message": "rate limited"},
                },
            },
            {"json": {"data": {"xyz": 789}, "error": {}}},
        ],
    )

    response_json = auth_mock.request(request_type="GET", url="http://test.com")
    assert response_json == {"data": {"xyz": 789}, "error": {}}
    assert a.call_count == 2


def test_request_token_timeout_during_rate_limitation(auth_mock: up42_auth.Auth, requests_mock: req_mock.Mocker):
    a = requests_mock.get(
        "http://test.com",
        [
            {
                "status_code": 429,
                "json": {
                    "data": {},
                    "error": {"code": 429, "message": "rate limited"},
                },
            },
            {
                "status_code": 401,
                "json": {
                    "data": {},
                    "error": {"code": 401, "message": "token timeout"},
                },
            },
            {
                "status_code": 429,
                "json": {
                    "data": {},
                    "error": {"code": 429, "message": "rate limited"},
                },
            },
            {"json": {"data": {"xyz": 789}, "error": {}}},
        ],
    )

    response_json = auth_mock.request(request_type="GET", url="http://test.com")
    assert response_json == {"data": {"xyz": 789}, "error": {}}
    assert a.call_count == 4<|MERGE_RESOLUTION|>--- conflicted
+++ resolved
@@ -5,28 +5,16 @@
 import requests
 import requests_mock as req_mock
 
-<<<<<<< HEAD
-from up42.auth import Auth
-from up42.utils import get_up42_py_version
-=======
 from up42 import auth as up42_auth
-from up42 import host, utils
->>>>>>> 97f4092e
+from up42 import utils
 
 from .fixtures import fixtures_globals as constants
 
 
 def test_auth_kwargs():
-<<<<<<< HEAD
-    auth = Auth(
-        project_id=PROJECT_ID,
-        project_api_key=PROJECT_APIKEY,
-=======
     auth = up42_auth.Auth(
         project_id=constants.PROJECT_ID,
         project_api_key=constants.PROJECT_APIKEY,
-        env="abc",
->>>>>>> 97f4092e
         authenticate=False,
         retry=False,
     )
@@ -50,19 +38,8 @@
     up42_auth.Auth(cfg_file=fp, authenticate=False)
 
 
-<<<<<<< HEAD
-def test_get_token(auth_mock):
-    auth_mock._get_token()
-    assert auth_mock.token == TOKEN
-=======
-def test_should_set_api_host_domain_with_environment(auth_mock: up42_auth.Auth):
-    auth_mock.env = "abc"
-    assert host.DOMAIN == "abc"
-
-
 def test_get_workspace(auth_mock: up42_auth.Auth):
     assert auth_mock.workspace_id == constants.WORKSPACE_ID
->>>>>>> 97f4092e
 
 
 def test_should_set_headers(auth_mock: up42_auth.Auth, requests_mock: req_mock.Mocker):
