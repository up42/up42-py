import dataclasses
import datetime
import random
import urllib.parse
import uuid
from typing import Any, List, Optional
from unittest import mock

import pystac
import pytest
import requests
import requests_mock as req_mock

from tests import helpers
from tests.fixtures import fixtures_globals as constants
from up42 import processing, utils

PROCESS_ID = "process-id"
VALIDATION_URL = f"{constants.API_HOST}/v2/processing/processes/{PROCESS_ID}/validation"
COST_URL = f"{constants.API_HOST}/v2/processing/processes/{PROCESS_ID}/cost"
EXECUTION_URL = f"{constants.API_HOST}/v2/processing/processes/{PROCESS_ID}/execution"
TITLE = "title"
COLLECTION_ID = str(uuid.uuid4())
ITEM_ID = uuid.uuid4()
COLLECTION_URL = f"https://collection-url/v2/assets/stac/collections/{COLLECTION_ID}"
ITEM_URL = "https://item-url/"
COLLECTION = pystac.Collection.from_dict(
    {
        "type": "Collection",
        "stac_version": "1.0.0",
        "id": COLLECTION_ID,
        "description": "A collection of sample items",
        "license": "proprietary",
        "extent": {
            "spatial": {"bbox": [[-180, -90, 180, 90]]},
            "temporal": {"interval": [["2023-01-01T00:00:00Z", None]]},
        },
        "links": [],
    }
)
ITEM = pystac.Item.from_dict(
    {
        "type": "Feature",
        "stac_version": "1.0.0",
        "id": "id",
        "properties": {"datetime": "2024-01-01T00:00:00.000000Z"},
        "geometry": {"type": "Point", "coordinates": (0, 0)},
        "links": [{"rel": "self", "href": ITEM_URL}],
        "assets": {},
        "bbox": [0, 0, 0, 0],
        "stac_extensions": [],
    }
)

JOB_ID = str(uuid.uuid4())
JOBS_URL = f"{constants.API_HOST}/v2/processing/jobs"
JOB_URL = f"{JOBS_URL}/{JOB_ID}"
CREDITS = 1
ACCOUNT_ID = str(uuid.uuid4())
DEFINITION = {
    "inputs": {
        "item": ITEM_URL,
        "title": TITLE,
    }
}
NOW = datetime.datetime.now()
JOB_METADATA: processing.JobMetadata = {
    "processID": PROCESS_ID,
    "jobID": JOB_ID,
    "accountID": ACCOUNT_ID,
    "workspaceID": constants.WORKSPACE_ID,
    "definition": DEFINITION,
    "results": {"collection": f"{COLLECTION_URL}"},
    "status": "created",
    "created": f"{NOW.isoformat()}Z",
    "updated": f"{NOW.isoformat()}Z",
    "started": None,
    "finished": None,
}

JOB = processing.Job(
    process_id=PROCESS_ID,
    id=JOB_ID,
    account_id=ACCOUNT_ID,
    workspace_id=constants.WORKSPACE_ID,
    definition=DEFINITION,
    collection=COLLECTION,
    status=processing.JobStatus.CREATED,
    created=NOW,
    updated=NOW,
)


@pytest.fixture(autouse=True)
def workspace():
    with mock.patch("up42.base.workspace") as workspace_mock:
        session = requests.Session()
        session.hooks = {"response": lambda response, *args, **kwargs: response.raise_for_status()}
        workspace_mock.auth.session = session
        yield


class TestCost:
    @pytest.mark.parametrize("high_value", [11, 11.0, processing.Cost(strategy="strategy", credits=11)])
    @pytest.mark.parametrize("low_value", [9, 9.0, processing.Cost(strategy="strategy", credits=9)])
    def test_should_compare_with_numbers_and_costs_using_credits(
        self,
        high_value: processing.CostType,
        low_value: processing.CostType,
    ):
        cost = processing.Cost(strategy="strategy", credits=10)
        assert cost > low_value and cost >= low_value
        assert cost < high_value and cost <= high_value


@dataclasses.dataclass
class SampleJobTemplate(processing.JobTemplate):
    title: str
    process_id = PROCESS_ID

    @property
    def inputs(self) -> dict:
        return {"title": self.title}


class TestJobTemplate:
    def test_fails_to_construct_if_validation_fails(self, requests_mock: req_mock.Mocker):
        error_code = random.randint(430, 599)
        requests_mock.post(
            VALIDATION_URL,
            status_code=error_code,
            additional_matcher=helpers.match_request_body({"inputs": {"title": TITLE}}),
        )
        with pytest.raises(requests.exceptions.HTTPError) as error:
            _ = SampleJobTemplate(title=TITLE)
        assert error.value.response.status_code == error_code
        assert requests_mock.call_count == 1

    def test_should_be_invalid_if_inputs_are_malformed(self, requests_mock: req_mock.Mocker):
        error = processing.ValidationError(name="InvalidSchema", message="data.inputs must contain ['item'] properties")
        requests_mock.post(
            VALIDATION_URL,
            status_code=400,
            json={"title": "Bad Request", "status": 400, "schema-error": error.message},
            additional_matcher=helpers.match_request_body({"inputs": {"title": TITLE}}),
        )
        template = SampleJobTemplate(title=TITLE)
        assert not template.is_valid
        assert template.errors == {error}

    def test_should_be_invalid_if_inputs_are_invalid(self, requests_mock: req_mock.Mocker):
        error = processing.ValidationError(name="InvalidTitle", message="title is too long")
        requests_mock.post(
            VALIDATION_URL,
            status_code=422,
            json={
                "title": "Unprocessable Entity",
                "status": 422,
                "errors": [dataclasses.asdict(error)],
            },
            additional_matcher=helpers.match_request_body({"inputs": {"title": TITLE}}),
        )
        template = SampleJobTemplate(title=TITLE)
        assert not template.is_valid
        assert template.errors == {error}

    def test_fails_to_construct_if_evaluation_fails(self, requests_mock: req_mock.Mocker):
        error_code = random.randint(400, 599)
        requests_mock.post(
            VALIDATION_URL,
            status_code=200,
            additional_matcher=helpers.match_request_body({"inputs": {"title": TITLE}}),
        )
        requests_mock.post(
            COST_URL,
            status_code=error_code,
            additional_matcher=helpers.match_request_body({"inputs": {"title": TITLE}}),
        )

        with pytest.raises(requests.exceptions.HTTPError) as error:
            _ = SampleJobTemplate(title=TITLE)
        assert error.value.response.status_code == error_code
        assert requests_mock.call_count == 2

    @pytest.mark.parametrize(
        "cost",
        [
            processing.Cost(strategy="none", credits=1),
            processing.Cost(strategy="area", credits=1, size=5, unit="SKM"),
        ],
    )
    def test_should_construct(self, requests_mock: req_mock.Mocker, cost: processing.Cost):
        requests_mock.post(
            VALIDATION_URL,
            status_code=200,
            additional_matcher=helpers.match_request_body({"inputs": {"title": TITLE}}),
        )
        cost_payload = {
            key: value
            for key, value in {
                "pricingStrategy": cost.strategy,
                "totalCredits": cost.credits,
                "totalSize": cost.size,
                "unit": cost.unit,
            }.items()
            if value
        }
        requests_mock.post(
            COST_URL,
            status_code=200,
            json=cost_payload,
            additional_matcher=helpers.match_request_body({"inputs": {"title": TITLE}}),
        )
        template = SampleJobTemplate(title=TITLE)
        assert template.is_valid
        assert not template.errors
        assert template.cost == cost

    @mock.patch("up42.utils.stac_client")
    def test_should_execute(self, mock_stac_client, requests_mock: req_mock.Mocker):
        mock_pystac_client = mock.MagicMock()
        mock_pystac_client.get_collection.return_value = COLLECTION
        mock_stac_client.return_value = mock_pystac_client
        cost = processing.Cost(strategy="none", credits=1)
        requests_mock.post(
            VALIDATION_URL,
            status_code=200,
            additional_matcher=helpers.match_request_body({"inputs": {"title": TITLE}}),
        )
        cost_payload = {"pricingStrategy": cost.strategy, "totalCredits": cost.credits}
        requests_mock.post(
            COST_URL,
            status_code=200,
            json=cost_payload,
            additional_matcher=helpers.match_request_body({"inputs": {"title": TITLE}}),
        )
        requests_mock.post(
            EXECUTION_URL,
            status_code=200,
            json=JOB_METADATA,
            additional_matcher=helpers.match_request_body({"inputs": {"title": TITLE}}),
        )
        template = SampleJobTemplate(title=TITLE)
        assert template.execute() == JOB
        assert template.is_valid and not template.errors
        assert template.cost == cost


@dataclasses.dataclass
class SampleSingleItemJobTemplate(processing.SingleItemJobTemplate):
    process_id = PROCESS_ID


class TestSingleItemJobTemplate:
    def test_should_provide_inputs(self, requests_mock: req_mock.Mocker):
        cost = processing.Cost(strategy="discount", credits=-1)
        body_matcher = helpers.match_request_body({"inputs": {"title": TITLE, "item": ITEM_URL}})
        requests_mock.post(
            VALIDATION_URL,
            status_code=200,
            additional_matcher=body_matcher,
        )
        requests_mock.post(
            COST_URL,
            status_code=200,
            json={"pricingStrategy": cost.strategy, "totalCredits": cost.credits},
            additional_matcher=body_matcher,
        )
        template = SampleSingleItemJobTemplate(
            item=ITEM,
            title=TITLE,
        )
        assert template.is_valid
        assert template.cost == cost
        assert template.inputs == {"title": TITLE, "item": ITEM_URL}


@dataclasses.dataclass
class SampleMultiItemJobTemplate(processing.MultiItemJobTemplate):
    process_id = PROCESS_ID


class TestMultiItemJobTemplate:
    def test_should_provide_inputs(self, requests_mock: req_mock.Mocker):
        cost = processing.Cost(strategy="discount", credits=-1)
        body_matcher = helpers.match_request_body({"inputs": {"title": TITLE, "items": [ITEM_URL]}})
        requests_mock.post(
            VALIDATION_URL,
            status_code=200,
            additional_matcher=body_matcher,
        )
        requests_mock.post(
            COST_URL,
            status_code=200,
            json={"pricingStrategy": cost.strategy, "totalCredits": cost.credits},
            additional_matcher=body_matcher,
        )
        template = SampleMultiItemJobTemplate(
            items=[ITEM],
            title=TITLE,
        )
        assert template.is_valid
        assert template.cost == cost
        assert template.inputs == {"title": TITLE, "items": [ITEM_URL]}


class TestJob:
<<<<<<< HEAD
    @mock.patch("up42.utils.stac_client")
    def test_should_get_job(self, mock_stac_client, requests_mock: req_mock.Mocker):
        mock_pystac_client = mock.MagicMock()
        mock_pystac_client.get_collection.return_value = COLLECTION
        mock_stac_client.return_value = mock_pystac_client
        requests_mock.get(url=GET_JOB_URL, json=JOB_METADATA)
        assert processing.Job.get(JOB_ID) == JOB
=======
    def test_should_get_job(self, requests_mock: req_mock.Mocker):
        requests_mock.get(url=JOB_URL, json=JOB_METADATA)
        assert processing.Job.get(JOB_ID) == JOB

    @pytest.mark.parametrize("process_id", [None, [PROCESS_ID]])
    @pytest.mark.parametrize("workspace_id", [None, constants.WORKSPACE_ID])
    @pytest.mark.parametrize("status", [None, [processing.JobStatus.CAPTURED]])
    @pytest.mark.parametrize("min_duration", [None, 1])
    @pytest.mark.parametrize("max_duration", [None, 10])
    @pytest.mark.parametrize("sort_by", [None, processing.JobSorting.process_id.desc])
    def test_should_get_all_jobs(
        self,
        requests_mock: req_mock.Mocker,
        process_id: Optional[List[str]],
        workspace_id: Optional[str],
        status: Optional[List[processing.JobStatus]],
        min_duration: Optional[int],
        max_duration: Optional[int],
        sort_by: Optional[utils.SortingField],
    ):
        query_params: dict[str, Any] = {}
        if process_id:
            query_params["processID"] = process_id
        if workspace_id:
            query_params["workspaceID"] = workspace_id
        if status:
            query_params["status"] = [entry.value for entry in status]
        if min_duration:
            query_params["minDuration"] = min_duration
        if max_duration:
            query_params["maxDuration"] = max_duration
        if sort_by:
            query_params["sort"] = str(sort_by)

        query = urllib.parse.urlencode(query_params)

        next_page_url = f"{JOBS_URL}/next"
        requests_mock.get(
            url=JOBS_URL + (query and f"?{query}"),
            json={
                "jobs": [JOB_METADATA] * 3,
                "links": [{"rel": "next", "href": next_page_url}],
            },
        )
        requests_mock.get(
            url=next_page_url,
            json={
                "jobs": [JOB_METADATA] * 2,
                "links": [],
            },
        )
        assert (
            list(
                processing.Job.all(
                    process_id=process_id,
                    workspace_id=workspace_id,
                    status=status,
                    min_duration=min_duration,
                    max_duration=max_duration,
                    sort_by=sort_by,
                )
            )
            == [JOB] * 5
        )
>>>>>>> 591d442f
<|MERGE_RESOLUTION|>--- conflicted
+++ resolved
@@ -84,7 +84,7 @@
     account_id=ACCOUNT_ID,
     workspace_id=constants.WORKSPACE_ID,
     definition=DEFINITION,
-    collection=COLLECTION,
+    collection_url=COLLECTION_URL,
     status=processing.JobStatus.CREATED,
     created=NOW,
     updated=NOW,
@@ -305,16 +305,11 @@
 
 
 class TestJob:
-<<<<<<< HEAD
     @mock.patch("up42.utils.stac_client")
     def test_should_get_job(self, mock_stac_client, requests_mock: req_mock.Mocker):
         mock_pystac_client = mock.MagicMock()
         mock_pystac_client.get_collection.return_value = COLLECTION
         mock_stac_client.return_value = mock_pystac_client
-        requests_mock.get(url=GET_JOB_URL, json=JOB_METADATA)
-        assert processing.Job.get(JOB_ID) == JOB
-=======
-    def test_should_get_job(self, requests_mock: req_mock.Mocker):
         requests_mock.get(url=JOB_URL, json=JOB_METADATA)
         assert processing.Job.get(JOB_ID) == JOB
 
@@ -377,5 +372,4 @@
                 )
             )
             == [JOB] * 5
-        )
->>>>>>> 591d442f
+        )