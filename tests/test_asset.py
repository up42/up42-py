--- conflicted
+++ resolved
@@ -1,3 +1,4 @@
+import tempfile
 from pathlib import Path
 from unittest.mock import MagicMock
 
@@ -7,34 +8,9 @@
 from up42.host import endpoint
 
 # pylint: disable=unused-import
-<<<<<<< HEAD
 from up42.asset import Asset
 
 from .fixtures.fixtures_globals import ASSET_ID, DOWNLOAD_URL, JSON_ASSET, STAC_ASSET_HREF
-=======
-from .context import Asset
-from .fixtures import (
-    ASSET_ID,
-    DOWNLOAD_URL,
-    JSON_ASSET,
-    STAC_ASSET_HREF,
-    asset_mock,
-    asset_mock2,
-    assets_fixture,
-    auth_account_live,
-    auth_account_mock,
-    auth_live,
-    auth_mock,
-    auth_project_live,
-    auth_project_mock,
-    password_test_live,
-    project_api_key_live,
-    project_id_live,
-    storage_live,
-    storage_mock,
-    username_test_live,
-)
->>>>>>> 96d0fcac
 
 
 def test_init(asset_mock):
