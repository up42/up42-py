import tempfile
from pathlib import Path

import pystac
import pytest

# pylint: disable=unused-import
from .context import Asset
from .fixtures import (
    ASSET_ID,
    DOWNLOAD_URL,
    DOWNLOAD_URL2,
    JSON_ASSET,
    STAC_ASSET_HREF,
    asset_live,
    asset_mock,
<<<<<<< HEAD
    asset_mock_2,
=======
    asset_mock2,
    assets_fixture,
    auth_account_live,
    auth_account_mock,
>>>>>>> ef322cd3
    auth_live,
    auth_mock,
    auth_project_live,
    auth_project_mock,
)


def test_init(asset_mock):
    assert isinstance(asset_mock, Asset)
    assert asset_mock.asset_id == ASSET_ID


def test_init_asset_failure(auth_mock):
    with pytest.raises(ValueError) as e:
        failed_asset = Asset(
            auth_mock, asset_id="some_asset_id", asset_info={"id": "some_asset_id"}
        )
    assert "cannot be provided simultaneously." in str(e.value)

    with pytest.raises(ValueError) as e:
        failed_asset = Asset(auth_mock)
    assert "Either asset_id or asset_info should be provided" in str(e.value)


def test_asset_id(asset_mock):
    assert asset_mock.asset_id == ASSET_ID


def test_asset_info(asset_mock):
    assert asset_mock.info
    assert asset_mock.info["id"] == ASSET_ID
    assert asset_mock.info["name"] == JSON_ASSET["name"]


def test_asset_stac_info(asset_mock):
    results_stac_asset = asset_mock.stac_info
    assert results_stac_asset
    assert results_stac_asset.extra_fields["up42-system:asset_id"] == ASSET_ID
    pystac_items = asset_mock.stac_items
    assert isinstance(pystac_items, pystac.ItemCollection)


def test_asset_update_metadata(asset_mock):
    updated_info = asset_mock.update_metadata(
        title="some_other_title", tags=["othertag1", "othertag2"]
    )
    assert updated_info["title"] == "some_other_title"
    assert updated_info["tags"] == ["othertag1", "othertag2"]


<<<<<<< HEAD
@pytest.mark.parametrize(
    "asset_fixture, download_url",
    [
        ("asset_mock", DOWNLOAD_URL),
        ("asset_mock_2", DOWNLOAD_URL2),
    ],
)
def test_asset_get_download_url(asset_fixture, download_url, request):
    asset_fixture_object = request.getfixturevalue(asset_fixture)
    url = asset_fixture_object._get_download_url()
=======
def test_asset_get_download_url(assets_fixture):
    asset_fixture = assets_fixture["asset_fixture"]
    download_url = assets_fixture["download_url"]
    url = asset_fixture._get_download_url()
>>>>>>> ef322cd3
    assert url == download_url


@pytest.mark.parametrize("with_output_directory", [True, False])
def test_asset_download(asset_mock, requests_mock, tmp_path, with_output_directory):
    out_tgz = Path(__file__).resolve().parent / "mock_data/result_tif.tgz"
    with open(out_tgz, "rb") as src_tgz:
        out_tgz_file = src_tgz.read()
    requests_mock.get(
        url=DOWNLOAD_URL,
        content=out_tgz_file,
        headers={"x-goog-stored-content-length": "163"},
    )

<<<<<<< HEAD
    with tempfile.TemporaryDirectory() as tempdir:
        out_files = asset_mock.download(tempdir)
        out_paths = [Path(p) for p in out_files]
        for path in out_paths:
            assert path.exists()
        assert len(out_paths) == 2
        assert out_paths[0].name in [
            "7e17f023-a8e3-43bd-aaac-5bbef749c7f4_0-0.tif",
            "data.json",
        ]
        assert out_paths[1].name in [
            "7e17f023-a8e3-43bd-aaac-5bbef749c7f4_0-0.tif",
            "data.json",
        ]
        assert out_paths[0] != out_paths[1]
        assert out_paths[1].parent.exists()
        assert out_paths[1].parent.is_dir()


@pytest.mark.parametrize(
    "asset_fixture, download_url, out_file_name",
    [
        ("asset_mock", DOWNLOAD_URL, "output.tgz"),
        (
            "asset_mock_2",
            DOWNLOAD_URL2,
            "DS_SPOT6_202206240959075_FR1_FR1_SV1_SV1_E013N52_01709.tgz",
        ),
    ],
)
def test_asset_download_no_unpacking(
    asset_fixture, download_url, out_file_name, requests_mock, request
):
    asset_fixture = request.getfixturevalue(asset_fixture)
=======
    output_directory = tmp_path if with_output_directory else None
    out_files = asset_mock.download(output_directory)
    out_paths = [Path(p) for p in out_files]
    for path in out_paths:
        assert path.exists()
    assert len(out_paths) == 2
    assert out_paths[0].name in [
        "7e17f023-a8e3-43bd-aaac-5bbef749c7f4_0-0.tif",
        "data.json",
    ]
    assert out_paths[1].name in [
        "7e17f023-a8e3-43bd-aaac-5bbef749c7f4_0-0.tif",
        "data.json",
    ]
    assert out_paths[0] != out_paths[1]
    assert out_paths[1].parent.exists()
    assert out_paths[1].parent.is_dir()


def test_asset_download_no_unpacking(assets_fixture, requests_mock, tmp_path):
    asset_fixture = assets_fixture["asset_fixture"]
    download_url = assets_fixture["download_url"]
    out_file_name = assets_fixture["outfile_name"]
>>>>>>> ef322cd3
    out_tgz = Path(__file__).resolve().parent / "mock_data/result_tif.tgz"
    with open(out_tgz, "rb") as src_tgz:
        out_tgz_file = src_tgz.read()
    requests_mock.get(
        url=download_url,
        content=out_tgz_file,
        headers={"x-goog-stored-content-length": "163"},
    )

    out_files = asset_fixture.download(tmp_path, unpacking=False)
    for file in out_files:
        assert Path(file).exists()
        assert Path(file).name == out_file_name
    assert len(out_files) == 1


<<<<<<< HEAD
def test_download_stac_asset(asset_mock_2, requests_mock):
=======
@pytest.mark.parametrize("with_output_directory", [True, False])
def test_download_stac_asset(
    asset_mock2, requests_mock, tmp_path, with_output_directory
):
>>>>>>> ef322cd3
    out_file_path = Path(__file__).resolve().parent / "mock_data/multipolygon.geojson"
    with open(out_file_path, "rb") as src_file:
        out_file = src_file.read()
    requests_mock.get(
        url=STAC_ASSET_HREF,
        content=out_file,
        headers={
            "Authorization": "Bearer some_token_value",
        },
    )
<<<<<<< HEAD
    with tempfile.TemporaryDirectory() as tempdir:
        out_path = asset_mock_2.download_stac_asset(
            pystac.Asset(href=STAC_ASSET_HREF, roles=["data"]), tempdir
        )
        assert out_path.exists()
        assert out_path.name == "bsg-104-20230522-044750-90756881_ortho.tiff"


def test_asset_repr(asset_mock):
    representation = repr(asset_mock)
    assert representation == repr(asset_mock.info)
=======

    output_directory = tmp_path if with_output_directory else None
    out_path = asset_mock2.download_stac_asset(
        pystac.Asset(href=STAC_ASSET_HREF, roles=["data"]), output_directory
    )
    assert out_path.exists()
    assert out_path.name == "bsg-104-20230522-044750-90756881_ortho.tiff"
>>>>>>> ef322cd3
<|MERGE_RESOLUTION|>--- conflicted
+++ resolved
@@ -14,14 +14,10 @@
     STAC_ASSET_HREF,
     asset_live,
     asset_mock,
-<<<<<<< HEAD
-    asset_mock_2,
-=======
     asset_mock2,
     assets_fixture,
     auth_account_live,
     auth_account_mock,
->>>>>>> ef322cd3
     auth_live,
     auth_mock,
     auth_project_live,
@@ -72,23 +68,10 @@
     assert updated_info["tags"] == ["othertag1", "othertag2"]
 
 
-<<<<<<< HEAD
-@pytest.mark.parametrize(
-    "asset_fixture, download_url",
-    [
-        ("asset_mock", DOWNLOAD_URL),
-        ("asset_mock_2", DOWNLOAD_URL2),
-    ],
-)
-def test_asset_get_download_url(asset_fixture, download_url, request):
-    asset_fixture_object = request.getfixturevalue(asset_fixture)
-    url = asset_fixture_object._get_download_url()
-=======
 def test_asset_get_download_url(assets_fixture):
     asset_fixture = assets_fixture["asset_fixture"]
     download_url = assets_fixture["download_url"]
     url = asset_fixture._get_download_url()
->>>>>>> ef322cd3
     assert url == download_url
 
 
@@ -103,42 +86,6 @@
         headers={"x-goog-stored-content-length": "163"},
     )
 
-<<<<<<< HEAD
-    with tempfile.TemporaryDirectory() as tempdir:
-        out_files = asset_mock.download(tempdir)
-        out_paths = [Path(p) for p in out_files]
-        for path in out_paths:
-            assert path.exists()
-        assert len(out_paths) == 2
-        assert out_paths[0].name in [
-            "7e17f023-a8e3-43bd-aaac-5bbef749c7f4_0-0.tif",
-            "data.json",
-        ]
-        assert out_paths[1].name in [
-            "7e17f023-a8e3-43bd-aaac-5bbef749c7f4_0-0.tif",
-            "data.json",
-        ]
-        assert out_paths[0] != out_paths[1]
-        assert out_paths[1].parent.exists()
-        assert out_paths[1].parent.is_dir()
-
-
-@pytest.mark.parametrize(
-    "asset_fixture, download_url, out_file_name",
-    [
-        ("asset_mock", DOWNLOAD_URL, "output.tgz"),
-        (
-            "asset_mock_2",
-            DOWNLOAD_URL2,
-            "DS_SPOT6_202206240959075_FR1_FR1_SV1_SV1_E013N52_01709.tgz",
-        ),
-    ],
-)
-def test_asset_download_no_unpacking(
-    asset_fixture, download_url, out_file_name, requests_mock, request
-):
-    asset_fixture = request.getfixturevalue(asset_fixture)
-=======
     output_directory = tmp_path if with_output_directory else None
     out_files = asset_mock.download(output_directory)
     out_paths = [Path(p) for p in out_files]
@@ -162,7 +109,6 @@
     asset_fixture = assets_fixture["asset_fixture"]
     download_url = assets_fixture["download_url"]
     out_file_name = assets_fixture["outfile_name"]
->>>>>>> ef322cd3
     out_tgz = Path(__file__).resolve().parent / "mock_data/result_tif.tgz"
     with open(out_tgz, "rb") as src_tgz:
         out_tgz_file = src_tgz.read()
@@ -179,14 +125,10 @@
     assert len(out_files) == 1
 
 
-<<<<<<< HEAD
-def test_download_stac_asset(asset_mock_2, requests_mock):
-=======
 @pytest.mark.parametrize("with_output_directory", [True, False])
 def test_download_stac_asset(
     asset_mock2, requests_mock, tmp_path, with_output_directory
 ):
->>>>>>> ef322cd3
     out_file_path = Path(__file__).resolve().parent / "mock_data/multipolygon.geojson"
     with open(out_file_path, "rb") as src_file:
         out_file = src_file.read()
@@ -197,24 +139,10 @@
             "Authorization": "Bearer some_token_value",
         },
     )
-<<<<<<< HEAD
-    with tempfile.TemporaryDirectory() as tempdir:
-        out_path = asset_mock_2.download_stac_asset(
-            pystac.Asset(href=STAC_ASSET_HREF, roles=["data"]), tempdir
-        )
-        assert out_path.exists()
-        assert out_path.name == "bsg-104-20230522-044750-90756881_ortho.tiff"
-
-
-def test_asset_repr(asset_mock):
-    representation = repr(asset_mock)
-    assert representation == repr(asset_mock.info)
-=======
 
     output_directory = tmp_path if with_output_directory else None
     out_path = asset_mock2.download_stac_asset(
         pystac.Asset(href=STAC_ASSET_HREF, roles=["data"]), output_directory
     )
     assert out_path.exists()
-    assert out_path.name == "bsg-104-20230522-044750-90756881_ortho.tiff"
->>>>>>> ef322cd3
+    assert out_path.name == "bsg-104-20230522-044750-90756881_ortho.tiff"