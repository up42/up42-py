import base64
import dataclasses
import time
from typing import Tuple

import mock
import pytest
import requests
import requests_mock as req_mock

from up42.http import config, oauth

HTTP_TIMEOUT = 10
TOKEN_VALUE = "some-token"
TOKEN_URL = "https://localhost/oauth/token"
project_credentials = config.ProjectCredentialsSettings(
    project_id="some-id",
    project_api_key="some-key",
)
account_credentials = config.AccountCredentialsSettings(username="some-user", password="some-pass")


def basic_auth(username, password):
    token = base64.b64encode(f"{username}:{password}".encode("utf-8"))
    return f'Basic {token.decode("ascii")}'


basic_client_auth = basic_auth(project_credentials.project_id, project_credentials.project_api_key)
basic_auth_headers = {"Authorization": basic_client_auth}


class TestProjectTokenRetriever:
    def test_should_retrieve(self, requests_mock: req_mock.Mocker):
        def match_request_body(request):
            return request.text == "grant_type=client_credentials"

        retrieve = oauth.ProjectTokenRetriever(project_credentials)
        requests_mock.post(
            TOKEN_URL,
            json={"access_token": TOKEN_VALUE},
            request_headers=basic_auth_headers,
            additional_matcher=match_request_body,
        )
        assert retrieve(requests.Session(), TOKEN_URL, HTTP_TIMEOUT) == TOKEN_VALUE
        assert requests_mock.called_once


class TestAccountTokenRetriever:
    def test_should_retrieve(self, requests_mock: req_mock.Mocker):
        def match_request_body(request):
            return request.text == (
                "grant_type=password&"
                f"username={account_credentials.username}&"
                f"password={account_credentials.password}"
            )

        retrieve = oauth.AccountTokenRetriever(account_credentials)
        requests_mock.post(
            TOKEN_URL,
            json={"access_token": TOKEN_VALUE},
            request_headers={
                "Content-Type": "application/x-www-form-urlencoded",
            },
            additional_matcher=match_request_body,
        )
        assert retrieve(requests.Session(), TOKEN_URL, HTTP_TIMEOUT) == TOKEN_VALUE
        assert requests_mock.called_once


mock_request = mock.MagicMock()
mock_request.headers = {}
token_settings = config.TokenProviderSettings(
    token_url=TOKEN_URL,
    duration=2,
    timeout=HTTP_TIMEOUT,
)


class TestUp42Auth:
    def test_should_fetch_token_when_created(self):
        retrieve = mock.MagicMock(return_value=TOKEN_VALUE)
        up42_auth = oauth.Up42Auth(retrieve=retrieve, supply_token_settings=lambda: token_settings)
        up42_auth(mock_request)
        assert mock_request.headers["Authorization"] == f"Bearer {TOKEN_VALUE}"
        assert up42_auth.token.access_token == TOKEN_VALUE
        retrieve.assert_called_once()
        assert TOKEN_URL, HTTP_TIMEOUT == retrieve.call_args.args[1:]

    def test_should_fetch_token_when_expired(self):
        second_token = "token2"
        retrieve = mock.MagicMock(side_effect=["token1", second_token])
        up42_auth = oauth.Up42Auth(retrieve=retrieve, supply_token_settings=lambda: token_settings)
        time.sleep(token_settings.duration + 1)
        up42_auth(mock_request)

        assert mock_request.headers["Authorization"] == f"Bearer {second_token}"
        assert up42_auth.token.access_token == second_token
        assert TOKEN_URL, HTTP_TIMEOUT == retrieve.call_args.args[1:]
        assert retrieve.call_count == 2


class TestDetectSettings:
    def test_should_detect_project_credentials(self):
        assert oauth.detect_settings(dataclasses.asdict(project_credentials)) == project_credentials

    def test_should_detect_account_credentials(self):
        assert oauth.detect_settings(dataclasses.asdict(account_credentials)) == account_credentials

    @pytest.mark.parametrize("keys", [("project_id", "project_api_key"), ("username", "password")])
    def test_should_accept_empty_credentials(self, keys: Tuple[str, str]):
        credentials = dict(zip(keys, [None] * 2))
        assert not oauth.detect_settings(credentials)

    def test_fails_if_credentials_are_incomplete(self):
        credentials = {"key1": "value1", "key2": None}
<<<<<<< HEAD
        with pytest.raises(oauth.IncompleteCredentials) as exc_info:
            oauth.detect_settings(credentials)

        assert str(credentials) in str(exc_info.value)

    def test_fails_if_credentials_are_invalid(self):
        credentials = {"key1": "value1", "key2": "value2"}
        with pytest.raises(oauth.InvalidCredentials) as exc_info:
            oauth.detect_settings(credentials)

        assert str(credentials) in str(exc_info.value)


class TestDetectRetriever:
    def test_should_detect_project_retriever(self):
        assert isinstance(oauth.detect_retriever(project_credentials), oauth.ProjectTokenRetriever)

    def test_should_detect_account_retriever(self):
        assert isinstance(oauth.detect_retriever(account_credentials), oauth.AccountTokenRetriever)

    def test_fails_if_settings_are_not_recognized(self):
        credentials = mock.MagicMock()
        with pytest.raises(oauth.UnsupportedSettings) as exc_info:
            oauth.detect_retriever(credentials)
        assert str(credentials) in str(exc_info.value)
=======
        with pytest.raises(oauth.IncompleteCredentials):
            oauth.detect_settings(credentials)

    def test_fails_if_credentials_are_invalid(self):
        credentials = {"key1": "value1", "key2": "value2"}
        with pytest.raises(oauth.InvalidCredentials):
            oauth.detect_settings(credentials)
>>>>>>> b22219c8
<|MERGE_RESOLUTION|>--- conflicted
+++ resolved
@@ -113,18 +113,13 @@
 
     def test_fails_if_credentials_are_incomplete(self):
         credentials = {"key1": "value1", "key2": None}
-<<<<<<< HEAD
-        with pytest.raises(oauth.IncompleteCredentials) as exc_info:
+        with pytest.raises(oauth.IncompleteCredentials):
             oauth.detect_settings(credentials)
-
-        assert str(credentials) in str(exc_info.value)
 
     def test_fails_if_credentials_are_invalid(self):
         credentials = {"key1": "value1", "key2": "value2"}
-        with pytest.raises(oauth.InvalidCredentials) as exc_info:
+        with pytest.raises(oauth.InvalidCredentials):
             oauth.detect_settings(credentials)
-
-        assert str(credentials) in str(exc_info.value)
 
 
 class TestDetectRetriever:
@@ -138,13 +133,4 @@
         credentials = mock.MagicMock()
         with pytest.raises(oauth.UnsupportedSettings) as exc_info:
             oauth.detect_retriever(credentials)
-        assert str(credentials) in str(exc_info.value)
-=======
-        with pytest.raises(oauth.IncompleteCredentials):
-            oauth.detect_settings(credentials)
-
-    def test_fails_if_credentials_are_invalid(self):
-        credentials = {"key1": "value1", "key2": "value2"}
-        with pytest.raises(oauth.InvalidCredentials):
-            oauth.detect_settings(credentials)
->>>>>>> b22219c8
+        assert str(credentials) in str(exc_info.value)