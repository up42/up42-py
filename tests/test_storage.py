import copy
<<<<<<< HEAD
from typing import List
=======
from typing import List, cast
>>>>>>> 57bcfbd4

import pystac
import pystac_client
import pytest
import requests

from up42.asset import Asset
from up42.asset_searcher import query_paginated_endpoints
from up42.order import Order
from up42.storage import AllowedStatuses, Storage

from .fixtures.fixtures_globals import (
    API_HOST,
    ASSET_ID,
    JSON_ASSET,
    JSON_ORDER,
    JSON_ORDERS,
    JSON_STORAGE_STAC,
    ORDER_ID,
    USER_ID,
    WORKSPACE_ID,
)


def test_init(storage_mock):
    assert isinstance(storage_mock, Storage)
    assert storage_mock.workspace_id == WORKSPACE_ID


def test_pystac_client_property(storage_mock):
    up42_pystac_client = storage_mock.pystac_client
    isinstance(up42_pystac_client, pystac_client.Client)


@pytest.mark.live
def test_pystac_client_property_live(storage_live):
    up42_pystac_client = storage_live.pystac_client
    isinstance(up42_pystac_client, pystac_client.Client)
    stac_collections = up42_pystac_client.get_collections()
    assert isinstance(stac_collections.__next__(), pystac.Collection)


def _mock_one_page_reponse(page_nr, size, total_pages, total_elements):
    return {
        "data": {
            "content": [{"something1": 1}] * size,
            "totalPages": total_pages,
            "totalElements": total_elements,
            "number": page_nr,
        },
    }


def test_paginate_one_page(auth_mock, requests_mock):
    url = "http://some_url/assets"

    limit = None
    size = 50
    total_pages = 1
    total_elements = 30
    expected = 30
    requests_mock.get(
        url + f"&size={size}",
        json=_mock_one_page_reponse(0, expected, total_pages, total_elements),
    )
    res = query_paginated_endpoints(auth_mock, url=url, limit=limit, size=size)
    assert len(res) == expected


def test_paginate_multiple_pages(auth_mock, requests_mock):
    url = "http://some_url/assets"

    limit = 20
    size = 3
    total_pages = 4
    total_elements = 12
    expected = 12
    requests_mock.get(
        url + f"&size={size}",
        json=_mock_one_page_reponse(0, size, total_pages, total_elements),
    )
    requests_mock.get(
        url + f"&size={size}&page=1",
        json=_mock_one_page_reponse(1, size, total_pages, total_elements),
    )
    requests_mock.get(
        url + f"&size={size}&page=2",
        json=_mock_one_page_reponse(2, size, total_pages, total_elements),
    )
    requests_mock.get(
        url + f"&size={size}&page=3",
        json=_mock_one_page_reponse(3, size, total_pages, total_elements),
    )
    res = query_paginated_endpoints(auth_mock, url=url, limit=limit, size=size)
    assert len(res) == expected


def test_paginate_with_limit_smaller_page_size(auth_mock, requests_mock):
    """
    Test pagination with limit <= pagination size.
    """
    url = "http://some_url/assets"

    limit = 5
    size = limit
    total_pages = 2
    total_elements = 12
    expected = 5
    requests_mock.get(
        url + f"&size={limit}",
        json=_mock_one_page_reponse(0, size, total_pages, total_elements),
    )
    requests_mock.get(
        url + f"&size={limit}&page=1",
        json=_mock_one_page_reponse(0, size, total_pages, total_elements),
    )
    res = query_paginated_endpoints(auth_mock, url=url, limit=limit, size=size)
    assert len(res) == expected


def test_get_assets(storage_mock):
    assets = storage_mock.get_assets()
    assert len(assets) == 1
    assert isinstance(assets[0], Asset)
    assert assets[0].asset_id == ASSET_ID


@pytest.mark.live
def test_get_assets_live(storage_live):
    assets = storage_live.get_assets()
    assert len(assets) >= 2
    dates = [asset.info["createdAt"] for asset in assets]
    # default descending, newest to oldest.
    descending_dates = sorted(dates)[::-1]
    assert descending_dates == dates
    with pytest.raises(ValueError) as e:
        storage_live.get_assets(
            created_after="2020-01-01",
            created_before="2023-01-01",
            acquired_after="2020-01-01",
            acquired_before="2023-01-01",
        )
    assert "no longer supported" in str(e.value)


@pytest.mark.live
def test_get_assets_by_source_live(storage_live):
    assets = storage_live.get_assets(sources=["ARCHIVE"])
    assert len(assets) >= 2


def test_get_assets_with_search_stac(storage_mock):
    with pytest.raises(ValueError) as e:
        storage_mock.get_assets(
            created_after="2020-01-01",
            created_before="2023-01-01",
            acquired_after="2020-01-01",
            acquired_before="2023-01-01",
            tags=["project-7", "optical"],
        )
        assert "no longer supported" in str(e.value)


def test_get_assets_with_stac_query_pagination(storage_mock, requests_mock):
    """
    Test the stac query pagination by checking the token element in the payload.
    if the response has the token element in the body, then the _query_paginated_stac_search
    retrieves the next page and append the features in the return list.
    Otherwise, return the current list of features.
    """

    def match_request_text(request):
        return "token" in request.body

    url_storage_stac = "http://some_url/assets/stac/search"
    stac_search_parameters = {
        "max_items": 100,
        "limit": 10000,
    }

    requests_mock.post(
        url_storage_stac,
        json=JSON_STORAGE_STAC,
    )

    json_storage_stac = copy.deepcopy(JSON_STORAGE_STAC)
<<<<<<< HEAD
    assert isinstance(json_storage_stac["links"], List)
    json_storage_stac["links"].pop(-1)
=======
    cast(List, json_storage_stac["links"]).pop(-1)
>>>>>>> 57bcfbd4

    requests_mock.post(
        url_storage_stac,
        additional_matcher=match_request_text,
        json=json_storage_stac,
    )

    resp = storage_mock._query_paginated_stac_search(
        url=url_storage_stac, stac_search_parameters=stac_search_parameters
    )
    assert len(resp) == 2


def test_get_assets_pagination(auth_mock, requests_mock):
    """
    SDK test account holds too few assets to query multiple pages via pagination,
    needs to be mocked.

    Mock result holds 2 pages, each with 50 results.
    """
    json_assets_paginated = {
        "content": [JSON_ASSET] * 50,
        "pageable": {
            "sort": {"sorted": True, "unsorted": False, "empty": False},
            "pageNumber": 0,
            "pageSize": 50,
            "offset": 0,
            "paged": True,
            "unpaged": False,
        },
        "totalPages": 2,
        "totalElements": 100,
        "last": True,
        "sort": {"sorted": True, "unsorted": False, "empty": False},
        "numberOfElements": 100,
        "first": True,
        "size": 50,
        "number": 0,
        "empty": False,
    }

    # assets pages
    url_storage_assets_paginated = f"{API_HOST}/v2/assets?sort=createdAt,asc&size=50"
    requests_mock.get(url=url_storage_assets_paginated, json=json_assets_paginated)

    storage = Storage(auth=auth_mock)
    assets = storage.get_assets(limit=74, sortby="createdAt", descending=False)
    assert len(assets) == 74
    assert isinstance(assets[0], Asset)
    assert assets[0].asset_id == ASSET_ID


@pytest.mark.live
def test_get_assets_raise_error_live(storage_live):
    """
    Api v2 error format is handled in the auth request method
    This tests asserts if the api v2 error response is correct.
    """
    with pytest.raises(requests.exceptions.RequestException) as e:
        storage_live.get_assets(workspace_id="a")
    assert "title" in str(e.value)


def test_get_orders(storage_mock):
    orders = storage_mock.get_orders(order_type="ARCHIVE", tags=["project-7", "optical"])
    assert len(orders) == 1
    assert isinstance(orders[0], Order)
    assert orders[0].order_id == ORDER_ID


@pytest.mark.parametrize(
    "params, expected_payload, expected_results",
    [
        (
            {
                "workspace_orders": True,
                "return_json": True,
                "order_type": "TASKING",
                "statuses": None,
                "name": None,
            },
            JSON_ORDERS,
            JSON_ORDERS["content"],
        ),
        (
            {
                "workspace_orders": True,
                "return_json": True,
                "order_type": "TASKING",
                "statuses": ["CREATED", "FULFILLED"],
                "name": None,
            },
            JSON_ORDERS,
            JSON_ORDERS["content"],
        ),
        (
            {
                "workspace_orders": True,
                "return_json": True,
                "order_type": "TASKING",
                "statuses": ["TEST"],
                "name": None,
            },
            JSON_ORDERS,
            JSON_ORDERS["content"],
        ),
        (
            {
                "workspace_orders": True,
                "return_json": False,
                "order_type": "TASKING",
                "statuses": ["CREATED"],
                "name": None,
            },
            JSON_ORDERS,
            [
                {
                    "id": ORDER_ID,
                    "userId": USER_ID,
                    "workspaceId": WORKSPACE_ID,
                    "dataProvider": "OneAtlas",
                    "status": "FULFILLED",
                    "createdAt": "2021-01-18T16:18:16.105851Z",
                    "updatedAt": "2021-01-18T16:21:31.966805Z",
                    "assets": ["363f89c1-3586-4b14-9a49-03a890c3b593"],
                    "createdBy": {
                        "id": USER_ID,
                        "type": "USER",
                    },
                    "updatedBy": {"id": "system", "type": "INTERNAL"},
                },
            ],
        ),
        (
            {
                "workspace_orders": True,
                "return_json": True,
                "order_type": "TASKING",
                "statuses": None,
                "name": "Testing",
            },
            JSON_ORDERS,
            JSON_ORDERS["content"],
        ),
        (
            {
                "workspace_orders": False,
                "return_json": True,
                "order_type": "TASKING",
                "statuses": None,
                "name": None,
            },
            JSON_ORDERS,
            JSON_ORDERS["content"],
        ),
        (
            {
                "workspace_orders": False,
                "return_json": True,
                "order_type": "TASKING",
                "statuses": None,
                "name": None,
            },
            JSON_ORDERS,
            JSON_ORDERS["content"],
        ),
    ],
    ids=[
        "Sc 1: statuses None, workspace_orders and return_json True, name None",
        "Sc 2: statuses allowed, workspace_orders and return_json True, name None",
        "Sc 3: statuses non allowed, workspace_orders and return_json True, name None",
        "Sc 4: statuses allowed, workspace_orders True, return_json False, name None -> orders output expected",
        "Sc 5: statuses None, workspace_orders and return_json True, name Test",
        "Sc 6: Workspace Orders, Return JSON True, Statuses Test, name None",
        "Sc 7: statuses None, workspace_orders False, Return JSON True, name None",
    ],
)
def test_get_orders_v2_endpoint_params(auth_mock, requests_mock, params, expected_payload, expected_results):
    allowed_statuses = {entry.value for entry in AllowedStatuses}
    endpoint_statuses = set(params["statuses"]) & allowed_statuses if params["statuses"] else []
    url_params = "&".join(
        [
            "sort=createdAt%2Cdesc",
            f"workspaceId={WORKSPACE_ID}" if params["workspace_orders"] else "",
            f"""displayName={params["name"]}""" if params["name"] else "",
            *[f"status={status}" for status in endpoint_statuses],
            "size=50",
        ]
    )

    url_storage_assets_paginated = f"{API_HOST}/v2/orders?{url_params}"

    requests_mock.get(url=url_storage_assets_paginated, json=expected_payload)
    if not params["return_json"]:
        expected_results = [
            Order(
                auth=auth_mock,
                order_id=output["id"],
                order_info=output,
            )
            for output in expected_results
        ]
    storage = Storage(auth=auth_mock)
    orders = storage.get_orders(**params)
    assert orders == expected_results


@pytest.mark.live
def test_get_orders_live(storage_live):
    """
    SDK test account holds too few results to query multiple pages via pagination,
    needs to be mocked.
    """
    orders = storage_live.get_orders()
    assert len(orders) >= 1
    dates = [order.info["createdAt"] for order in orders]
    # default descending, newest to oldest.
    descending_dates = sorted(dates)[::-1]
    assert descending_dates == dates

    orders_tags = storage_live.get_orders(tags=["Test"])
    assert len(orders_tags) >= 0


def test_get_orders_raises_with_illegal_sorting_criteria(storage_mock):
    with pytest.raises(ValueError):
        storage_mock.get_orders(sortby="notavailable")


def test_get_orders_pagination(auth_mock, requests_mock):
    """
    Mock result holds 2 pages, each with 50 results.
    """
    json_orders_paginated = {
        "content": [JSON_ORDER["data"]] * 50,
        "pageable": {
            "sort": {"sorted": True, "unsorted": False, "empty": False},
            "pageNumber": 0,
            "pageSize": 50,
            "offset": 0,
            "paged": True,
            "unpaged": False,
        },
        "totalPages": 2,
        "totalElements": 100,
        "last": True,
        "sort": {"sorted": True, "unsorted": False, "empty": False},
        "numberOfElements": 100,
        "first": True,
        "size": 50,
        "number": 0,
        "empty": False,
    }

    # assets pages
    url_storage_orders_paginated = (
        f"{API_HOST}/v2/" f"orders?sort=createdAt,asc&workspaceId={auth_mock.workspace_id}&size=50"
    )
    requests_mock.get(url=url_storage_orders_paginated, json=json_orders_paginated)

    storage = Storage(auth=auth_mock)
    orders = storage.get_orders(limit=74, sortby="createdAt", descending=False)
    assert len(orders) == 74
    assert isinstance(orders[0], Order)
    assert orders[0].order_id == ORDER_ID<|MERGE_RESOLUTION|>--- conflicted
+++ resolved
@@ -1,9 +1,5 @@
 import copy
-<<<<<<< HEAD
-from typing import List
-=======
 from typing import List, cast
->>>>>>> 57bcfbd4
 
 import pystac
 import pystac_client
@@ -190,12 +186,7 @@
     )
 
     json_storage_stac = copy.deepcopy(JSON_STORAGE_STAC)
-<<<<<<< HEAD
-    assert isinstance(json_storage_stac["links"], List)
-    json_storage_stac["links"].pop(-1)
-=======
     cast(List, json_storage_stac["links"]).pop(-1)
->>>>>>> 57bcfbd4
 
     requests_mock.post(
         url_storage_stac,
