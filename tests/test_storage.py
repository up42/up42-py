--- conflicted
+++ resolved
@@ -459,13 +459,8 @@
 
     # assets pages
     url_storage_orders_paginated = (
-<<<<<<< HEAD
-        f"{API_HOST}/workspaces/{auth_mock.workspace_id}/"
-        f"orders?format=paginated&sort=createdAt,asc&size=50"
-=======
-        f"{auth_mock._endpoint()}/v2/"
+        f"{API_HOST}/v2/"
         f"orders?sort=createdAt,asc&workspaceId={auth_mock.workspace_id}&size=50"
->>>>>>> e512c3fc
     )
     requests_mock.get(url=url_storage_orders_paginated, json=json_orders_paginated)
 
