import json
import os
import pathlib
import tempfile

import geopandas as gpd  # type: ignore
import pandas as pd
import pytest

from up42 import catalog, order

from .fixtures import fixtures_globals as constants

with open(
    pathlib.Path(__file__).resolve().parent / "mock_data/search_params_simple.json",
    encoding="utf-8",
) as json_file:
    mock_search_parameters = json.load(json_file)


def test_get_collections(catalog_mock):
    collections = catalog_mock.get_collections()
    assert isinstance(collections, list)
    assert collections[0]["name"]


@pytest.mark.live
def test_get_collections_live(catalog_live):
    collections = catalog_live.get_collections()
    assert isinstance(collections, list)
    assert collections[0]["name"]


def test_get_data_product_schema(catalog_mock):
    data_product_schema = catalog_mock.get_data_product_schema(constants.DATA_PRODUCT_ID)
    assert isinstance(data_product_schema, dict)
    assert data_product_schema["properties"]


@pytest.mark.live
def test_get_data_product_schema_live(catalog_live):
    data_product_schema = catalog_live.get_data_product_schema(os.getenv("TEST_UP42_DATA_PRODUCT_ID"))
    assert isinstance(data_product_schema, dict)
    assert data_product_schema["properties"]


def test_get_data_products_basic(catalog_mock):
    data_products_basic = catalog_mock.get_data_products()
    assert isinstance(data_products_basic, dict)
    basic_keys = {"data_products", "host", "collection"}
    assert basic_keys <= set(list(data_products_basic.values())[0].keys())
    assert "tasking_should_be_filtered_in_catalog_test" not in data_products_basic
    assert "test_not_integrated" not in data_products_basic
    assert len(data_products_basic) == 2


def test_get_data_products(catalog_mock):
    data_products = catalog_mock.get_data_products(basic=False)
    assert isinstance(data_products, list)
    assert data_products[0]["id"]

    for product in data_products:
        assert product["collection"]["title"] not in [
            "tasking_should_be_filtered_in_catalog_test",
            "test_not_integrated",
        ]
    assert len(data_products) == 2


@pytest.mark.live
def test_get_data_products_live(catalog_live):
    data_products = catalog_live.get_data_products(basic=False)
    assert isinstance(data_products, list)
    assert data_products[0]["id"]


def test_construct_search_parameters(catalog_mock):
    search_parameters = catalog_mock.construct_search_parameters(
        geometry=mock_search_parameters["intersects"],
        collections=["phr"],
        start_date="2014-01-01",
        end_date="2022-12-31",
        usage_type=["DATA", "ANALYTICS"],
        limit=4,
        max_cloudcover=20,
    )
    assert isinstance(search_parameters, dict)
    assert search_parameters["datetime"] == mock_search_parameters["datetime"]
    search_params_coords = {
        "type": search_parameters["intersects"]["type"],
        "coordinates": [
            [[float(coord[0]), float(coord[1])] for coord in search_parameters["intersects"]["coordinates"][0]]
        ],
    }
    assert search_params_coords == mock_search_parameters["intersects"]
    assert search_parameters["limit"] == mock_search_parameters["limit"]
    assert search_parameters["query"] == mock_search_parameters["query"]


def test_construct_search_parameters_fc_multiple_features_raises(catalog_mock):
    with open(
        pathlib.Path(__file__).resolve().parent / "mock_data/search_footprints.geojson",
        encoding="utf-8",
    ) as file:
        fc = json.load(file)

    with pytest.raises(ValueError) as e:
        catalog_mock.construct_search_parameters(
            geometry=fc,
            start_date="2020-01-01",
            end_date="2020-08-10",
            collections=["phr"],
            limit=10,
            max_cloudcover=15,
        )
    assert str(e.value) == (
        "UP42 only accepts single geometries, the provided geometry " "contains multiple geometries."
    )


def test_search(catalog_mock):
    search_results = catalog_mock.search(mock_search_parameters)

    assert isinstance(search_results, gpd.GeoDataFrame)
    assert search_results.shape == (4, 15)


@pytest.mark.live
def test_search_live(catalog_live):
    search_results = catalog_live.search(mock_search_parameters)
    assert isinstance(search_results, gpd.GeoDataFrame)
    assert search_results.shape[0] != 0
    assert search_results.shape[1] > 10
    assert list(search_results.columns) == [
        "geometry",
        "id",
        "constellation",
        "collection",
        "providerName",
        "up42:usageType",
        "providerProperties",
        "sceneId",
        "producer",
        "acquisitionDate",
        "start_datetime",
        "end_datetime",
        "cloudCoverage",
        "resolution",
        "deliveryTime",
    ]
    assert list(search_results.index) == list(range(search_results.shape[0]))

    # As fc
    search_results = catalog_live.search(mock_search_parameters, as_dataframe=False)
    assert isinstance(search_results, dict)
    assert search_results["type"] == "FeatureCollection"


def test_search_usagetype(catalog_usagetype_mock):
    """
    Result & Result2 are one of the combinations of
    "DATA" and "ANALYTICS". Result2 can be None.

    Test is not pytest-paramterized as the same
    catalog_usagetype_mock needs be used for
    each iteration.

    The result assertion needs to allow multiple combinations,
    e.g. when searching for ["DATA", "ANALYTICS"],
    the result can be ["DATA"], ["ANALYTICS"]
    or ["DATA", "ANALYTICS"].
    """
    params1 = {"usage_type": ["DATA"], "result1": "DATA", "result2": ""}
    params2 = {
        "usage_type": ["ANALYTICS"],
        "result1": "ANALYTICS",
        "result2": "",
    }
    params3 = {
        "usage_type": ["DATA", "ANALYTICS"],
        "result1": "DATA",
        "result2": "ANALYTICS",
    }

    for params in [params1, params2, params3]:
        search_parameters = catalog_usagetype_mock.construct_search_parameters(
            start_date="2014-01-01T00:00:00",
            end_date="2020-12-31T23:59:59",
            collections=["phr"],
            limit=1,
            usage_type=params["usage_type"],
            geometry={
                "type": "Polygon",
                "coordinates": [
                    [
                        [13.375966, 52.515068],
                        [13.375966, 52.516639],
                        [13.378314, 52.516639],
                        [13.378314, 52.515068],
                        [13.375966, 52.515068],
                    ]
                ],
            },
        )

    search_results = catalog_usagetype_mock.search(search_parameters, as_dataframe=True)
    assert all(search_results["up42:usageType"].apply(lambda x: params["result1"] in x or params["result2"] in x))


@pytest.mark.skip(reason="Flaky catalog return")
@pytest.mark.live
@pytest.mark.parametrize(
    "usage_type,result,result2",
    [
        (["DATA"], "DATA", ""),
        (["ANALYTICS"], "ANALYTICS", ""),
        (["DATA", "ANALYTICS"], "DATA", "ANALYTICS"),
    ],
)
def test_search_usagetype_live(catalog_live, usage_type, result, result2):
    """
    Result & Result2 are one of the combinations of
    "DATA" and "ANALYTICS". Result2 can be None.

    The result assertion needs to allow multiple combinations,
    e.g. when searching for ["DATA", "ANALYTICS"],
    the result can be ["DATA"],
    ["ANALYTICS"] or ["DATA", "ANALYTICS"].
    """
    search_parameters = catalog_live.construct_search_parameters(
        start_date="2014-01-01T00:00:00",
        end_date="2020-12-31T23:59:59",
        collections=["phr"],
        limit=100,
        usage_type=usage_type,
        geometry={
            "type": "Polygon",
            "coordinates": [
                [
                    [13.375966, 52.515068],
                    [13.375966, 52.516639],
                    [13.378314, 52.516639],
                    [13.378314, 52.515068],
                    [13.375966, 52.515068],
                ]
            ],
        },
    )

    search_results = catalog_live.search(search_parameters, as_dataframe=True)
    assert all(search_results["up42:usageType"].apply(lambda x: result in x or result2 in x))


def test_search_catalog_pagination(catalog_mock):
    search_params_limit_614 = {
        "datetime": "2014-01-01T00:00:00Z/2020-01-20T23:59:59Z",
        "intersects": {
            "type": "Polygon",
            "coordinates": [
                [
                    [12.008056640625, 52.66305767075935],
                    [16.292724609375, 52.66305767075935],
                    [16.292724609375, 52.72963909783717],
                    [12.008056640625, 52.72963909783717],
                    [12.008056640625, 52.66305767075935],
                ]
            ],
        },
        "limit": 614,
        "collections": ["phr", "spot"],
    }
    search_results = catalog_mock.search(search_params_limit_614)
    assert isinstance(search_results, gpd.GeoDataFrame)
    assert search_results.shape == (614, 15)


@pytest.mark.live
def test_search_catalog_pagination_live(catalog_live):
    search_params_limit_720 = {
        "datetime": "2018-01-01T00:00:00Z/2019-12-31T23:59:59Z",
        "collections": ["phr", "spot"],
        "bbox": [
            -125.859375,
            32.93492866908233,
            -116.82861328125001,
            41.65649719441145,
        ],
        "limit": 720,
    }
    search_results = catalog_live.search(search_params_limit_720)
    assert isinstance(search_results, gpd.GeoDataFrame)
    assert search_results.shape == (720, 15)
    assert search_results.collection.nunique() == 2
    assert all(search_results.collection.isin(["phr", "spot"]))
    period_column = pd.to_datetime(search_results.acquisitionDate, format="mixed")
    assert all(
        (period_column > pd.to_datetime("2018-01-01T00:00:00Z"))
        & (period_column <= pd.to_datetime("2019-12-31T23:59:59Z"))
    )


@pytest.mark.live
def test_search_catalog_pagination_no_results(catalog_live):
    """
    Sanity check that the pagination loop does not introduce undesired results.
    """
    search_params_no_results = {
        "datetime": "2018-01-01T00:00:00Z/2018-01-02T23:59:59Z",
        "collections": ["phr", "spot"],
        "intersects": {
            "type": "Polygon",
            "coordinates": [
                [
                    [12.008056640625, 52.66305767075935],
                    [16.292724609375, 52.66305767075935],
                    [16.292724609375, 52.72963909783717],
                    [12.008056640625, 52.72963909783717],
                    [12.008056640625, 52.66305767075935],
                ]
            ],
        },
        "limit": 10,
    }
    search_results = catalog_live.search(search_params_no_results)
    assert isinstance(search_results, gpd.GeoDataFrame)
    assert search_results.empty


def test_search_catalog_pagination_exhausted(catalog_pagination_mock):
    """
    Search results pagination is exhausted after 1 extra page (50 elements),
    resulting in only 500+50 features even though
    the limit parameter asked for 614.
    """
    search_params_limit_614 = {
        "datetime": "2014-01-01T00:00:00Z/2020-01-20T23:59:59Z",
        "intersects": {
            "type": "Polygon",
            "coordinates": [
                [
                    [12.008056640625, 52.66305767075935],
                    [16.292724609375, 52.66305767075935],
                    [16.292724609375, 52.72963909783717],
                    [12.008056640625, 52.72963909783717],
                    [12.008056640625, 52.66305767075935],
                ]
            ],
        },
        "limit": 614,
        "collections": ["phr", "spot"],
    }
    search_results = catalog_pagination_mock.search(search_params_limit_614)
    assert isinstance(search_results, gpd.GeoDataFrame)
    assert search_results.shape == (550, 15)
    assert all(search_results.collection.isin(["phr", "spot"]))


def test_download_quicklook(catalog_mock, requests_mock):
    sel_id = "6dffb8be-c2ab-46e3-9c1c-6958a54e4527"
    host = "oneatlas"
    url_quicklooks = f"{constants.API_HOST}/catalog/{host}/image/{sel_id}/quicklook"
    quicklook_file = pathlib.Path(__file__).resolve().parent / "mock_data/a_quicklook.png"
    requests_mock.get(url_quicklooks, content=open(quicklook_file, "rb").read())

    with tempfile.TemporaryDirectory() as tempdir:
        out_paths = catalog_mock.download_quicklooks(image_ids=[sel_id], collection="phr", output_directory=tempdir)
        assert len(out_paths) == 1
        assert pathlib.Path(out_paths[0]).exists()
        assert pathlib.Path(out_paths[0]).suffix == ".jpg"


def test_download_no_quicklook(catalog_mock, requests_mock):
    sel_id = "dfc54412-8b9c-45a3-b46a-dd030a47c2f3"
    host = "oneatlas"
    url_quicklook = f"{constants.API_HOST}/catalog/{host}/image/{sel_id}/quicklook"
    requests_mock.get(url_quicklook, status_code=404)

    with tempfile.TemporaryDirectory() as tempdir:
        out_paths = catalog_mock.download_quicklooks(image_ids=[sel_id], collection="phr", output_directory=tempdir)
        assert len(out_paths) == 0


def test_download_1_quicklook_1_no_quicklook(catalog_mock, requests_mock):
    sel_id_no = "dfc54412-8b9c-45a3-b46a-dd030a47c2f3"
    sel_id = "6dffb8be-c2ab-46e3-9c1c-6958a54e4527"
    host = "oneatlas"
    url_no_quicklook = f"{constants.API_HOST}/catalog/{host}/image/{sel_id_no}/quicklook"
    requests_mock.get(url_no_quicklook, status_code=404)

    url_quicklook = f"{constants.API_HOST}/catalog/{host}/image/{sel_id}/quicklook"
    quicklook_file = pathlib.Path(__file__).resolve().parent / "mock_data/a_quicklook.png"
    requests_mock.get(url_quicklook, content=open(quicklook_file, "rb").read())

    with tempfile.TemporaryDirectory() as tempdir:
        out_paths = catalog_mock.download_quicklooks(
            image_ids=[sel_id, sel_id_no],
            collection="phr",
            output_directory=tempdir,
        )
        assert len(out_paths) == 1
        assert pathlib.Path(out_paths[0]).exists()
        assert pathlib.Path(out_paths[0]).suffix == ".jpg"


@pytest.mark.live
def test_download_quicklook_live(catalog_live):
    with tempfile.TemporaryDirectory() as tempdir:
        out_paths = catalog_live.download_quicklooks(
            image_ids=["36f52f1f-6de1-4079-b116-5d1215091339"],
            collection="phr",
            output_directory=tempdir,
        )
        assert len(out_paths) == 1
        assert pathlib.Path(out_paths[0]).exists()
        assert pathlib.Path(out_paths[0]).suffix == ".jpg"


def test_construct_order_parameters(catalog_mock):
    order_parameters = catalog_mock.construct_order_parameters(
        data_product_id=constants.DATA_PRODUCT_ID,
        image_id="123",
        aoi=mock_search_parameters["intersects"],
    )
    assert isinstance(order_parameters, dict)
    assert list(order_parameters.keys()) == ["dataProduct", "params"]
    assert order_parameters["params"]["acquisitionMode"] is None


@pytest.mark.skip(reason="No live tests in the SDK.")
@pytest.mark.live
@pytest.mark.parametrize(
    "product_id",
    [
        ("613ad1f5-4148-4460-a316-1a97e46058f9"),
        ("83e21b35-e431-43a0-a1c4-22a6ad313911"),
        ("205fd9e1-4b00-4f0a-aabd-01e2f3f4dfba"),
        ("123eabab-0511-4f36-883a-80928716c3db"),
        ("07c33a51-94b9-4509-84df-e9c13ea92b84"),
        ("469f9b2f-1631-4c09-b66d-575abd41dc8f"),
        ("bd102407-1814-4f92-8b5a-7697b7a73f5a"),
        ("4f866cd3-d816-4c98-ace3-e6105623cf13"),
        ("28d4a077-6620-4ab5-9a03-c96bf622457e"),
        ("9d16c506-a6c0-4cf2-a020-8ecaf10b4160"),
        ("3a89d24e-515a-460f-a494-96be55da10a9"),
        ("47a693ba-4f8b-414d-8d5b-697373df4765"),
        ("9f790255-e8dc-4954-b5f9-3e7bea37cc69"),
        ("a6f64332-3148-4e05-a475-45a02176f210"),
    ],
)
def test_construct_order_parameters_live(catalog_live, product_id):
    order_parameters = catalog_live.construct_order_parameters(
        data_product_id=product_id,
        image_id="123",
        aoi=mock_search_parameters["intersects"],
    )
    assert isinstance(order_parameters, dict)
    assert list(order_parameters.keys()) == ["dataProduct", "params"]
    assert order_parameters["params"]["acquisitionMode"] is None


# pylint: disable=unused-argument
def test_estimate_order_from_catalog(catalog_order_parameters, requests_mock, auth_mock):
    catalog_instance = catalog.Catalog(auth=auth_mock)
    expected_payload = {
        "summary": {"totalCredits": 100, "totalSize": 0.1, "unit": "SQ_KM"},
        "results": [{"index": 0, "credits": 100, "unit": "SQ_KM", "size": 0.1}],
        "errors": [],
    }
    url_order_estimation = f"{constants.API_HOST}/v2/orders/estimate"
    requests_mock.post(url=url_order_estimation, json=expected_payload)
    estimation = catalog_instance.estimate_order(catalog_order_parameters)
    assert isinstance(estimation, int)
    assert estimation == 100


def test_order_from_catalog(
    order_parameters,
    order_mock,
    catalog_mock,
    requests_mock,
):
    requests_mock.post(
<<<<<<< HEAD
        url=(f"{constants.API_HOST}/v2/orders?" f"workspaceId={constants.WORKSPACE_ID}"),
=======
        url=f"{constants.API_HOST}/v2/orders?workspaceId={constants.WORKSPACE_ID}",
>>>>>>> dc9b8277
        json={
            "results": [{"index": 0, "id": constants.ORDER_ID}],
            "errors": [],
        },
    )
    placed_order = catalog_mock.place_order(order_parameters=order_parameters)
    assert isinstance(placed_order, order.Order)
    assert placed_order.order_id == constants.ORDER_ID


def test_order_from_catalog_track_status(catalog_order_parameters, order_mock, catalog_mock, requests_mock):
    requests_mock.post(
<<<<<<< HEAD
        url=(f"{constants.API_HOST}/v2/orders?" f"workspaceId={constants.WORKSPACE_ID}"),
=======
        url=f"{constants.API_HOST}/v2/orders?workspaceId={constants.WORKSPACE_ID}",
>>>>>>> dc9b8277
        json={
            "results": [{"index": 0, "id": constants.ORDER_ID}],
            "errors": [],
        },
    )
    url_order_info = f"{constants.API_HOST}/v2/orders/{order_mock.order_id}"
    requests_mock.get(
        url_order_info,
        [
            {"json": {"status": "PLACED"}},
            {"json": {"status": "BEING_FULFILLED"}},
            {"json": {"status": "FULFILLED"}},
        ],
    )
    placed_order = catalog_mock.place_order(
        order_parameters=catalog_order_parameters,
        track_status=True,
        report_time=0.1,
    )
    assert isinstance(placed_order, order.Order)
    assert placed_order.order_id == constants.ORDER_ID


@pytest.mark.live
def test_estimate_order_from_catalog_live(catalog_order_parameters, catalog_live):
    estimation = catalog_live.estimate_order(catalog_order_parameters)
    assert isinstance(estimation, int)
    assert estimation == 100


@pytest.mark.skip(reason="Placing orders costs credits.")
@pytest.mark.live
def test_order_from_catalog_live(catalog_order_parameters, catalog_live):
    placed_order = catalog_live.place_order(catalog_order_parameters)
    assert isinstance(placed_order, order.Order)
    assert placed_order.order_id<|MERGE_RESOLUTION|>--- conflicted
+++ resolved
@@ -113,9 +113,7 @@
             limit=10,
             max_cloudcover=15,
         )
-    assert str(e.value) == (
-        "UP42 only accepts single geometries, the provided geometry " "contains multiple geometries."
-    )
+    assert str(e.value) == "UP42 only accepts single geometries, the provided geometry contains multiple geometries."
 
 
 def test_search(catalog_mock):
@@ -480,11 +478,7 @@
     requests_mock,
 ):
     requests_mock.post(
-<<<<<<< HEAD
-        url=(f"{constants.API_HOST}/v2/orders?" f"workspaceId={constants.WORKSPACE_ID}"),
-=======
         url=f"{constants.API_HOST}/v2/orders?workspaceId={constants.WORKSPACE_ID}",
->>>>>>> dc9b8277
         json={
             "results": [{"index": 0, "id": constants.ORDER_ID}],
             "errors": [],
@@ -497,11 +491,7 @@
 
 def test_order_from_catalog_track_status(catalog_order_parameters, order_mock, catalog_mock, requests_mock):
     requests_mock.post(
-<<<<<<< HEAD
-        url=(f"{constants.API_HOST}/v2/orders?" f"workspaceId={constants.WORKSPACE_ID}"),
-=======
         url=f"{constants.API_HOST}/v2/orders?workspaceId={constants.WORKSPACE_ID}",
->>>>>>> dc9b8277
         json={
             "results": [{"index": 0, "id": constants.ORDER_ID}],
             "errors": [],
