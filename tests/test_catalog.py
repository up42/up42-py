import pathlib
import uuid
from typing import List, Optional, cast

import geojson  # type: ignore
import geopandas as gpd  # type: ignore
import mock
import pandas as pd
import pytest
import requests
import requests_mock as req_mock
import shapely  # type: ignore

from up42 import auth, catalog, glossary, order

from . import helpers
from .fixtures import fixtures_globals as constants

Geometry = catalog.Geometry

PHR = "phr"
SIMPLE_BOX = shapely.box(0, 0, 1, 1).__geo_interface__
START_DATE = "2014-01-01"
END_DATE = "2022-12-31"
DATE_RANGE = "2014-01-01T00:00:00Z/2022-12-31T23:59:59Z"
FEATURE = {
    "type": "Feature",
    "properties": {"some": "data"},
    "geometry": {"type": "Point", "coordinates": (1.0, 2.0)},
}
POINT_BBOX = (1.0, 2.0, 1.0, 2.0)


@pytest.fixture(autouse=True)
def workspace():
    with mock.patch("up42.base.workspace") as workspace_mock:
        workspace_mock.auth.session = requests.session()
        workspace_mock.id = constants.WORKSPACE_ID
        yield


@pytest.fixture(autouse=True)
def set_status_raising_session():
    session = requests.Session()
    session.hooks = {"response": lambda response, *args, **kwargs: response.raise_for_status()}
    glossary.ProductGlossary.session = session  # type: ignore
    catalog.CatalogBase.session = session  # type: ignore


class TestCatalogBase:
    @pytest.fixture(scope="class", params=["catalog", "tasking"])
    def order_parameters(self, request) -> order.OrderParams:
        geometry_key = "aoi" if request.param == "catalog" else "geometry"
        return {
            "dataProduct": "some-data-product",
            "params": {geometry_key: {"some": "shape"}},
        }

    def test_should_get_data_product_schema(self, auth_mock: auth.Auth, requests_mock: req_mock.Mocker):
        data_product_schema = {"schema": "some-schema"}
        url = f"{constants.API_HOST}/orders/schema/{constants.DATA_PRODUCT_ID}"
        requests_mock.get(url=url, json=data_product_schema)
        catalog_obj = catalog.CatalogBase(auth_mock, constants.WORKSPACE_ID)
        assert catalog_obj.get_data_product_schema(constants.DATA_PRODUCT_ID) == data_product_schema

    def test_should_place_order(
        self,
        auth_mock: auth.Auth,
        requests_mock: req_mock.Mocker,
        order_parameters: order.OrderParams,
    ):
        info = {"status": "SOME STATUS"}
        requests_mock.get(
            url=f"{constants.API_HOST}/v2/orders/{constants.ORDER_ID}",
            json=info,
        )
        requests_mock.post(
            url=f"{constants.API_HOST}/v2/orders?workspaceId={constants.WORKSPACE_ID}",
            json={"results": [{"id": constants.ORDER_ID}], "errors": []},
        )
        order_obj = catalog.CatalogBase(auth_mock, constants.WORKSPACE_ID).place_order(
            order_parameters=order_parameters
        )
        assert order_obj.order_id == constants.ORDER_ID

    @pytest.mark.parametrize(
        "info",
        [
            {"type": "ARCHIVE"},
            {"type": "TASKING", "orderDetails": {"subStatus": "substatus"}},
        ],
        ids=["ARCHIVE", "TASKING"],
    )
    def test_should_track_order_status(
        self,
        auth_mock: auth.Auth,
        requests_mock: req_mock.Mocker,
        info: dict,
        order_parameters: order.OrderParams,
    ):
        requests_mock.post(
            url=f"{constants.API_HOST}/v2/orders?workspaceId={constants.WORKSPACE_ID}",
            json={"results": [{"id": constants.ORDER_ID}], "errors": []},
        )
        statuses = ["INITIAL STATUS", "PLACED", "BEING_FULFILLED", "FULFILLED"]
        responses = [{"json": {"status": status, **info}} for status in statuses]
        requests_mock.get(f"{constants.API_HOST}/v2/orders/{constants.ORDER_ID}", responses)
        order_obj = catalog.CatalogBase(auth_mock, constants.WORKSPACE_ID).place_order(
            order_parameters=order_parameters,
            track_status=True,
            report_time=0.1,
        )
        assert order_obj.order_id == constants.ORDER_ID
        assert order_obj.status == "FULFILLED"


class TestCatalog:
    host = "oneatlas"
    catalog_obj = catalog.Catalog(auth=mock.MagicMock(), workspace_id=constants.WORKSPACE_ID)

    @pytest.fixture(params=["output_dir", "no_output_dir"])
    def output_directory(self, request, tmp_path) -> Optional[pathlib.Path]:
        return tmp_path if request.param == "output_dir" else None

    @pytest.fixture
    def product_glossary(self, requests_mock: req_mock.Mocker):
        collections_url = f"{constants.API_HOST}/v2/collections"
        requests_mock.get(
            collections_url,
            json={
                "content": [
                    {
                        "type": "ARCHIVE",
                        "title": "title",
                        "description": "collection",
                        "integrations": [],
                        "name": PHR,
                        "providers": [
                            {
                                "name": self.host,
                                "title": "provider-title",
                                "description": "provider",
                                "roles": ["PRODUCER", "HOST"],
                            }
                        ],
                        "dataProducts": [],
                    }
                ],
                "totalPages": 1,
            },
        )

    @pytest.mark.usefixtures("product_glossary")
    def test_search_fails_if_host_is_not_found(self):
        collection_name = "unknown"
        with pytest.raises(catalog.InvalidCollections, match=rf".*{collection_name}.*"):
            self.catalog_obj.search({"collections": [collection_name]})

    def test_search_fails_if_collections_hosted_by_different_hosts(self, requests_mock: req_mock.Mocker):
        collections_url = f"{constants.API_HOST}/v2/collections"
        requests_mock.get(
            collections_url,
            json={
                "content": [
                    {
                        "type": "ARCHIVE",
                        "title": f"title{idx}",
                        "name": f"collection{idx}",
                        "description": "collection",
                        "integrations": [],
                        "dataProducts": [],
                        "providers": [
                            {
                                "name": f"host{idx}",
                                "title": "provider-title",
                                "description": "provider",
                                "roles": ["HOST"],
                            }
                        ],
                    }
                    for idx in [1, 2]
                ],
                "totalPages": 1,
            },
        )
        with pytest.raises(catalog.MultipleHosts):
            self.catalog_obj.search({"collections": ["collection1", "collection2"]})

    @pytest.mark.parametrize(
        "feature, expected_df",
        [
            (
                FEATURE,
                gpd.GeoDataFrame.from_features(
                    geojson.FeatureCollection(
                        features=[
                            {**FEATURE, "id": "0", "bbox": POINT_BBOX},
                            {**FEATURE, "id": "1", "bbox": POINT_BBOX},
                        ]
                    ),
                    crs="EPSG:4326",
                ),
            ),
            (None, gpd.GeoDataFrame(columns=["geometry"], geometry="geometry")),
        ],
        ids=["response_with_features", "response_without_features"],
    )
    @pytest.mark.parametrize(
        "as_dataframe",
        [True, False],
        ids=["as_dataframe", "as_dict"],
    )
    @pytest.mark.parametrize(
        "limit",
        [{}, {"limit": 10}],
        ids=["with_limit", "without_limit"],
    )
    @pytest.mark.usefixtures("product_glossary")
    def test_should_search(
        self,
        requests_mock: req_mock.Mocker,
        feature: Optional[dict],
        expected_df: gpd.GeoDataFrame,
        as_dataframe: bool,
        limit: dict,
    ):
        search_params = {
            "datetime": DATE_RANGE,
            "intersects": SIMPLE_BOX,
            "collections": [PHR],
        }
        search_params.update(limit)
        search_url = f"{constants.API_HOST}/catalog/hosts/{self.host}/stac/search"
        next_page_url = f"{search_url}/next"
        features = []
        if feature:
            features.append(feature)
        first_page = {
            "type": "FeatureCollection",
            "features": features,
            "links": [
                {
                    "rel": "next",
                    "href": next_page_url,
                }
            ],
        }
        second_page = {**first_page, "links": []}
        requests_mock.post(
            url=search_url,
            json=first_page,
            additional_matcher=helpers.match_request_body(search_params),
        )
        requests_mock.post(
            url=next_page_url,
            json=second_page,
            additional_matcher=helpers.match_request_body(search_params),
        )
        results = self.catalog_obj.search(search_params, as_dataframe=as_dataframe)
        if as_dataframe:
            results = cast(gpd.GeoDataFrame, results)
            pd.testing.assert_frame_equal(results, expected_df)
        else:
            columns = {} if feature else {"columns": ["geometry"]}
            pd.testing.assert_frame_equal(gpd.GeoDataFrame.from_features(results, **columns), expected_df)

    @pytest.mark.usefixtures("product_glossary")
    def test_should_download_available_quicklooks(
        self, requests_mock: req_mock.Mocker, output_directory: Optional[pathlib.Path]
    ):
        missing_image_id = "missing-image-id"
        image_id = "image-id"
        missing_quicklook_url = f"{constants.API_HOST}/catalog/{self.host}/image/{missing_image_id}/quicklook"
        requests_mock.get(missing_quicklook_url, status_code=404)

        quicklook_url = f"{constants.API_HOST}/catalog/{self.host}/image/{image_id}/quicklook"
        quicklook_file = pathlib.Path(__file__).resolve().parent / "mock_data/a_quicklook.png"
        requests_mock.get(quicklook_url, content=quicklook_file.read_bytes())

        out_paths = self.catalog_obj.download_quicklooks(
            image_ids=[image_id, missing_image_id],
            collection=PHR,
            output_directory=output_directory,
        )
        download_folder: pathlib.Path = output_directory if output_directory else pathlib.Path.cwd() / "catalog"
        assert out_paths == [str(download_folder / f"quicklook_{image_id}.jpg")]

    @pytest.mark.parametrize(
        "usage_type",
        [
            {"usage_type": ["DATA"]},
            {"usage_type": ["ANALYTICS"]},
            {"usage_type": ["DATA", "ANALYTICS"]},
            {},
        ],
        ids=[
            "usage_type:DATA",
            "usage_type:ANALYTICS",
            "usage_type:DATA, ANALYTICS",
            "usage_type:None",
        ],
    )
    @pytest.mark.parametrize(
        "max_cloudcover",
        [
            {"max_cloudcover": 100},
            {},
        ],
        ids=[
            "max_cloudcover:100",
            "max_cloudcover:None",
        ],
    )
    def test_should_construct_search_parameters(self, usage_type: dict, max_cloudcover: dict):
        params = {
            "geometry": SIMPLE_BOX,
            "collections": [PHR],
            "start_date": START_DATE,
            "end_date": END_DATE,
            **usage_type,
            **max_cloudcover,
        }
        query = {}
        if max_cloudcover:
            query["cloudCoverage"] = {"lte": max_cloudcover["max_cloudcover"]}
        if usage_type:
            query["up42:usageType"] = {"in": usage_type["usage_type"]}
        expected_params = {
            "datetime": DATE_RANGE,
            "intersects": SIMPLE_BOX,
            "collections": [PHR],
            "limit": 10,
            "query": query,
        }
        assert self.catalog_obj.construct_search_parameters(**params) == expected_params

    def test_fails_to_construct_search_parameters_with_wrong_data_usage(self):
        with pytest.raises(catalog.InvalidUsageType, match="usage_type is invalid"):
            self.catalog_obj.construct_search_parameters(
                geometry=SIMPLE_BOX,
                collections=[PHR],
                start_date=START_DATE,
                end_date=END_DATE,
                usage_type=["WRONG_TYPE"],  # type: ignore
            )

    def test_should_estimate_order(self, requests_mock: req_mock.Mocker, auth_mock: auth.Auth):
        order_parameters: order.OrderParams = {
            "dataProduct": "some-data-product",
            "params": {"aoi": {"some": "shape"}},
        }
        catalog_obj = catalog.Catalog(auth=auth_mock, workspace_id=constants.WORKSPACE_ID)
        expected_payload = {
            "summary": {"totalCredits": 100, "totalSize": 0.1, "unit": "SQ_KM"},
            "results": [{"index": 0, "credits": 100, "unit": "SQ_KM", "size": 0.1}],
            "errors": [],
        }
        url_order_estimation = f"{constants.API_HOST}/v2/orders/estimate"
        requests_mock.post(url=url_order_estimation, json=expected_payload)
        assert catalog_obj.estimate_order(order_parameters) == 100

    @pytest.mark.parametrize(
        "aoi",
        [
            SIMPLE_BOX,
            None,
        ],
        ids=[
            "aoi:SIMPLE_BOX",
            "aoi:None",
        ],
<<<<<<< HEAD
    )
    @pytest.mark.parametrize(
        "tags",
        [
            ["tag"],
            None,
        ],
        ids=[
            "tags:Value",
            "tags:None",
        ],
    )
=======
    )
    @pytest.mark.parametrize(
        "tags",
        [
            ["tag"],
            None,
        ],
        ids=[
            "tags:Value",
            "tags:None",
        ],
    )
>>>>>>> c001ce34
    def test_should_construct_order_parameters(
        self,
        auth_mock: mock.MagicMock,
        requests_mock: req_mock.Mocker,
<<<<<<< HEAD
        aoi: Optional[Geometry],
        tags: Optional[List[str]],
    ):
        schema_property = "any-property"
=======
        aoi: Optional[catalog.Geometry],
        tags: Optional[List[str]],
    ):
        required_property = "any-property"
>>>>>>> c001ce34
        image_id = str(uuid.uuid4())
        url_schema = f"{constants.API_HOST}/orders/schema/{constants.DATA_PRODUCT_ID}"
        requests_mock.get(
            url_schema,
            json={
<<<<<<< HEAD
                "required": [schema_property],
                "properties": {schema_property: {"type": "string", "title": "string", "format": "string"}},
            },
        )
        order_parameters: order.OrderParams = catalog.Catalog(
            auth_mock, constants.WORKSPACE_ID
        ).construct_order_parameters(
=======
                "required": [required_property],
                "properties": {required_property: {"type": "string", "title": "string", "format": "string"}},
            },
        )
        order_parameters = catalog.Catalog(auth_mock, constants.WORKSPACE_ID).construct_order_parameters(
>>>>>>> c001ce34
            data_product_id=constants.DATA_PRODUCT_ID,
            image_id=image_id,
            aoi=aoi,
            tags=tags,
        )
<<<<<<< HEAD
        assert schema_property in order_parameters["params"]
        assert order_parameters["params"]["id"] == image_id
        assert order_parameters["dataProduct"] == constants.DATA_PRODUCT_ID
        if tags is not None:
            assert order_parameters["tags"] == tags
        if aoi is not None:
            assert order_parameters["params"]["aoi"] == aoi
=======
        expected = {
            "params": {
                "id": image_id,
                required_property: None,
                **({"aoi": aoi} if aoi else {}),
            },
            "dataProduct": constants.DATA_PRODUCT_ID,
            **({"tags": tags} if tags else {}),
        }
        assert order_parameters == expected
>>>>>>> c001ce34
<|MERGE_RESOLUTION|>--- conflicted
+++ resolved
@@ -369,7 +369,6 @@
             "aoi:SIMPLE_BOX",
             "aoi:None",
         ],
-<<<<<<< HEAD
     )
     @pytest.mark.parametrize(
         "tags",
@@ -382,69 +381,29 @@
             "tags:None",
         ],
     )
-=======
-    )
-    @pytest.mark.parametrize(
-        "tags",
-        [
-            ["tag"],
-            None,
-        ],
-        ids=[
-            "tags:Value",
-            "tags:None",
-        ],
-    )
->>>>>>> c001ce34
     def test_should_construct_order_parameters(
         self,
         auth_mock: mock.MagicMock,
         requests_mock: req_mock.Mocker,
-<<<<<<< HEAD
-        aoi: Optional[Geometry],
-        tags: Optional[List[str]],
-    ):
-        schema_property = "any-property"
-=======
         aoi: Optional[catalog.Geometry],
         tags: Optional[List[str]],
     ):
         required_property = "any-property"
->>>>>>> c001ce34
         image_id = str(uuid.uuid4())
         url_schema = f"{constants.API_HOST}/orders/schema/{constants.DATA_PRODUCT_ID}"
         requests_mock.get(
             url_schema,
             json={
-<<<<<<< HEAD
-                "required": [schema_property],
-                "properties": {schema_property: {"type": "string", "title": "string", "format": "string"}},
-            },
-        )
-        order_parameters: order.OrderParams = catalog.Catalog(
-            auth_mock, constants.WORKSPACE_ID
-        ).construct_order_parameters(
-=======
                 "required": [required_property],
                 "properties": {required_property: {"type": "string", "title": "string", "format": "string"}},
             },
         )
         order_parameters = catalog.Catalog(auth_mock, constants.WORKSPACE_ID).construct_order_parameters(
->>>>>>> c001ce34
             data_product_id=constants.DATA_PRODUCT_ID,
             image_id=image_id,
             aoi=aoi,
             tags=tags,
         )
-<<<<<<< HEAD
-        assert schema_property in order_parameters["params"]
-        assert order_parameters["params"]["id"] == image_id
-        assert order_parameters["dataProduct"] == constants.DATA_PRODUCT_ID
-        if tags is not None:
-            assert order_parameters["tags"] == tags
-        if aoi is not None:
-            assert order_parameters["params"]["aoi"] == aoi
-=======
         expected = {
             "params": {
                 "id": image_id,
@@ -454,5 +413,4 @@
             "dataProduct": constants.DATA_PRODUCT_ID,
             **({"tags": tags} if tags else {}),
         }
-        assert order_parameters == expected
->>>>>>> c001ce34
+        assert order_parameters == expected