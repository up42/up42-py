--- conflicted
+++ resolved
@@ -381,9 +381,7 @@
 def test_download_quicklook(catalog_mock, requests_mock):
     sel_id = "6dffb8be-c2ab-46e3-9c1c-6958a54e4527"
     host = "oneatlas"
-    url_quicklooks = (
-        f"{API_HOST}/catalog/{host}/image/{sel_id}/quicklook"
-    )
+    url_quicklooks = f"{API_HOST}/catalog/{host}/image/{sel_id}/quicklook"
     quicklook_file = Path(__file__).resolve().parent / "mock_data/a_quicklook.png"
     requests_mock.get(url_quicklooks, content=open(quicklook_file, "rb").read())
 
@@ -399,9 +397,7 @@
 def test_download_no_quicklook(catalog_mock, requests_mock):
     sel_id = "dfc54412-8b9c-45a3-b46a-dd030a47c2f3"
     host = "oneatlas"
-    url_quicklook = (
-        f"{API_HOST}/catalog/{host}/image/{sel_id}/quicklook"
-    )
+    url_quicklook = f"{API_HOST}/catalog/{host}/image/{sel_id}/quicklook"
     requests_mock.get(url_quicklook, status_code=404)
 
     with tempfile.TemporaryDirectory() as tempdir:
@@ -415,14 +411,10 @@
     sel_id_no = "dfc54412-8b9c-45a3-b46a-dd030a47c2f3"
     sel_id = "6dffb8be-c2ab-46e3-9c1c-6958a54e4527"
     host = "oneatlas"
-    url_no_quicklook = (
-        f"{API_HOST}/catalog/{host}/image/{sel_id_no}/quicklook"
-    )
+    url_no_quicklook = f"{API_HOST}/catalog/{host}/image/{sel_id_no}/quicklook"
     requests_mock.get(url_no_quicklook, status_code=404)
 
-    url_quicklook = (
-        f"{API_HOST}/catalog/{host}/image/{sel_id}/quicklook"
-    )
+    url_quicklook = f"{API_HOST}/catalog/{host}/image/{sel_id}/quicklook"
     quicklook_file = Path(__file__).resolve().parent / "mock_data/a_quicklook.png"
     requests_mock.get(url_quicklook, content=open(quicklook_file, "rb").read())
 
@@ -525,7 +517,10 @@
 def test_estimate_order_from_catalog(
     order_parameters, order_mock, catalog_mock, requests_mock
 ):
-<<<<<<< HEAD
+    url_order_estimation = (
+        f"{API_HOST}/workspaces/" f"{catalog_mock.auth.workspace_id}/orders/estimate"
+    )
+    requests_mock.post(url=url_order_estimation, json={"data": {"credits": 100}})
     expected_payload = {
         "summary": {"totalCredits": 38, "totalSize": 0.1, "unit": "SQ_KM"},
         "results": [{"index": 0, "credits": 38, "unit": "SQ_KM", "size": 0.1}],
@@ -538,13 +533,6 @@
     }
     url_order_estimation = f"{catalog_mock.auth._endpoint()}/v2/orders/estimate"
     requests_mock.post(url=url_order_estimation, json=expected_payload)
-=======
-    url_order_estimation = (
-        f"{API_HOST}/workspaces/"
-        f"{catalog_mock.auth.workspace_id}/orders/estimate"
-    )
-    requests_mock.post(url=url_order_estimation, json={"data": {"credits": 100}})
->>>>>>> 96d0fcac
     estimation = catalog_mock.estimate_order(order_parameters)
     assert isinstance(estimation, dict)
     assert estimation == expected_output
@@ -552,11 +540,7 @@
 
 def test_order_from_catalog(order_parameters, order_mock, catalog_mock, requests_mock):
     requests_mock.post(
-<<<<<<< HEAD
-        url=f"{catalog_mock.auth._endpoint()}/v2/orders?workspaceId={WORKSPACE_ID}",
-=======
-        url=f"{API_HOST}/workspaces/{catalog_mock.auth.workspace_id}/orders",
->>>>>>> 96d0fcac
+        url=f"{API_HOST}/v2/orders?workspaceId={WORKSPACE_ID}",
         json={
             "results": [{"index": 0, "id": ORDER_ID}],
             "error": [],
@@ -572,11 +556,7 @@
     order_parameters, order_mock, catalog_mock, requests_mock
 ):
     requests_mock.post(
-<<<<<<< HEAD
-        url=f"{catalog_mock.auth._endpoint()}/v2/orders?workspaceId={WORKSPACE_ID}",
-=======
-        url=f"{API_HOST}/workspaces/{catalog_mock.auth.workspace_id}/orders",
->>>>>>> 96d0fcac
+        url=f"{API_HOST}/v2/orders?workspaceId={WORKSPACE_ID}",
         json={
             "results": [{"index": 0, "id": ORDER_ID}],
             "error": [],
