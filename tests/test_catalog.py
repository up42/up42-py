import pathlib
import uuid
from typing import List, Optional, cast

import geojson  # type: ignore
import geopandas as gpd  # type: ignore
import mock
import pandas as pd
import pytest
import requests_mock as req_mock
import shapely  # type: ignore

from tests import constants, helpers
from up42 import catalog, glossary, order

PHR = "phr"
SIMPLE_BOX = shapely.box(0, 0, 1, 1).__geo_interface__
START_DATE = "2014-01-01"
END_DATE = "2022-12-31"
DATE_RANGE = "2014-01-01T00:00:00Z/2022-12-31T23:59:59Z"
FEATURE = {
    "type": "Feature",
    "properties": {"some": "data"},
    "geometry": {"type": "Point", "coordinates": (1.0, 2.0)},
}
POINT_BBOX = (1.0, 2.0, 1.0, 2.0)


class TestCatalogBase:
    @pytest.fixture(scope="class", params=["catalog", "tasking"])
    def order_parameters(self, request) -> order.OrderParams:
        geometry_key = "aoi" if request.param == "catalog" else "geometry"
        return {
            "dataProduct": "some-data-product",
            "params": {geometry_key: {"some": "shape"}},
        }

    @pytest.mark.parametrize("collection_type", list(glossary.CollectionType))
    def test_should_get_data_product_schema(
        self,
        requests_mock: req_mock.Mocker,
        collection_type: glossary.CollectionType,
    ) -> None:
        data_product_schema = {"schema": "some-schema"}
        url = f"{constants.API_HOST}/orders/schema/{constants.DATA_PRODUCT_ID}"
        requests_mock.get(url=url, json=data_product_schema)
        catalog_obj = catalog.CatalogBase(collection_type)
        assert catalog_obj.get_data_product_schema(constants.DATA_PRODUCT_ID) == data_product_schema

    @pytest.mark.parametrize("collection_type", list(glossary.CollectionType))
    def test_should_estimate_order(
        self,
        requests_mock: req_mock.Mocker,
        order_parameters: order.OrderParams,
        collection_type: glossary.CollectionType,
    ):
        catalog_obj = catalog.CatalogBase(collection_type)
        expected_payload = {
            "summary": {"totalCredits": 100, "totalSize": 0.1, "unit": "SQ_KM"},
            "results": [{"index": 0, "credits": 100, "unit": "SQ_KM", "size": 0.1}],
            "errors": [],
        }
        url_order_estimation = f"{constants.API_HOST}/v2/orders/estimate"
        requests_mock.post(url=url_order_estimation, json=expected_payload)
        assert catalog_obj.estimate_order(order_parameters) == 100

    @pytest.mark.parametrize("collection_type", list(glossary.CollectionType))
    def test_should_place_order(
        self,
        order_parameters: order.OrderParams,
        collection_type: glossary.CollectionType,
        order_metadata: dict,
    ):
<<<<<<< HEAD
        requests_mock.get(
            url=f"{constants.API_HOST}/v2/orders/{constants.ORDER_ID}",
            json=order_metadata,
        )
        requests_mock.post(
            url=f"{constants.API_HOST}/v2/orders?workspaceId={constants.WORKSPACE_ID}",
            json={"results": [order_metadata], "errors": []},
        )
        order_obj = catalog.CatalogBase(collection_type).place_order(order_parameters=order_parameters)
        assert order_obj == order.Order.from_dict(order_metadata)
=======
        with mock.patch("up42.order.Order.place") as place_order:
            place_order.return_value = mock.sentinel
            assert catalog.CatalogBase(collection_type).place_order(order_parameters=order_parameters) == mock.sentinel
            place_order.assert_called_with(order_parameters, constants.WORKSPACE_ID)
>>>>>>> 7555e00d

    @pytest.mark.parametrize("collection_type", list(glossary.CollectionType))
    def test_should_track_order_status(
        self,
<<<<<<< HEAD
        requests_mock: req_mock.Mocker,
=======
>>>>>>> 7555e00d
        order_parameters: order.OrderParams,
        collection_type: glossary.CollectionType,
        order_metadata: dict,
    ):
<<<<<<< HEAD
        requests_mock.post(
            url=f"{constants.API_HOST}/v2/orders?workspaceId={constants.WORKSPACE_ID}",
            json={"results": [order_metadata], "errors": []},
        )
        statuses = ["INITIAL STATUS", "PLACED", "BEING_FULFILLED", "FULFILLED"]
        responses = [{"json": order_metadata | {"status": status}} for status in statuses]
        requests_mock.get(f"{constants.API_HOST}/v2/orders/{constants.ORDER_ID}", responses)
        order_obj = catalog.CatalogBase(collection_type).place_order(
            order_parameters=order_parameters,
            track_status=True,
            report_time=0.1,
        )
        assert order_obj.order_id == constants.ORDER_ID
        assert order_obj.status == "FULFILLED"
=======
        order_obj = mock.MagicMock()
        with mock.patch("up42.order.Order.place") as place_order:
            place_order.return_value = order_obj
            assert (
                catalog.CatalogBase(collection_type).place_order(
                    order_parameters=order_parameters,
                    track_status=True,
                    report_time=0.1,
                )
                == order_obj
            )
            place_order.assert_called_with(order_parameters, constants.WORKSPACE_ID)
            order_obj.track_status.assert_called_with(0.1)
>>>>>>> 7555e00d


class TestCatalog:
    host = "oneatlas"
    catalog_obj = catalog.Catalog()

    @pytest.fixture(params=["output_dir", "no_output_dir"])
    def output_directory(self, request, tmp_path) -> Optional[pathlib.Path]:
        return tmp_path if request.param == "output_dir" else None

    @pytest.fixture
    def product_glossary(self, requests_mock: req_mock.Mocker):
        collections_url = f"{constants.API_HOST}/v2/collections"
        requests_mock.get(
            collections_url,
            json={
                "content": [
                    {
                        "type": "ARCHIVE",
                        "title": "title",
                        "description": "collection",
                        "integrations": [],
                        "name": PHR,
                        "providers": [
                            {
                                "name": self.host,
                                "title": "provider-title",
                                "description": "provider",
                                "roles": ["PRODUCER", "HOST"],
                            }
                        ],
                        "dataProducts": [],
                    }
                ],
                "totalPages": 1,
            },
        )

    @pytest.mark.usefixtures("product_glossary")
    def test_search_fails_if_host_is_not_found(self):
        collection_name = "unknown"
        with pytest.raises(catalog.InvalidCollections, match=rf".*{collection_name}.*"):
            self.catalog_obj.search({"collections": [collection_name]})

    def test_search_fails_if_collections_hosted_by_different_hosts(self, requests_mock: req_mock.Mocker):
        collections_url = f"{constants.API_HOST}/v2/collections"
        requests_mock.get(
            collections_url,
            json={
                "content": [
                    {
                        "type": "ARCHIVE",
                        "title": f"title{idx}",
                        "name": f"collection{idx}",
                        "description": "collection",
                        "integrations": [],
                        "dataProducts": [],
                        "providers": [
                            {
                                "name": f"host{idx}",
                                "title": "provider-title",
                                "description": "provider",
                                "roles": ["HOST"],
                            }
                        ],
                    }
                    for idx in [1, 2]
                ],
                "totalPages": 1,
            },
        )
        with pytest.raises(catalog.MultipleHosts):
            self.catalog_obj.search({"collections": ["collection1", "collection2"]})

    @pytest.mark.parametrize(
        "feature, expected_df",
        [
            (
                FEATURE,
                gpd.GeoDataFrame.from_features(
                    geojson.FeatureCollection(
                        features=[
                            {**FEATURE, "id": "0", "bbox": POINT_BBOX},
                            {**FEATURE, "id": "1", "bbox": POINT_BBOX},
                        ]
                    ),
                    crs="EPSG:4326",
                ),
            ),
            (None, gpd.GeoDataFrame(columns=["geometry"], geometry="geometry")),
        ],
        ids=["response_with_features", "response_without_features"],
    )
    @pytest.mark.parametrize(
        "as_dataframe",
        [True, False],
        ids=["as_dataframe", "as_dict"],
    )
    @pytest.mark.parametrize(
        "limit",
        [{}, {"limit": 10}],
        ids=["with_limit", "without_limit"],
    )
    @pytest.mark.usefixtures("product_glossary")
    def test_should_search(
        self,
        requests_mock: req_mock.Mocker,
        feature: Optional[dict],
        expected_df: gpd.GeoDataFrame,
        as_dataframe: bool,
        limit: dict,
    ):
        search_params = {
            "datetime": DATE_RANGE,
            "intersects": SIMPLE_BOX,
            "collections": [PHR],
        }
        search_params.update(limit)
        search_url = f"{constants.API_HOST}/catalog/hosts/{self.host}/stac/search"
        next_page_url = f"{search_url}/next"
        features = []
        if feature:
            features.append(feature)
        first_page = {
            "type": "FeatureCollection",
            "features": features,
            "links": [
                {
                    "rel": "next",
                    "href": next_page_url,
                }
            ],
        }
        second_page = {**first_page, "links": []}
        requests_mock.post(
            url=search_url,
            json=first_page,
            additional_matcher=helpers.match_request_body(search_params),
        )
        requests_mock.post(
            url=next_page_url,
            json=second_page,
            additional_matcher=helpers.match_request_body(search_params),
        )
        results = self.catalog_obj.search(search_params, as_dataframe=as_dataframe)
        if as_dataframe:
            results = cast(gpd.GeoDataFrame, results)
            pd.testing.assert_frame_equal(results, expected_df)
        else:
            columns = {} if feature else {"columns": ["geometry"]}
            pd.testing.assert_frame_equal(gpd.GeoDataFrame.from_features(results, **columns), expected_df)

    @pytest.mark.usefixtures("product_glossary")
    def test_should_download_available_quicklooks(
        self, requests_mock: req_mock.Mocker, output_directory: Optional[pathlib.Path]
    ):
        missing_image_id = "missing-image-id"
        image_id = "image-id"
        missing_quicklook_url = f"{constants.API_HOST}/catalog/{self.host}/image/{missing_image_id}/quicklook"
        requests_mock.get(missing_quicklook_url, status_code=404)

        quicklook_url = f"{constants.API_HOST}/catalog/{self.host}/image/{image_id}/quicklook"
        quicklook_file = pathlib.Path(__file__).resolve().parent / "mock_data/a_quicklook.png"
        requests_mock.get(quicklook_url, content=quicklook_file.read_bytes())

        out_paths = self.catalog_obj.download_quicklooks(
            image_ids=[image_id, missing_image_id],
            collection=PHR,
            output_directory=output_directory,
        )
        download_folder = output_directory or pathlib.Path.cwd() / "catalog"
        assert out_paths == [str(download_folder / f"quicklook_{image_id}.jpg")]

    @pytest.mark.parametrize(
        "usage_type",
        [
            {"usage_type": ["DATA"]},
            {"usage_type": ["ANALYTICS"]},
            {"usage_type": ["DATA", "ANALYTICS"]},
            {},
        ],
        ids=[
            "usage_type:DATA",
            "usage_type:ANALYTICS",
            "usage_type:DATA, ANALYTICS",
            "usage_type:None",
        ],
    )
    @pytest.mark.parametrize(
        "max_cloudcover",
        [
            {"max_cloudcover": 100},
            {},
        ],
        ids=[
            "max_cloudcover:100",
            "max_cloudcover:None",
        ],
    )
    def test_should_construct_search_parameters(self, usage_type: dict, max_cloudcover: dict):
        params = {
            "geometry": SIMPLE_BOX,
            "collections": [PHR],
            "start_date": START_DATE,
            "end_date": END_DATE,
            **usage_type,
            **max_cloudcover,
        }
        query = {}
        if max_cloudcover:
            query["cloudCoverage"] = {"lte": max_cloudcover["max_cloudcover"]}
        if usage_type:
            query["up42:usageType"] = {"in": usage_type["usage_type"]}
        expected_params = {
            "datetime": DATE_RANGE,
            "intersects": SIMPLE_BOX,
            "collections": [PHR],
            "limit": 10,
            "query": query,
        }
        assert self.catalog_obj.construct_search_parameters(**params) == expected_params

    def test_fails_to_construct_search_parameters_with_wrong_data_usage(self):
        with pytest.raises(catalog.InvalidUsageType, match="usage_type is invalid"):
            self.catalog_obj.construct_search_parameters(
                geometry=SIMPLE_BOX,
                collections=[PHR],
                start_date=START_DATE,
                end_date=END_DATE,
                usage_type=["WRONG_TYPE"],  # type: ignore
            )

    @pytest.mark.parametrize(
        "aoi",
        [
            SIMPLE_BOX,
            None,
        ],
        ids=[
            "aoi:SIMPLE_BOX",
            "aoi:None",
        ],
    )
    @pytest.mark.parametrize(
        "tags",
        [
            ["tag"],
            None,
        ],
        ids=[
            "tags:Value",
            "tags:None",
        ],
    )
    def test_should_construct_order_parameters(
        self,
        requests_mock: req_mock.Mocker,
        aoi: Optional[catalog.Geometry],
        tags: Optional[List[str]],
    ):
        required_property = "any-property"
        image_id = str(uuid.uuid4())
        url_schema = f"{constants.API_HOST}/orders/schema/{constants.DATA_PRODUCT_ID}"
        requests_mock.get(
            url_schema,
            json={
                "required": [required_property],
                "properties": {
                    required_property: {
                        "type": "string",
                        "title": "string",
                        "format": "string",
                    }
                },
            },
        )
        order_parameters = catalog.Catalog().construct_order_parameters(
            data_product_id=constants.DATA_PRODUCT_ID,
            image_id=image_id,
            aoi=aoi,
            tags=tags,
        )
        expected = {
            "params": {
                "id": image_id,
                required_property: None,
                **({"aoi": aoi} if aoi else {}),
            },
            "dataProduct": constants.DATA_PRODUCT_ID,
            **({"tags": tags} if tags else {}),
        }
        assert order_parameters == expected<|MERGE_RESOLUTION|>--- conflicted
+++ resolved
@@ -69,53 +69,18 @@
         self,
         order_parameters: order.OrderParams,
         collection_type: glossary.CollectionType,
-        order_metadata: dict,
-    ):
-<<<<<<< HEAD
-        requests_mock.get(
-            url=f"{constants.API_HOST}/v2/orders/{constants.ORDER_ID}",
-            json=order_metadata,
-        )
-        requests_mock.post(
-            url=f"{constants.API_HOST}/v2/orders?workspaceId={constants.WORKSPACE_ID}",
-            json={"results": [order_metadata], "errors": []},
-        )
-        order_obj = catalog.CatalogBase(collection_type).place_order(order_parameters=order_parameters)
-        assert order_obj == order.Order.from_dict(order_metadata)
-=======
+    ):
         with mock.patch("up42.order.Order.place") as place_order:
             place_order.return_value = mock.sentinel
             assert catalog.CatalogBase(collection_type).place_order(order_parameters=order_parameters) == mock.sentinel
             place_order.assert_called_with(order_parameters, constants.WORKSPACE_ID)
->>>>>>> 7555e00d
 
     @pytest.mark.parametrize("collection_type", list(glossary.CollectionType))
     def test_should_track_order_status(
         self,
-<<<<<<< HEAD
-        requests_mock: req_mock.Mocker,
-=======
->>>>>>> 7555e00d
         order_parameters: order.OrderParams,
         collection_type: glossary.CollectionType,
-        order_metadata: dict,
-    ):
-<<<<<<< HEAD
-        requests_mock.post(
-            url=f"{constants.API_HOST}/v2/orders?workspaceId={constants.WORKSPACE_ID}",
-            json={"results": [order_metadata], "errors": []},
-        )
-        statuses = ["INITIAL STATUS", "PLACED", "BEING_FULFILLED", "FULFILLED"]
-        responses = [{"json": order_metadata | {"status": status}} for status in statuses]
-        requests_mock.get(f"{constants.API_HOST}/v2/orders/{constants.ORDER_ID}", responses)
-        order_obj = catalog.CatalogBase(collection_type).place_order(
-            order_parameters=order_parameters,
-            track_status=True,
-            report_time=0.1,
-        )
-        assert order_obj.order_id == constants.ORDER_ID
-        assert order_obj.status == "FULFILLED"
-=======
+    ):
         order_obj = mock.MagicMock()
         with mock.patch("up42.order.Order.place") as place_order:
             place_order.return_value = order_obj
@@ -129,7 +94,6 @@
             )
             place_order.assert_called_with(order_parameters, constants.WORKSPACE_ID)
             order_obj.track_status.assert_called_with(0.1)
->>>>>>> 7555e00d
 
 
 class TestCatalog:
