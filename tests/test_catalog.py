import pathlib
import uuid
from typing import List, Optional, cast

import geojson  # type: ignore
import geopandas as gpd  # type: ignore
import mock
import numpy as np
import pandas as pd
import pytest
import requests
import requests_mock as req_mock
import shapely  # type: ignore

from up42 import auth, catalog, glossary, order

from . import helpers
from .fixtures import fixtures_globals as constants

Geometry = catalog.Geometry

PHR = "phr"
SIMPLE_BOX = shapely.box(0, 0, 1, 1).__geo_interface__
START_DATE = "2014-01-01"
END_DATE = "2022-12-31"
DATE_RANGE = "2014-01-01T00:00:00Z/2022-12-31T23:59:59Z"
SEARCH_PARAMETERS = {
    "datetime": DATE_RANGE,
    "intersects": SIMPLE_BOX,
    "collections": [PHR],
    "limit": 10,
<<<<<<< HEAD
}
FEATURE = {
    "type": "Feature",
    "properties": {"some": "data"},
    "geometry": {"type": "Point", "coordinates": (1.0, 2.0)},
=======
>>>>>>> cb75bf3c
}
POINT_BBOX = (1.0, 2.0, 1.0, 2.0)


@pytest.fixture(autouse=True)
def workspace():
    with mock.patch("up42.base.workspace") as workspace_mock:
        workspace_mock.auth.session = requests.session()
        workspace_mock.id = constants.WORKSPACE_ID
        yield


@pytest.fixture(autouse=True)
def set_status_raising_session():
    session = requests.Session()
    session.hooks = {"response": lambda response, *args, **kwargs: response.raise_for_status()}
    glossary.ProductGlossary.session = session  # type: ignore
    catalog.CatalogBase.session = session  # type: ignore


class TestCatalogBase:
    @pytest.fixture(scope="class", params=["catalog", "tasking"])
    def order_parameters(self, request) -> order.OrderParams:
        geometry_key = "aoi" if request.param == "catalog" else "geometry"
        return {
            "dataProduct": "some-data-product",
            "params": {geometry_key: {"some": "shape"}},
        }

    def test_should_get_data_product_schema(self, auth_mock: auth.Auth, requests_mock: req_mock.Mocker):
        data_product_schema = {"schema": "some-schema"}
        url = f"{constants.API_HOST}/orders/schema/{constants.DATA_PRODUCT_ID}"
        requests_mock.get(url=url, json=data_product_schema)
        catalog_obj = catalog.CatalogBase(auth_mock, constants.WORKSPACE_ID)
        assert catalog_obj.get_data_product_schema(constants.DATA_PRODUCT_ID) == data_product_schema

    def test_should_place_order(
        self, auth_mock: auth.Auth, requests_mock: req_mock.Mocker, order_parameters: order.OrderParams
    ):
        info = {"status": "SOME STATUS"}
        requests_mock.get(
            url=f"{constants.API_HOST}/v2/orders/{constants.ORDER_ID}",
            json=info,
        )
        requests_mock.post(
            url=f"{constants.API_HOST}/v2/orders?workspaceId={constants.WORKSPACE_ID}",
            json={"results": [{"id": constants.ORDER_ID}], "errors": []},
        )
        order_obj = catalog.CatalogBase(auth_mock, constants.WORKSPACE_ID).place_order(
            order_parameters=order_parameters
        )
        assert order_obj.order_id == constants.ORDER_ID

    @pytest.mark.parametrize(
        "info",
        [{"type": "ARCHIVE"}, {"type": "TASKING", "orderDetails": {"subStatus": "substatus"}}],
        ids=["ARCHIVE", "TASKING"],
    )
    def test_should_track_order_status(
        self, auth_mock: auth.Auth, requests_mock: req_mock.Mocker, info: dict, order_parameters: order.OrderParams
    ):
        requests_mock.post(
            url=f"{constants.API_HOST}/v2/orders?workspaceId={constants.WORKSPACE_ID}",
            json={"results": [{"id": constants.ORDER_ID}], "errors": []},
        )
        statuses = ["INITIAL STATUS", "PLACED", "BEING_FULFILLED", "FULFILLED"]
        responses = [{"json": {"status": status, **info}} for status in statuses]
        requests_mock.get(f"{constants.API_HOST}/v2/orders/{constants.ORDER_ID}", responses)
        order_obj = catalog.CatalogBase(auth_mock, constants.WORKSPACE_ID).place_order(
            order_parameters=order_parameters,
            track_status=True,
            report_time=0.1,
        )
        assert order_obj.order_id == constants.ORDER_ID
        assert order_obj.status == "FULFILLED"


class TestCatalog:
    host = "oneatlas"
    catalog = catalog.Catalog(auth=mock.MagicMock(), workspace_id=constants.WORKSPACE_ID)

    @pytest.fixture(params=["output_dir", "no_output_dir"])
    def output_directory(self, request, tmp_path) -> Optional[pathlib.Path]:
        return tmp_path if request.param == "output_dir" else None

    @pytest.fixture
    def product_glossary(self, requests_mock: req_mock.Mocker):
        collections_url = f"{constants.API_HOST}/v2/collections"
        requests_mock.get(
            collections_url,
            json={
                "content": [
                    {
                        "type": "ARCHIVE",
                        "title": "title",
                        "description": "collection",
                        "integrations": [],
                        "name": PHR,
                        "providers": [
                            {
                                "name": self.host,
                                "title": "provider-title",
                                "description": "provider",
                                "roles": ["PRODUCER", "HOST"],
                            }
                        ],
                        "dataProducts": [],
                    }
                ],
                "totalPages": 1,
            },
        )

    @pytest.mark.usefixtures("product_glossary")
    def test_search_fails_if_host_is_not_found(self):
        with pytest.raises(catalog.InvalidCollections, match=r"Selected collections \['unknown'\] are not valid.*"):
            self.catalog.search({"collections": ["unknown"]})

    def test_search_fails_if_collections_hosted_by_different_hosts(self, requests_mock: req_mock.Mocker):
        collections_url = f"{constants.API_HOST}/v2/collections"
        requests_mock.get(
            collections_url,
            json={
                "content": [
                    {
                        "type": "ARCHIVE",
                        "title": f"title{idx}",
                        "name": f"collection{idx}",
                        "description": "collection",
                        "integrations": [],
                        "dataProducts": [],
                        "providers": [
                            {
                                "name": f"host{idx}",
                                "title": "provider-title",
                                "description": "provider",
                                "roles": ["HOST"],
                            }
                        ],
                    }
                    for idx in [1, 2]
                ],
                "totalPages": 1,
            },
        )
        with pytest.raises(catalog.MultipleHosts):
            self.catalog.search({"collections": ["collection1", "collection2"]})

    @pytest.mark.parametrize(
        "feature, expected_geom",
        [
            (
                FEATURE,
                gpd.GeoDataFrame.from_features(
                    geojson.FeatureCollection(
                        features=[
                            {**FEATURE, "id": "0", "bbox": POINT_BBOX},
                            {**FEATURE, "id": "1", "bbox": POINT_BBOX},
                        ]
                    ),
                    crs="EPSG:4326",
                ),
            ),
            (None, gpd.GeoDataFrame(columns=["geometry"], geometry="geometry")),
        ],
        ids=["with_features", "without_features"],
    )
    @pytest.mark.parametrize(
        "as_dataframe",
        [True, False],
        ids=["as_dataframe", "as_dict"],
    )
    @pytest.mark.usefixtures("product_glossary")
    def test_should_search(
        self, requests_mock: req_mock.Mocker, feature: dict, expected_geom: gpd.GeoDataFrame, as_dataframe: bool
    ):
        search_url = f"{constants.API_HOST}/catalog/hosts/{self.host}/stac/search"
        next_page_url = f"{search_url}/next"
        features = []
        if feature:
            features.append(feature)
        first_page = {
            "type": "FeatureCollection",
            "features": features,
            "links": [
                {
                    "rel": "next",
                    "href": next_page_url,
                }
            ],
        }
        second_page = {**first_page, "links": []}
        requests_mock.post(
            url=search_url,
            json=first_page,
            additional_matcher=helpers.match_request_body(SEARCH_PARAMETERS),
        )
        requests_mock.post(
            url=next_page_url,
            json=second_page,
            additional_matcher=helpers.match_request_body(SEARCH_PARAMETERS),
        )
        results = self.catalog.search(SEARCH_PARAMETERS, as_dataframe=as_dataframe)
        if as_dataframe:
            results = cast(gpd.GeoDataFrame, results)
            pd.testing.assert_frame_equal(results.drop(columns="geometry"), expected_geom.drop(columns="geometry"))
            assert results.geometry.equals(expected_geom.geometry)
            assert results.crs == expected_geom.crs
        else:
            bbox = results.pop("bbox")
            assert results == {
                "type": "FeatureCollection",
                "features": [
                    {**FEATURE, "id": "0", "bbox": POINT_BBOX},
                    {**FEATURE, "id": "1", "bbox": POINT_BBOX},
                ]
                if feature
                else [],
            }
            if feature:
                assert bbox == POINT_BBOX
            else:
                assert all(np.isnan(coor) for coor in bbox)

    @pytest.mark.usefixtures("product_glossary")
    def test_should_download_available_quicklooks(
        self, requests_mock: req_mock.Mocker, output_directory: Optional[pathlib.Path]
    ):
        missing_image_id = "missing-image-id"
        image_id = "image-id"
        missing_quicklook_url = f"{constants.API_HOST}/catalog/{self.host}/image/{missing_image_id}/quicklook"
        requests_mock.get(missing_quicklook_url, status_code=404)

        quicklook_url = f"{constants.API_HOST}/catalog/{self.host}/image/{image_id}/quicklook"
        quicklook_file = pathlib.Path(__file__).resolve().parent / "mock_data/a_quicklook.png"
        requests_mock.get(quicklook_url, content=quicklook_file.read_bytes())

        out_paths = self.catalog.download_quicklooks(
            image_ids=[image_id, missing_image_id],
            collection=PHR,
            output_directory=output_directory,
        )
<<<<<<< HEAD
        download_folder: pathlib.Path = output_directory if output_directory else pathlib.Path.cwd() / "catalog"
        assert out_paths == [str(download_folder / f"quicklook_{image_id}.jpg")]
=======
        assert out_paths == [str(tmp_path / f"quicklook_{image_id}.jpg")]
>>>>>>> cb75bf3c

    @pytest.mark.parametrize(
        "usage_type",
        [
            {"usage_type": ["DATA"]},
            {"usage_type": ["ANALYTICS"]},
            {"usage_type": ["DATA", "ANALYTICS"]},
            {},
        ],
        ids=[
            "usage_type:DATA",
            "usage_type:ANALYTICS",
            "usage_type:DATA, ANALYTICS",
            "usage_type:None",
        ],
    )
    @pytest.mark.parametrize(
        "max_cloudcover",
        [
            {"max_cloudcover": 100},
            {},
        ],
        ids=[
            "max_cloudcover:100",
            "max_cloudcover:None",
        ],
<<<<<<< HEAD
    )
    def test_should_construct_search_parameters(self, usage_type: dict, max_cloudcover: dict):
        params = {
            "geometry": SIMPLE_BOX,
            "collections": [PHR],
            "start_date": START_DATE,
            "end_date": END_DATE,
            **usage_type,
            **max_cloudcover,
        }
        response = {**SEARCH_PARAMETERS}
        optional_response: dict = {"query": {}}
        if "max_cloudcover" in max_cloudcover:
            optional_response["query"]["cloudCoverage"] = {"lte": max_cloudcover["max_cloudcover"]}
        if "usage_type" in usage_type:
            optional_response["query"]["up42:usageType"] = {"in": usage_type["usage_type"]}
        response = {**response, **optional_response}
        assert self.catalog.construct_search_parameters(**params) == response

    def test_should_fail_construct_search_parameters_with_wrong_data_usage(self):
        with pytest.raises(catalog.InvalidUsageType, match="usage_type is invalid"):
            self.catalog.construct_search_parameters(
                geometry=SIMPLE_BOX,
                collections=[PHR],
                start_date=START_DATE,
                end_date=END_DATE,
                usage_type=["WRONG_TYPE"],  # type: ignore
            )

    @pytest.mark.parametrize(
        "aoi",
        [
            SIMPLE_BOX,
            None,
        ],
        ids=[
            "aoi:SIMPLE_BOX",
            "aoi:None",
        ],
    )
    @pytest.mark.parametrize(
        "tags",
        [
            ["tag"],
            None,
        ],
        ids=[
            "tags:Value",
            "tags:None",
        ],
    )
    def test_should_construct_order_parameters(
        self,
        auth_mock: mock.MagicMock,
        requests_mock: req_mock.Mocker,
        aoi: Optional[Geometry],
        tags: Optional[List[str]],
    ):
        schema_property = "any-property"
        image_id = str(uuid.uuid4())
        url_schema = f"{constants.API_HOST}/orders/schema/{constants.DATA_PRODUCT_ID}"
        requests_mock.get(
            url_schema,
            json={
                "required": [schema_property],
                "properties": {schema_property: {"type": "string", "title": "string", "format": "string"}},
            },
        )
        order_parameters: order.OrderParams = catalog.Catalog(
            auth_mock, constants.WORKSPACE_ID
        ).construct_order_parameters(
            data_product_id=constants.DATA_PRODUCT_ID,
            image_id=image_id,
            aoi=aoi,
            tags=tags,
        )
        assert schema_property in order_parameters["params"]
        assert order_parameters["params"]["id"] == image_id
        assert order_parameters["dataProduct"] == constants.DATA_PRODUCT_ID
        if tags is not None:
            assert order_parameters["tags"] == tags
        if aoi is not None:
            assert order_parameters["params"]["aoi"] == aoi

    def test_estimate_order_from_catalog(
        self,
        auth_mock: mock.MagicMock,
        requests_mock: req_mock.Mocker,
        catalog_order_parameters: order.OrderParams,
    ):
        order_estimate_url = f"{constants.API_HOST}/v2/orders/estimate"
        expected_credits = 100
        requests_mock.post(
            url=order_estimate_url,
            json={
                "summary": {"totalCredits": expected_credits},
                "errors": [],
            },
        )
        catalog_obj = catalog.Catalog(auth=auth_mock, workspace_id=constants.WORKSPACE_ID)
        assert catalog_obj.estimate_order(catalog_order_parameters) == expected_credits
=======
    )
    def test_should_construct_search_parameters(self, usage_type: dict, max_cloudcover: dict):
        params = {
            "geometry": SIMPLE_BOX,
            "collections": [PHR],
            "start_date": START_DATE,
            "end_date": END_DATE,
            **usage_type,
            **max_cloudcover,
        }
        optional_response: dict = {"query": {}}
        if max_cloudcover:
            optional_response["query"]["cloudCoverage"] = {"lte": max_cloudcover["max_cloudcover"]}
        if usage_type:
            optional_response["query"]["up42:usageType"] = {"in": usage_type["usage_type"]}
        response = {**SEARCH_PARAMETERS, **optional_response}
        assert self.catalog.construct_search_parameters(**params) == response

    def test_fails_to_construct_search_parameters_with_wrong_data_usage(self):
        with pytest.raises(catalog.InvalidUsageType, match="usage_type is invalid"):
            self.catalog.construct_search_parameters(
                geometry=SIMPLE_BOX,
                collections=[PHR],
                start_date=START_DATE,
                end_date=END_DATE,
                usage_type=["WRONG_TYPE"],  # type: ignore
            )


def test_construct_order_parameters(catalog_mock):
    order_parameters = catalog_mock.construct_order_parameters(
        data_product_id=constants.DATA_PRODUCT_ID,
        image_id="123",
        aoi=SIMPLE_BOX,
    )
    assert isinstance(order_parameters, dict)
    assert list(order_parameters.keys()) == ["dataProduct", "params"]
    assert order_parameters["params"]["acquisitionMode"] is None


def test_estimate_order_from_catalog(requests_mock, auth_mock):
    catalog_order_parameters: order.OrderParams = {
        "dataProduct": "some-data-product",
        "params": {"aoi": {"some": "shape"}},
    }
    catalog_instance = catalog.Catalog(auth=auth_mock, workspace_id=constants.WORKSPACE_ID)
    expected_payload = {
        "summary": {"totalCredits": 100, "totalSize": 0.1, "unit": "SQ_KM"},
        "results": [{"index": 0, "credits": 100, "unit": "SQ_KM", "size": 0.1}],
        "errors": [],
    }
    url_order_estimation = f"{constants.API_HOST}/v2/orders/estimate"
    requests_mock.post(url=url_order_estimation, json=expected_payload)
    estimation = catalog_instance.estimate_order(catalog_order_parameters)
    assert isinstance(estimation, int)
    assert estimation == 100
>>>>>>> cb75bf3c
<|MERGE_RESOLUTION|>--- conflicted
+++ resolved
@@ -29,14 +29,11 @@
     "intersects": SIMPLE_BOX,
     "collections": [PHR],
     "limit": 10,
-<<<<<<< HEAD
 }
 FEATURE = {
     "type": "Feature",
     "properties": {"some": "data"},
     "geometry": {"type": "Point", "coordinates": (1.0, 2.0)},
-=======
->>>>>>> cb75bf3c
 }
 POINT_BBOX = (1.0, 2.0, 1.0, 2.0)
 
@@ -279,12 +276,8 @@
             collection=PHR,
             output_directory=output_directory,
         )
-<<<<<<< HEAD
         download_folder: pathlib.Path = output_directory if output_directory else pathlib.Path.cwd() / "catalog"
         assert out_paths == [str(download_folder / f"quicklook_{image_id}.jpg")]
-=======
-        assert out_paths == [str(tmp_path / f"quicklook_{image_id}.jpg")]
->>>>>>> cb75bf3c
 
     @pytest.mark.parametrize(
         "usage_type",
@@ -311,109 +304,6 @@
             "max_cloudcover:100",
             "max_cloudcover:None",
         ],
-<<<<<<< HEAD
-    )
-    def test_should_construct_search_parameters(self, usage_type: dict, max_cloudcover: dict):
-        params = {
-            "geometry": SIMPLE_BOX,
-            "collections": [PHR],
-            "start_date": START_DATE,
-            "end_date": END_DATE,
-            **usage_type,
-            **max_cloudcover,
-        }
-        response = {**SEARCH_PARAMETERS}
-        optional_response: dict = {"query": {}}
-        if "max_cloudcover" in max_cloudcover:
-            optional_response["query"]["cloudCoverage"] = {"lte": max_cloudcover["max_cloudcover"]}
-        if "usage_type" in usage_type:
-            optional_response["query"]["up42:usageType"] = {"in": usage_type["usage_type"]}
-        response = {**response, **optional_response}
-        assert self.catalog.construct_search_parameters(**params) == response
-
-    def test_should_fail_construct_search_parameters_with_wrong_data_usage(self):
-        with pytest.raises(catalog.InvalidUsageType, match="usage_type is invalid"):
-            self.catalog.construct_search_parameters(
-                geometry=SIMPLE_BOX,
-                collections=[PHR],
-                start_date=START_DATE,
-                end_date=END_DATE,
-                usage_type=["WRONG_TYPE"],  # type: ignore
-            )
-
-    @pytest.mark.parametrize(
-        "aoi",
-        [
-            SIMPLE_BOX,
-            None,
-        ],
-        ids=[
-            "aoi:SIMPLE_BOX",
-            "aoi:None",
-        ],
-    )
-    @pytest.mark.parametrize(
-        "tags",
-        [
-            ["tag"],
-            None,
-        ],
-        ids=[
-            "tags:Value",
-            "tags:None",
-        ],
-    )
-    def test_should_construct_order_parameters(
-        self,
-        auth_mock: mock.MagicMock,
-        requests_mock: req_mock.Mocker,
-        aoi: Optional[Geometry],
-        tags: Optional[List[str]],
-    ):
-        schema_property = "any-property"
-        image_id = str(uuid.uuid4())
-        url_schema = f"{constants.API_HOST}/orders/schema/{constants.DATA_PRODUCT_ID}"
-        requests_mock.get(
-            url_schema,
-            json={
-                "required": [schema_property],
-                "properties": {schema_property: {"type": "string", "title": "string", "format": "string"}},
-            },
-        )
-        order_parameters: order.OrderParams = catalog.Catalog(
-            auth_mock, constants.WORKSPACE_ID
-        ).construct_order_parameters(
-            data_product_id=constants.DATA_PRODUCT_ID,
-            image_id=image_id,
-            aoi=aoi,
-            tags=tags,
-        )
-        assert schema_property in order_parameters["params"]
-        assert order_parameters["params"]["id"] == image_id
-        assert order_parameters["dataProduct"] == constants.DATA_PRODUCT_ID
-        if tags is not None:
-            assert order_parameters["tags"] == tags
-        if aoi is not None:
-            assert order_parameters["params"]["aoi"] == aoi
-
-    def test_estimate_order_from_catalog(
-        self,
-        auth_mock: mock.MagicMock,
-        requests_mock: req_mock.Mocker,
-        catalog_order_parameters: order.OrderParams,
-    ):
-        order_estimate_url = f"{constants.API_HOST}/v2/orders/estimate"
-        expected_credits = 100
-        requests_mock.post(
-            url=order_estimate_url,
-            json={
-                "summary": {"totalCredits": expected_credits},
-                "errors": [],
-            },
-        )
-        catalog_obj = catalog.Catalog(auth=auth_mock, workspace_id=constants.WORKSPACE_ID)
-        assert catalog_obj.estimate_order(catalog_order_parameters) == expected_credits
-=======
     )
     def test_should_construct_search_parameters(self, usage_type: dict, max_cloudcover: dict):
         params = {
@@ -442,32 +332,78 @@
                 usage_type=["WRONG_TYPE"],  # type: ignore
             )
 
-
-def test_construct_order_parameters(catalog_mock):
-    order_parameters = catalog_mock.construct_order_parameters(
-        data_product_id=constants.DATA_PRODUCT_ID,
-        image_id="123",
-        aoi=SIMPLE_BOX,
-    )
-    assert isinstance(order_parameters, dict)
-    assert list(order_parameters.keys()) == ["dataProduct", "params"]
-    assert order_parameters["params"]["acquisitionMode"] is None
-
-
-def test_estimate_order_from_catalog(requests_mock, auth_mock):
-    catalog_order_parameters: order.OrderParams = {
-        "dataProduct": "some-data-product",
-        "params": {"aoi": {"some": "shape"}},
-    }
-    catalog_instance = catalog.Catalog(auth=auth_mock, workspace_id=constants.WORKSPACE_ID)
-    expected_payload = {
-        "summary": {"totalCredits": 100, "totalSize": 0.1, "unit": "SQ_KM"},
-        "results": [{"index": 0, "credits": 100, "unit": "SQ_KM", "size": 0.1}],
-        "errors": [],
-    }
-    url_order_estimation = f"{constants.API_HOST}/v2/orders/estimate"
-    requests_mock.post(url=url_order_estimation, json=expected_payload)
-    estimation = catalog_instance.estimate_order(catalog_order_parameters)
-    assert isinstance(estimation, int)
-    assert estimation == 100
->>>>>>> cb75bf3c
+    @pytest.mark.parametrize(
+        "aoi",
+        [
+            SIMPLE_BOX,
+            None,
+        ],
+        ids=[
+            "aoi:SIMPLE_BOX",
+            "aoi:None",
+        ],
+    )
+    @pytest.mark.parametrize(
+        "tags",
+        [
+            ["tag"],
+            None,
+        ],
+        ids=[
+            "tags:Value",
+            "tags:None",
+        ],
+    )
+    def test_should_construct_order_parameters(
+        self,
+        auth_mock: mock.MagicMock,
+        requests_mock: req_mock.Mocker,
+        aoi: Optional[Geometry],
+        tags: Optional[List[str]],
+    ):
+        schema_property = "any-property"
+        image_id = str(uuid.uuid4())
+        url_schema = f"{constants.API_HOST}/orders/schema/{constants.DATA_PRODUCT_ID}"
+        requests_mock.get(
+            url_schema,
+            json={
+                "required": [schema_property],
+                "properties": {schema_property: {"type": "string", "title": "string", "format": "string"}},
+            },
+        )
+        order_parameters: order.OrderParams = catalog.Catalog(
+            auth_mock, constants.WORKSPACE_ID
+        ).construct_order_parameters(
+            data_product_id=constants.DATA_PRODUCT_ID,
+            image_id=image_id,
+            aoi=aoi,
+            tags=tags,
+        )
+        assert schema_property in order_parameters["params"]
+        assert order_parameters["params"]["id"] == image_id
+        assert order_parameters["dataProduct"] == constants.DATA_PRODUCT_ID
+        if tags is not None:
+            assert order_parameters["tags"] == tags
+        if aoi is not None:
+            assert order_parameters["params"]["aoi"] == aoi
+
+    def test_estimate_order_from_catalog(
+        self,
+        auth_mock: mock.MagicMock,
+        requests_mock: req_mock.Mocker,
+    ):
+        catalog_order_parameters: order.OrderParams = {
+            "dataProduct": "some-data-product",
+            "params": {"aoi": {"some": "shape"}},
+        }
+        order_estimate_url = f"{constants.API_HOST}/v2/orders/estimate"
+        expected_credits = 100
+        requests_mock.post(
+            url=order_estimate_url,
+            json={
+                "summary": {"totalCredits": expected_credits},
+                "errors": [],
+            },
+        )
+        catalog_obj = catalog.Catalog(auth=auth_mock, workspace_id=constants.WORKSPACE_ID)
+        assert catalog_obj.estimate_order(catalog_order_parameters) == expected_credits