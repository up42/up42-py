from pathlib import Path
import json
import tempfile

import pytest
import geopandas as gpd

from .context import Order

# pylint: disable=unused-import
from .test_order import order_payload
from .fixtures import (
    auth_mock,
    auth_live,
    catalog_mock,
    catalog_live,
    order_mock,
    ORDER_ID,
)


with open(
    Path(__file__).resolve().parent / "mock_data/search_params_simple.json"
) as json_file:
    mock_search_parameters = json.load(json_file)


def test_construct_parameters(catalog_mock):
    search_parameters = catalog_mock.construct_parameters(
        geometry=mock_search_parameters["intersects"],
        start_date="2014-01-01",
        end_date="2016-12-31",
        sensors=["pleiades", "spot", "sentinel1"],
        max_cloudcover=20,
        sortby="cloudCoverage",
        limit=4,
        ascending=False,
    )
    assert isinstance(search_parameters, dict)
    assert search_parameters["datetime"] == mock_search_parameters["datetime"]
    assert json.dumps(search_parameters["intersects"]) == json.dumps(
        search_parameters["intersects"]
    )
    assert search_parameters["limit"] == mock_search_parameters["limit"]
    assert search_parameters["query"] == mock_search_parameters["query"]
    assert search_parameters["sortby"] == mock_search_parameters["sortby"]


def test_construct_parameters_fc_multiple_non_overlapping_features(catalog_mock):
    with open(
        Path(__file__).resolve().parent / "mock_data/search_footprints.geojson"
    ) as json_file:
        fc = json.load(json_file)

    search_parameters = catalog_mock.construct_parameters(
        geometry=fc,
        start_date="2020-01-01",
        end_date="2020-08-10",
        sensors=["sentinel2"],
        limit=10,
        max_cloudcover=15,
        sortby="acquisitionDate",
        ascending=True,
    )
    assert isinstance(search_parameters, dict)
    assert search_parameters["datetime"] == "2020-01-01T00:00:00Z/2020-08-10T23:59:59Z"
    assert search_parameters["intersects"]["type"] == "MultiPolygon"


def test_construct_parameters_unsopported_sensor_raises(catalog_mock):
    with pytest.raises(ValueError):
        catalog_mock.construct_parameters(
            geometry=mock_search_parameters["intersects"],
            sensors=["some_unspoorted_sensor"],
        )


def test_search(catalog_mock):
    search_results = catalog_mock.search(mock_search_parameters)

    assert isinstance(search_results, gpd.GeoDataFrame)
    assert search_results.shape == (4, 14)


@pytest.mark.live
def test_search_live(catalog_live):
    search_results = catalog_live.search(mock_search_parameters)
    assert isinstance(search_results, gpd.GeoDataFrame)
    assert search_results.shape == (4, 14)
    assert list(search_results.columns) == [
        "geometry",
        "id",
        "acquisitionDate",
        "constellation",
        "collection",
        "providerName",
        "blockNames",
        "cloudCoverage",
        "up42:usageType",
        "providerProperties",
        "sceneId",
        "resolution",
        "deliveryTime",
        "producer",
    ]
    assert list(search_results.index) == list(range(search_results.shape[0]))

    # As fc
    search_results = catalog_live.search(mock_search_parameters, as_dataframe=False)
    assert isinstance(search_results, dict)
    assert search_results["type"] == "FeatureCollection"


<<<<<<< HEAD

@pytest.mark.parametrize(
    "usage_type,result,result2",
    [
        (["DATA"], "DATA", ""),
        (["ANALYTICS"], "ANALYTICS", ""),
        (["DATA", "ANALYTICS"], "DATA", "ANALYTICS"),
    ],
)
def test_search_usagetype(catalog_mock, usage_type, result, result2):
    search_parameters = catalog_mock.construct_parameters(
        start_date="2014-01-01T00:00:00",
        end_date="2020-12-31T23:59:59",
        limit=100,
        usage_type=usage_type,
        geometry={
            "type": "Polygon",
            "coordinates": [
                [
                    [13.375966, 52.515068],
                    [13.375966, 52.516639],
                    [13.378314, 52.516639],
                    [13.378314, 52.515068],
                    [13.375966, 52.515068],
                ]
            ],
        },
    )

    search_results = catalog_mock.search(search_parameters, as_dataframe=True)
    assert all(
        search_results["up42:usageType"].apply(lambda x: result in x or result2 in x)
    )


@pytest.mark.live
@pytest.mark.parametrize(
    "usage_type,result,result2",
    [
        (["DATA"], "DATA", ""),
        (["ANALYTICS"], "ANALYTICS", ""),
        (["DATA", "ANALYTICS"], "DATA", "ANALYTICS"),
    ],
)
def test_search_usagetype_live(catalog_live, usage_type, result, result2):
    search_parameters = catalog_live.construct_parameters(
        start_date="2014-01-01T00:00:00",
        end_date="2020-12-31T23:59:59",
        limit=100,
        usage_type=usage_type,
        geometry={
            "type": "Polygon",
            "coordinates": [
                [
                    [13.375966, 52.515068],
                    [13.375966, 52.516639],
                    [13.378314, 52.516639],
                    [13.378314, 52.515068],
                    [13.375966, 52.515068],
                ]
            ],
        },
    )

    search_results = catalog_live.search(search_parameters, as_dataframe=True)
    assert all(
        search_results["up42:usageType"].apply(lambda x: result in x or result2 in x)
    )
=======
def test_search_catalog_pagination(catalog_mock):
    search_params_limit_614 = {
        "datetime": "2014-01-01T00:00:00Z/2020-01-20T23:59:59Z",
        "intersects": {
            "type": "Polygon",
            "coordinates": [
                [
                    [12.008056640625, 52.66305767075935],
                    [16.292724609375, 52.66305767075935],
                    [16.292724609375, 52.72963909783717],
                    [12.008056640625, 52.72963909783717],
                    [12.008056640625, 52.66305767075935],
                ]
            ],
        },
        "limit": 614,
        "query": {
            "dataBlock": {
                "in": [
                    "oneatlas-pleiades-fullscene",
                    "oneatlas-pleiades-display",
                    "oneatlas-pleiades-aoiclipped",
                    "oneatlas-spot-fullscene",
                    "oneatlas-spot-display",
                    "oneatlas-spot-aoiclipped",
                ]
            }
        },
    }
    search_results = catalog_mock.search(search_params_limit_614)
    assert isinstance(search_results, gpd.GeoDataFrame)
    assert search_results.shape == (614, 14)


@pytest.mark.live
def test_search_catalog_pagination_live(catalog_live):
    search_params_limit_614 = {
        "datetime": "2014-01-01T00:00:00Z/2020-01-20T23:59:59Z",
        "intersects": {
            "type": "Polygon",
            "coordinates": [
                [
                    [12.008056640625, 52.66305767075935],
                    [16.292724609375, 52.66305767075935],
                    [16.292724609375, 52.72963909783717],
                    [12.008056640625, 52.72963909783717],
                    [12.008056640625, 52.66305767075935],
                ]
            ],
        },
        "limit": 614,
        "query": {
            "dataBlock": {
                "in": [
                    "oneatlas-pleiades-fullscene",
                    "oneatlas-pleiades-display",
                    "oneatlas-pleiades-aoiclipped",
                    "oneatlas-spot-fullscene",
                    "oneatlas-spot-display",
                    "oneatlas-spot-aoiclipped",
                ]
            }
        },
    }
    search_results = catalog_live.search(search_params_limit_614)
    assert isinstance(search_results, gpd.GeoDataFrame)
    assert search_results.shape == (614, 14)
>>>>>>> 8493bc4a


def test_download_quicklook(catalog_mock, requests_mock):
    sel_id = "6dffb8be-c2ab-46e3-9c1c-6958a54e4527"
    provider = "oneatlas"
    url_quicklooks = (
        f"{catalog_mock.auth._endpoint()}/catalog/{provider}/image/{sel_id}/quicklook"
    )
    quicklook_file = Path(__file__).resolve().parent / "mock_data/a_quicklook.png"
    requests_mock.get(url_quicklooks, content=open(quicklook_file, "rb").read())

    with tempfile.TemporaryDirectory() as tempdir:
        out_paths = catalog_mock.download_quicklooks(
            image_ids=[sel_id], sensor="pleiades", output_directory=tempdir
        )
        assert len(out_paths) == 1
        assert Path(out_paths[0]).exists()
        assert Path(out_paths[0]).suffix == ".jpg"


def test_download_no_quicklook(catalog_mock, requests_mock):
    sel_id = "dfc54412-8b9c-45a3-b46a-dd030a47c2f3"
    provider = "sobloo-image"
    url_quicklook = (
        f"{catalog_mock.auth._endpoint()}/catalog/{provider}/image/{sel_id}/quicklook"
    )
    requests_mock.get(url_quicklook, status_code=404)

    with tempfile.TemporaryDirectory() as tempdir:
        out_paths = catalog_mock.download_quicklooks(
            image_ids=[sel_id], sensor="sentinel5p", output_directory=tempdir
        )
        assert len(out_paths) == 0


def test_download_1_quicklook_1_no_quicklook(catalog_mock, requests_mock):
    sel_id_no = "dfc54412-8b9c-45a3-b46a-dd030a47c2f3"
    sel_id = "6dffb8be-c2ab-46e3-9c1c-6958a54e4527"
    provider = "sobloo-image"
    url_no_quicklook = f"{catalog_mock.auth._endpoint()}/catalog/{provider}/image/{sel_id_no}/quicklook"
    requests_mock.get(url_no_quicklook, status_code=404)

    url_quicklook = (
        f"{catalog_mock.auth._endpoint()}/catalog/{provider}/image/{sel_id}/quicklook"
    )
    quicklook_file = Path(__file__).resolve().parent / "mock_data/a_quicklook.png"
    requests_mock.get(url_quicklook, content=open(quicklook_file, "rb").read())

    with tempfile.TemporaryDirectory() as tempdir:
        out_paths = catalog_mock.download_quicklooks(
            image_ids=[sel_id, sel_id_no],
            sensor="sentinel5p",
            output_directory=tempdir,
        )
        assert len(out_paths) == 1
        assert Path(out_paths[0]).exists()
        assert Path(out_paths[0]).suffix == ".jpg"


@pytest.mark.live
def test_download_quicklook_live(catalog_live):
    with tempfile.TemporaryDirectory() as tempdir:
        out_paths = catalog_live.download_quicklooks(
            image_ids=["6dffb8be-c2ab-46e3-9c1c-6958a54e4527"],
            sensor="pleiades",
            output_directory=tempdir,
        )
        assert len(out_paths) == 1
        assert Path(out_paths[0]).exists()
        assert Path(out_paths[0]).suffix == ".jpg"


# pylint: disable=unused-argument
def test_estimate_order_from_catalog(
    order_payload, order_mock, catalog_mock, requests_mock
):
    with open(
        Path(__file__).resolve().parent / "mock_data/search_response.json"
    ) as json_file:
        json_search_response = json.load(json_file)
    url_search = f"{catalog_mock.auth._endpoint()}/catalog/stac/search"
    requests_mock.post(
        url=url_search,
        json=json_search_response,
    )
    search_results = catalog_mock.search(mock_search_parameters)
    url_order_estimation = (
        f"{catalog_mock.auth._endpoint()}/workspaces/"
        f"{catalog_mock.auth.workspace_id}/orders/estimate"
    )
    requests_mock.post(url=url_order_estimation, json={"data": {"credits": 100}})
    estimation = catalog_mock.estimate_order(
        order_payload["orderParams"]["aoi"], search_results.loc[0]
    )
    assert isinstance(estimation, int)
    assert estimation == 100


def test_order_from_catalog(order_payload, order_mock, catalog_mock, requests_mock):
    with open(
        Path(__file__).resolve().parent / "mock_data/search_response.json"
    ) as json_file:
        json_search_response = json.load(json_file)
    url_search = f"{catalog_mock.auth._endpoint()}/catalog/stac/search"
    requests_mock.post(
        url=url_search,
        json=json_search_response,
    )
    search_results = catalog_mock.search(mock_search_parameters)

    requests_mock.post(
        url=f"{catalog_mock.auth._endpoint()}/workspaces/{catalog_mock.auth.workspace_id}/orders",
        json={
            "data": {"id": ORDER_ID},
            "error": {},
        },
    )
    order = catalog_mock.place_order(
        order_payload["orderParams"]["aoi"], search_results.loc[0]
    )
    assert isinstance(order, Order)
    assert order.order_id == ORDER_ID


def test_order_from_catalog_track_status(
    order_payload, order_mock, catalog_mock, requests_mock
):
    with open(
        Path(__file__).resolve().parent / "mock_data/search_response.json"
    ) as json_file:
        json_search_response = json.load(json_file)
    url_search = f"{catalog_mock.auth._endpoint()}/catalog/stac/search"
    requests_mock.post(
        url=url_search,
        json=json_search_response,
    )
    search_results = catalog_mock.search(mock_search_parameters)

    requests_mock.post(
        url=f"{catalog_mock.auth._endpoint()}/workspaces/{catalog_mock.auth.workspace_id}/orders",
        json={
            "data": {"id": ORDER_ID},
            "error": {},
        },
    )
    url_order_info = (
        f"{order_mock.auth._endpoint()}/workspaces/"
        f"{order_mock.workspace_id}/orders/{order_mock.order_id}"
    )
    requests_mock.get(
        url_order_info,
        [
            {"json": {"data": {"status": "PLACED"}, "error": {}}},
            {"json": {"data": {"status": "BEING_FULFILLED"}, "error": {}}},
            {"json": {"data": {"status": "FULFILLED"}, "error": {}}},
        ],
    )
    order = catalog_mock.place_order(
        order_payload["orderParams"]["aoi"],
        search_results.loc[0],
        track_status=True,
        report_time=0.1,
    )
    assert isinstance(order, Order)
    assert order.order_id == ORDER_ID


@pytest.mark.live
def test_estimate_order_from_catalog_live(catalog_live):
    search_results = catalog_live.search(mock_search_parameters)
    estimation = catalog_live.estimate_order(
        mock_search_parameters["intersects"], search_results.loc[0]
    )
    assert isinstance(estimation, int)
    assert estimation == 12


@pytest.mark.skip(reason="Placing orders costs credits.")
@pytest.mark.live
def test_order_from_catalog_live(
    order_payload, order_mock, catalog_mock, requests_mock
):
    search_results = catalog_live.search(mock_search_parameters)
    order = catalog_live.place_order(
        mock_search_parameters["intersects"], search_results.loc[0]
    )
    assert isinstance(order, Order)
    assert order.order_id<|MERGE_RESOLUTION|>--- conflicted
+++ resolved
@@ -110,8 +110,6 @@
     assert isinstance(search_results, dict)
     assert search_results["type"] == "FeatureCollection"
 
-
-<<<<<<< HEAD
 
 @pytest.mark.parametrize(
     "usage_type,result,result2",
@@ -180,7 +178,7 @@
     assert all(
         search_results["up42:usageType"].apply(lambda x: result in x or result2 in x)
     )
-=======
+
 def test_search_catalog_pagination(catalog_mock):
     search_params_limit_614 = {
         "datetime": "2014-01-01T00:00:00Z/2020-01-20T23:59:59Z",
@@ -248,7 +246,6 @@
     search_results = catalog_live.search(search_params_limit_614)
     assert isinstance(search_results, gpd.GeoDataFrame)
     assert search_results.shape == (614, 14)
->>>>>>> 8493bc4a
 
 
 def test_download_quicklook(catalog_mock, requests_mock):
