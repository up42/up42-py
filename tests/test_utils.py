import json
import tempfile
from pathlib import Path
from typing import Dict
from unittest.mock import Mock, patch

import geopandas as gpd  # type: ignore
import pandas as pd
import pytest
from dateutil.parser import parse
from geopandas import GeoDataFrame
from shapely.geometry import LinearRing, Polygon  # type: ignore

from up42.utils import (
    any_vector_to_fc,
    autocomplete_order_parameters,
    download_from_gcs_unpack,
    fc_to_query_geometry,
    filter_jobs_on_mode,
    format_time,
    get_up42_py_version,
    read_json,
)

POLY = Polygon([(0, 0), (1, 1), (1, 0)])


@pytest.mark.parametrize(
    "date,set_end_of_day,result_time",
    [
        ("2014-01-01", False, "2014-01-01T00:00:00Z"),
        ("2015-01-01T00:00:00", False, "2015-01-01T00:00:00Z"),
        (parse("2016-01-01"), False, "2016-01-01T00:00:00Z"),
        ("2017-01-01", True, "2017-01-01T23:59:59Z"),
        ("2018-01-01T00:10:00", True, "2018-01-01T00:10:00Z"),
        (parse("2019-01-01"), True, "2019-01-01T00:00:00Z"),
    ],
)
def test_format_time(date, set_end_of_day, result_time):
    formatted_time = format_time(date=date, set_end_of_day=set_end_of_day)
    assert isinstance(formatted_time, str)
    assert formatted_time == result_time


@pytest.mark.parametrize(
    "len_fc, in_vector",
    [
        (1, POLY),
        (
            1,
            gpd.GeoDataFrame(
                pd.DataFrame([0], columns=["id"]),
                crs={"init": "epsg:4326"},
                geometry=[POLY],
            ),
        ),
        (
            2,
            gpd.GeoDataFrame(
                pd.DataFrame([0, 1], columns=["id"]),
                crs={"init": "epsg:4326"},
                geometry=[POLY, POLY],
            ),
        ),
        (1, [0.0, 0.0, 1.0, 1.0]),
        (
            1,
            {
                "id": "0",
                "type": "Feature",
                "properties": {},
                "geometry": {
                    "type": "Polygon",
                    "coordinates": (
                        (
                            (10.00001, 6.0),
                            (10.0, 5.99),
                            (10.1, 6.00),
                            (10.00001, 6.0),
                        ),
                    ),
                },
            },
        ),
        (
            1,
            {
                "type": "FeatureCollection",
                "features": [
                    {
                        "id": "0",
                        "type": "Feature",
                        "properties": {},
                        "geometry": {
                            "type": "Polygon",
                            "coordinates": (
                                (
                                    (10.00001, 6.0),
                                    (10.0, 5.999),
                                    (10.00, 6.0),
                                    (10.00001, 6.0),
                                ),
                            ),
                        },
                    }
                ],
            },
        ),
        (
            1,
            {
                "type": "Polygon",
                "coordinates": [
                    [
                        [-97.324448, 37.72246],
                        [-97.349682, 37.722732],
                        [-97.349939, 37.708405],
                        [-97.322989, 37.708202],
                        [-97.320414, 37.708473],
                        [-97.324448, 37.72246],
                    ]
                ],
            },
        ),
    ],
)
def test_any_vector_to_fc(len_fc, in_vector):
    fc = any_vector_to_fc(in_vector)
    assert isinstance(fc, dict)
    assert fc["type"] == "FeatureCollection"
    assert fc.get("bbox") is not None
    assert fc["features"][0].get("bbox") is not None
    assert len(fc["features"]) != 0
    assert len(fc["features"]) == len_fc
    assert fc["features"][0]["geometry"].get("coordinates") is not None

    df = any_vector_to_fc(in_vector, as_dataframe=True)
    assert isinstance(df, GeoDataFrame)
    assert df.crs.to_string() == "EPSG:4326"


def test_any_vector_to_fc_raises_with_unaccepted_geometry_type():
    ring = LinearRing([(0, 0), (1, 1), (1, 0)])
    with pytest.raises(ValueError):
        any_vector_to_fc(ring)


def test_fc_to_query_geometry_single_intersects():
    fp = Path(__file__).resolve().parent / "mock_data/aoi_berlin.geojson"
    with open(fp) as json_file:
        fc = json.load(json_file)
    query_geometry = fc_to_query_geometry(fc=fc, geometry_operation="intersects")
    assert isinstance(query_geometry, dict)
    assert query_geometry["type"] == "Polygon"
    assert query_geometry["coordinates"] == [
        [
            [13.375966, 52.515068],
            [13.375966, 52.516639],
            [13.378314, 52.516639],
            [13.378314, 52.515068],
            [13.375966, 52.515068],
        ]
    ]


def test_fc_to_query_geometry_single_bbox():
    fp = Path(__file__).resolve().parent / "mock_data/aoi_berlin.geojson"
    with open(fp) as json_file:
        fc = json.load(json_file)
    query_geometry = fc_to_query_geometry(fc=fc, geometry_operation="bbox")
    assert isinstance(query_geometry, list)
    assert len(query_geometry) == 4
    assert query_geometry == [13.375966, 52.515068, 13.378314, 52.516639]


def test_fc_to_query_geometry_multiple_raises():
    fp = Path(__file__).resolve().parent / "mock_data/search_results_limited_columns.geojson"
    with open(fp) as json_file:
        fc = json.load(json_file)

    with pytest.raises(ValueError) as e:
        fc_to_query_geometry(fc=fc, geometry_operation="intersects")
    assert str(e.value) == "UP42 only accepts single geometries, the provided geometry contains multiple geometries."

    with pytest.raises(ValueError) as e:
        fc_to_query_geometry(fc=fc, geometry_operation="bbox")
    assert str(e.value) == "UP42 only accepts single geometries, the provided geometry contains multiple geometries."


def test_fc_to_query_geometry_multipolygon_raises():
    fp = Path(__file__).resolve().parent / "mock_data/multipolygon.geojson"
    with open(fp) as json_file:
        fc = json.load(json_file)

    with pytest.raises(ValueError) as e:
        fc_to_query_geometry(fc=fc, geometry_operation="intersects")
    assert str(e.value) == "UP42 only accepts single geometries, the provided geometry is a MultiPolygon."


def test_download_gcs_unpack_tgz(requests_mock):
    cloud_storage_url = "http://clouddownload.api.com/abcdef"

    out_tgz = Path(__file__).resolve().parent / "mock_data/result_tif.tgz"
    with open(out_tgz, "rb") as src_tgz:
        out_tgz_file = src_tgz.read()
    requests_mock.get(
        url=cloud_storage_url,
        content=out_tgz_file,
    )
    with tempfile.TemporaryDirectory() as tempdir:
        with open(Path(tempdir) / "dummy.txt", "w") as fp:
            fp.write("dummy")
        out_files = download_from_gcs_unpack(
            download_url=cloud_storage_url,
            output_directory=tempdir,
        )

        for file in out_files:
            assert Path(file).exists()
        assert len(out_files) == 2
        assert not (Path(tempdir) / "output").exists()


def test_download_gcs_unpack_zip(requests_mock):
    cloud_storage_url = "http://clouddownload.api.com/abcdef"

    out_zip = Path(__file__).resolve().parent / "mock_data/result_tif.zip"
    with open(out_zip, "rb") as src_zip:
        out_zip_file = src_zip.read()

    requests_mock.get(
        url=cloud_storage_url,
        content=out_zip_file,
    )
    with tempfile.TemporaryDirectory() as tempdir:
        with open(Path(tempdir) / "dummy.txt", "w") as fp:
            fp.write("dummy")
        out_files = download_from_gcs_unpack(
            download_url=cloud_storage_url,
            output_directory=tempdir,
        )

        for file in out_files:
            assert Path(file).exists()
        assert len(out_files) == 2
        assert not (Path(tempdir) / "output").exists()


def test_download_gcs_not_unpack(requests_mock):
    cloud_storage_url = "http://clouddownload.api.com/abcdef"

    out_zip = Path(__file__).resolve().parent / "mock_data/aoi_berlin.geojson"
    with open(out_zip, "rb") as src_zip:
        out_zip_file = src_zip.read()

    requests_mock.get(
        url=cloud_storage_url,
        content=out_zip_file,
    )
    with tempfile.TemporaryDirectory() as tempdir:
        with open(Path(tempdir) / "dummy.txt", "w") as fp:
            fp.write("dummy")
        with pytest.raises(ValueError):
            download_from_gcs_unpack(
                download_url=cloud_storage_url,
                output_directory=tempdir,
            )


def test_filter_jobs_on_mode():
    job_json = [{"mode": "DEFAULT"}, {"mode": "DRY_RUN"}]
    r = filter_jobs_on_mode(job_json)
    assert len(r) == 2
    r = filter_jobs_on_mode(job_json, test_jobs=False, real_jobs=True)
    assert len(r) == 1
    r = filter_jobs_on_mode(job_json, test_jobs=True, real_jobs=False)
    assert len(r) == 1
    with pytest.raises(ValueError):
        filter_jobs_on_mode(job_json, test_jobs=False, real_jobs=False)


def test_autocomplete_order_parameters():
    with open(Path(__file__).resolve().parent / "mock_data/data_product_spot_schema.json") as json_file:
        json_data_product_schema = json.load(json_file)
    order_parameters = {
        "dataProduct": "123",
        "params": {"existing_param1": "abc"},
    }
    order_parameters = autocomplete_order_parameters(order_parameters=order_parameters, schema=json_data_product_schema)

    assert "dataProduct" in order_parameters
<<<<<<< HEAD
    assert isinstance(order_parameters["params"], dict)
=======
    assert isinstance(order_parameters["params"], Dict)
>>>>>>> c7d75a36
    assert order_parameters["params"]["existing_param1"] is not None
    assert order_parameters["params"]["geometry"] is None
    assert order_parameters["params"]["acquisitionMode"] is None


@patch("importlib.metadata.version", return_value="some_version")
def test_get_up42_py_version(version: Mock):
    assert get_up42_py_version() == "some_version"
    version.assert_called_with("up42-py")


def test_read_json_should_skip_reading_if_path_is_none():
    assert not read_json(path_or_dict=None)


def test_read_json_should_skip_reading_if_dict_is_given():
    value = {"some": "data"}
    assert read_json(path_or_dict=value) == value


@pytest.fixture(params=[True, False], ids=["str", "path"])
def str_or_path(tmp_path, request):
    is_str = request.param
    result = tmp_path / "data.json"
    return str(result) if is_str else result


def test_should_read_json(str_or_path):
    value = {"some": "data"}
    with open(str_or_path, "w") as file:
        json.dump(value, file)

    assert read_json(path_or_dict=str_or_path) == value


def test_read_json_fails_if_path_not_found(str_or_path):
    with pytest.raises(ValueError) as ex:
        assert read_json(path_or_dict=str_or_path)

    assert str(str_or_path) in str(ex.value)<|MERGE_RESOLUTION|>--- conflicted
+++ resolved
@@ -289,11 +289,7 @@
     order_parameters = autocomplete_order_parameters(order_parameters=order_parameters, schema=json_data_product_schema)
 
     assert "dataProduct" in order_parameters
-<<<<<<< HEAD
-    assert isinstance(order_parameters["params"], dict)
-=======
     assert isinstance(order_parameters["params"], Dict)
->>>>>>> c7d75a36
     assert order_parameters["params"]["existing_param1"] is not None
     assert order_parameters["params"]["geometry"] is None
     assert order_parameters["params"]["acquisitionMode"] is None
