--- conflicted
+++ resolved
@@ -208,14 +208,7 @@
 def test_track_status_running(order_mock, requests_mock):
     del order_mock._info
 
-<<<<<<< HEAD
-    url_job_info = (
-        f"{API_HOST}/workspaces/"
-        f"{order_mock.workspace_id}/orders/{order_mock.order_id}"
-    )
-=======
-    url_job_info = f"{order_mock.auth._endpoint()}/v2/orders/{order_mock.order_id}"
->>>>>>> e512c3fc
+    url_job_info = f"{API_HOST}/v2/orders/{order_mock.order_id}"
 
     status_responses = [
         {
@@ -249,16 +242,8 @@
 def test_track_status_pass(order_mock, status, requests_mock):
     del order_mock._info
 
-<<<<<<< HEAD
-    url_job_info = (
-        f"{API_HOST}/workspaces/"
-        f"{order_mock.workspace_id}/orders/{order_mock.order_id}"
-    )
-    requests_mock.get(url=url_job_info, json={"data": {"status": status}, "error": {}})
-=======
-    url_job_info = f"{order_mock.auth._endpoint()}/v2/orders/{order_mock.order_id}"
+    url_job_info = f"{API_HOST}/v2/orders/{order_mock.order_id}"
     requests_mock.get(url=url_job_info, json={"status": status})
->>>>>>> e512c3fc
 
     order_status = order_mock.track_status()
     assert order_status == status
@@ -268,14 +253,7 @@
 def test_track_status_fail(order_mock, status, requests_mock):
     del order_mock._info
 
-<<<<<<< HEAD
-    url_job_info = (
-        f"{API_HOST}/workspaces/"
-        f"{order_mock.workspace_id}/orders/{order_mock.order_id}"
-    )
-=======
-    url_job_info = f"{order_mock.auth._endpoint()}/v2/orders/{order_mock.order_id}"
->>>>>>> e512c3fc
+    url_job_info = f"{API_HOST}/v2/orders/{order_mock.order_id}"
     requests_mock.get(
         url=url_job_info,
         json={"status": status, "type": "ARCHIVE"},
