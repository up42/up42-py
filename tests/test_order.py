from unittest import mock

import pytest
import requests_mock as req_mock

from up42 import asset, order

from .fixtures import fixtures_globals as constants
<<<<<<< HEAD
from .fixtures import fixtures_order

ORDER_URL = f"{constants.API_HOST}/v2/orders/{constants.ORDER_ID}"


def test_init(order_mock):
    assert isinstance(order_mock, order.Order)
    assert order_mock.order_id == constants.ORDER_ID


def test_order_info(order_mock):
    assert order_mock.info
    assert order_mock.info["id"] == constants.ORDER_ID
=======
>>>>>>> 3fab7bb1

ORDER_URL = f"{constants.API_HOST}/v2/orders/{constants.ORDER_ID}"


class TestOrder:
    def test_should_initialize_with_info_provided(self):
        auth = mock.MagicMock()
        info = {"some": "data"}
        order_obj = order.Order(auth, constants.ORDER_ID, info)
        assert order_obj.auth == auth
        assert order_obj.order_id == constants.ORDER_ID
        assert order_obj._info == info  # pylint: disable=protected-access

    def test_should_initialize(self, auth_mock, requests_mock: req_mock.Mocker):
        info = {"some": "data"}
        requests_mock.get(url=ORDER_URL, json=info)
        order_obj = order.Order(auth_mock, constants.ORDER_ID)
        assert order_obj.auth == auth_mock
        assert order_obj.order_id == constants.ORDER_ID
        assert order_obj.info == info

    def test_should_provide_representation(self, auth_mock):
        info = {
            "id": constants.ORDER_ID,
            "status": "PLACED",
            "createdAt": "2023-01-01T12:00:00Z",
            "updatedAt": "2023-01-01T12:30:00Z",
        }
        order_obj = order.Order(auth_mock, order_id=constants.ORDER_ID, order_info=info)
        expected_repr = (
            f"Order(order_id: {constants.ORDER_ID}, status: PLACED,"
            "createdAt: 2023-01-01T12:00:00Z, updatedAt: 2023-01-01T12:30:00Z)"
        )
        assert repr(order_obj) == expected_repr

    def test_should_provide_status(self, auth_mock, requests_mock: req_mock.Mocker):
        info = {"status": "random"}
        requests_mock.get(url=ORDER_URL, json=info)
        order_obj = order.Order(auth_mock, order_id=constants.ORDER_ID, order_info=info)
        assert order_obj.status == info["status"]

    @pytest.mark.parametrize(
        "info, expected",
        [
            ({"type": "ARCHIVE"}, {}),
            (
                {"type": "TASKING", "orderDetails": {"order": "details"}},
                {"order": "details"},
            ),
        ],
        ids=["ARCHIVE", "TASKING"],
    )
    def test_should_provide_order_details(self, auth_mock, requests_mock: req_mock.Mocker, info: dict, expected: dict):
        requests_mock.get(url=ORDER_URL, json=info)
        order_obj = order.Order(auth_mock, order_id=constants.ORDER_ID, order_info=info)
        assert order_obj.order_details == expected

    @pytest.mark.parametrize(
        "info, expected",
        [
            ({"status": "FULFILLED"}, True),
            ({"status": "OTHER STATUS"}, False),
        ],
        ids=["FULFILLED", "OTHER STATUS"],
    )
<<<<<<< HEAD
    assert order_mock.order_details == order_details


@pytest.mark.parametrize(
    "status,expected",
    [("NOT STARTED", False), ("PLACED", False), ("FULFILLED", True)],
)
def test_is_fulfilled(order_mock, status, expected, monkeypatch):
    monkeypatch.setattr(order.Order, "info", {"status": status})
    assert order_mock.is_fulfilled == expected


def test_get_assets_should_search_assets_by_order_id(auth_mock, requests_mock):
    order_response = {"id": constants.ORDER_ID, "status": "FULFILLED"}
    url_order_info = f"{constants.API_HOST}/v2/orders/{constants.ORDER_ID}"
    requests_mock.get(url=url_order_info, json=order_response)
    url_asset_info = f"{constants.API_HOST}/v2/assets?search={constants.ORDER_ID}&size=50"
    requests_mock.get(url=url_asset_info, json=fixtures_order.JSON_GET_ASSETS_RESPONSE)
    order_placed = order.Order(auth=auth_mock, order_id=constants.ORDER_ID)
    (asset_returned,) = order_placed.get_assets()
    assert isinstance(asset_returned, asset.Asset)
    assert asset_returned.asset_id == constants.ASSET_ORDER_ID


@pytest.mark.parametrize(
    "status",
    [
        "CREATED",
        "BEING_PLACED",
        "PLACED",
        "PLACEMENT_FAILED",
        "DELIVERY_INITIALIZATION_FAILED",
        "BEING_FULFILLED",
        "DOWNLOAD_FAILED",
        "DOWNLOADED",
        "FAILED_PERMANENTLY",
    ],
)
def test_should_fail_to_get_assets_for_unfulfilled_order(auth_mock, requests_mock, status):
    order_response = {"id": constants.ORDER_ID, "status": status}
    url_order_info = f"{constants.API_HOST}/v2/orders/{constants.ORDER_ID}"
    requests_mock.get(url=url_order_info, json=order_response)
    order_placed = order.Order(auth=auth_mock, order_id=constants.ORDER_ID)
    with pytest.raises(ValueError):
        order_placed.get_assets()


class TestOrder:
    @pytest.mark.parametrize(
        "order_type",
        ["TASKING", "ARCHIVE"],
=======
    def test_should_compute_is_fulfilled(self, auth_mock, requests_mock: req_mock.Mocker, info: dict, expected: bool):
        requests_mock.get(url=ORDER_URL, json=info)
        order_obj = order.Order(auth_mock, order_id=constants.ORDER_ID, order_info=info)
        assert order_obj.is_fulfilled == expected

    def test_should_get_assets_if_fulfilled(self, auth_mock, requests_mock: req_mock.Mocker):
        info = {"id": constants.ORDER_ID, "status": "FULFILLED"}
        requests_mock.get(url=ORDER_URL, json=info)
        url_asset_info = f"{constants.API_HOST}/v2/assets?search={constants.ORDER_ID}"
        asset_info = {
            "content": [
                {
                    "id": constants.ASSET_ORDER_ID,
                }
            ],
            "totalPages": 1,
            "totalElements": 1,
        }
        requests_mock.get(url=url_asset_info, json=asset_info)
        order_obj = order.Order(auth=auth_mock, order_id=constants.ORDER_ID)
        (asset_obj,) = order_obj.get_assets()
        assert isinstance(asset_obj, asset.Asset)
        assert asset_obj.asset_id == constants.ASSET_ORDER_ID

    @pytest.mark.parametrize(
        "status",
        [
            "CREATED",
            "BEING_PLACED",
            "PLACED",
            "PLACEMENT_FAILED",
            "DELIVERY_INITIALIZATION_FAILED",
            "BEING_FULFILLED",
            "DOWNLOAD_FAILED",
            "DOWNLOADED",
            "FAILED_PERMANENTLY",
        ],
    )
    def test_fails_to_get_assets_if_not_fulfilled(self, auth_mock, requests_mock: req_mock.Mocker, status: str):
        info = {"status": status}
        requests_mock.get(url=ORDER_URL, json=info)
        order_obj = order.Order(auth=auth_mock, order_id=constants.ORDER_ID, order_info=info)
        with pytest.raises(order.UnfulfilledOrder, match=f".*{constants.ORDER_ID}.*{status}"):
            order_obj.get_assets()


def test_place_order(catalog_order_parameters, auth_mock, order_mock, requests_mock):
    requests_mock.post(
        url=f"{constants.API_HOST}/v2/orders?workspaceId={constants.WORKSPACE_ID}",
        json={
            "results": [{"index": 0, "id": constants.ORDER_ID}],
            "errors": [],
        },
    )
    order_placed = order.Order.place(auth_mock, catalog_order_parameters, constants.WORKSPACE_ID)
    assert order_placed == order_mock
    assert order_placed.order_id == constants.ORDER_ID


def test_place_order_fails_if_response_contains_error(catalog_order_parameters, auth_mock, requests_mock):
    error_content = "test error"
    requests_mock.post(
        url=f"{constants.API_HOST}/v2/orders?workspaceId={constants.WORKSPACE_ID}",
        json={
            "results": [],
            "errors": [{"message": error_content}],
        },
    )
    with pytest.raises(ValueError) as err:
        order.Order.place(auth_mock, catalog_order_parameters, constants.WORKSPACE_ID)
    assert error_content in str(err.value)


def test_track_status_running(order_mock, requests_mock):
    del order_mock._info

    url_job_info = f"{constants.API_HOST}/v2/orders/{order_mock.order_id}"

    status_responses = [
        {
            "json": {
                "status": "PLACED",
                "type": "TASKING",
                "orderDetails": {"subStatus": "FEASIBILITY_WAITING_UPLOAD"},
            }
        },
        {
            "json": {
                "status": "BEING_FULFILLED",
                "type": "TASKING",
                "orderDetails": {"subStatus": "FEASIBILITY_WAITING_UPLOAD"},
            }
        },
        {
            "json": {
                "status": "FULFILLED",
                "type": "TASKING",
                "orderDetails": {"subStatus": "FEASIBILITY_WAITING_UPLOAD"},
            }
        },
    ]
    requests_mock.get(url_job_info, status_responses)
    order_status = order_mock.track_status(report_time=0.1)
    assert order_status == "FULFILLED"


@pytest.mark.parametrize("status", ["FULFILLED"])
def test_track_status_pass(order_mock, status, requests_mock):
    del order_mock._info

    url_job_info = f"{constants.API_HOST}/v2/orders/{order_mock.order_id}"
    requests_mock.get(url=url_job_info, json={"status": status})

    order_status = order_mock.track_status()
    assert order_status == status


@pytest.mark.parametrize("status", ["FAILED", "FAILED_PERMANENTLY"])
def test_track_status_fail(order_mock, status, requests_mock):
    del order_mock._info

    url_job_info = f"{constants.API_HOST}/v2/orders/{order_mock.order_id}"
    requests_mock.get(
        url=url_job_info,
        json={"status": status, "type": "ARCHIVE"},
>>>>>>> 3fab7bb1
    )
    def test_should_track_order_status_until_fulfilled(
        self, auth_mock, requests_mock: req_mock.Mocker, order_type: str
    ):
        def create_tracking_response(status, order_sub_status):
            return [
                {
                    "json": {
                        "status": status,
                        "type": order_type,
                        "orderDetails": {"subStatus": order_sub_status},
                    }
                }
            ]

        tracking_response = create_tracking_response("PLACED", "ANY_SUBSTATUS") * 10
        tracking_response.extend(create_tracking_response("BEING_FULFILLED", "FEASIBILITY_WAITING_UPLOAD") * 10)
        tracking_response.extend(create_tracking_response("FULFILLED", ""))
        requests_mock.get(ORDER_URL, tracking_response)
        order_test = order.Order(auth=auth_mock, order_id=constants.ORDER_ID)
        order_status = order_test.track_status(report_time=0.1)
        assert order_status == "FULFILLED"

    @pytest.mark.parametrize("status", ["FAILED", "FAILED_PERMANENTLY"])
    def test_track_order_should_fail_if_status_not_valid(self, auth_mock, requests_mock: req_mock.Mocker, status: str):
        info = {"status": status, "type": "ANY"}
        requests_mock.get(
            url=ORDER_URL,
            json=info,
        )
        order_placed = order.Order(auth=auth_mock, order_id=constants.ORDER_ID)
        with pytest.raises(order.FailedOrder):
            order_placed.track_status()


class TestOrderTransactions:
    order_place_url = f"{constants.API_HOST}/v2/orders?workspaceId={constants.WORKSPACE_ID}"

    @pytest.fixture(scope="class", params=["catalog", "tasking"])
    def order_parameters(self, request) -> order.OrderParams:
        order_parameters_catalog: order.OrderParams = {
            "dataProduct": "some-data-product",
            "params": {"aoi": {"some": "data"}},
        }
        order_parameters_tasking: order.OrderParams = {
            "dataProduct": "some-data-product",
            "params": {"geometry": {"some": "data"}},
        }
        mocks = {
            "catalog": order_parameters_catalog,
            "tasking": order_parameters_tasking,
        }
        return mocks[request.param]

    def test_should_return_order_estimation(
        self, auth_mock, requests_mock: req_mock.Mocker, order_parameters: order.OrderParams
    ):
        order_estimate_url = f"{constants.API_HOST}/v2/orders/estimate"
        expected_credits = 100
        estimation_response = {
            "summary": {"totalCredits": expected_credits},
            "errors": [],
        }
        requests_mock.post(url=order_estimate_url, json=estimation_response)
        estimation = order.Order.estimate(auth_mock, order_parameters)
        assert estimation == expected_credits

    def test_place_order_should_return_expected_order(
        self, auth_mock, requests_mock: req_mock.Mocker, order_parameters: order.OrderParams
    ):
        info = {"status": "SOME STATUS"}
        requests_mock.get(
            url=ORDER_URL,
            json=info,
        )
        order_response = {"results": [{"id": constants.ORDER_ID}], "errors": []}
        requests_mock.post(
            url=self.order_place_url,
            json=order_response,
        )
        order_placed = order.Order.place(auth_mock, order_parameters, constants.WORKSPACE_ID)
        expected_order = order.Order(auth_mock, order_id=constants.ORDER_ID, order_info=info)
        assert order_placed == expected_order

    def test_place_order_fails_if_response_contains_error(
        self, auth_mock, requests_mock: req_mock.Mocker, order_parameters: order.OrderParams
    ):
        error_msg = "test error"
        order_response_with_error = {"results": [], "errors": [{"message": error_msg}]}
        requests_mock.post(
            url=self.order_place_url,
            json=order_response_with_error,
        )
        with pytest.raises(order.FailedOrder, match=error_msg):
            order.Order.place(auth_mock, order_parameters, constants.WORKSPACE_ID)<|MERGE_RESOLUTION|>--- conflicted
+++ resolved
@@ -6,22 +6,6 @@
 from up42 import asset, order
 
 from .fixtures import fixtures_globals as constants
-<<<<<<< HEAD
-from .fixtures import fixtures_order
-
-ORDER_URL = f"{constants.API_HOST}/v2/orders/{constants.ORDER_ID}"
-
-
-def test_init(order_mock):
-    assert isinstance(order_mock, order.Order)
-    assert order_mock.order_id == constants.ORDER_ID
-
-
-def test_order_info(order_mock):
-    assert order_mock.info
-    assert order_mock.info["id"] == constants.ORDER_ID
-=======
->>>>>>> 3fab7bb1
 
 ORDER_URL = f"{constants.API_HOST}/v2/orders/{constants.ORDER_ID}"
 
@@ -87,59 +71,6 @@
         ],
         ids=["FULFILLED", "OTHER STATUS"],
     )
-<<<<<<< HEAD
-    assert order_mock.order_details == order_details
-
-
-@pytest.mark.parametrize(
-    "status,expected",
-    [("NOT STARTED", False), ("PLACED", False), ("FULFILLED", True)],
-)
-def test_is_fulfilled(order_mock, status, expected, monkeypatch):
-    monkeypatch.setattr(order.Order, "info", {"status": status})
-    assert order_mock.is_fulfilled == expected
-
-
-def test_get_assets_should_search_assets_by_order_id(auth_mock, requests_mock):
-    order_response = {"id": constants.ORDER_ID, "status": "FULFILLED"}
-    url_order_info = f"{constants.API_HOST}/v2/orders/{constants.ORDER_ID}"
-    requests_mock.get(url=url_order_info, json=order_response)
-    url_asset_info = f"{constants.API_HOST}/v2/assets?search={constants.ORDER_ID}&size=50"
-    requests_mock.get(url=url_asset_info, json=fixtures_order.JSON_GET_ASSETS_RESPONSE)
-    order_placed = order.Order(auth=auth_mock, order_id=constants.ORDER_ID)
-    (asset_returned,) = order_placed.get_assets()
-    assert isinstance(asset_returned, asset.Asset)
-    assert asset_returned.asset_id == constants.ASSET_ORDER_ID
-
-
-@pytest.mark.parametrize(
-    "status",
-    [
-        "CREATED",
-        "BEING_PLACED",
-        "PLACED",
-        "PLACEMENT_FAILED",
-        "DELIVERY_INITIALIZATION_FAILED",
-        "BEING_FULFILLED",
-        "DOWNLOAD_FAILED",
-        "DOWNLOADED",
-        "FAILED_PERMANENTLY",
-    ],
-)
-def test_should_fail_to_get_assets_for_unfulfilled_order(auth_mock, requests_mock, status):
-    order_response = {"id": constants.ORDER_ID, "status": status}
-    url_order_info = f"{constants.API_HOST}/v2/orders/{constants.ORDER_ID}"
-    requests_mock.get(url=url_order_info, json=order_response)
-    order_placed = order.Order(auth=auth_mock, order_id=constants.ORDER_ID)
-    with pytest.raises(ValueError):
-        order_placed.get_assets()
-
-
-class TestOrder:
-    @pytest.mark.parametrize(
-        "order_type",
-        ["TASKING", "ARCHIVE"],
-=======
     def test_should_compute_is_fulfilled(self, auth_mock, requests_mock: req_mock.Mocker, info: dict, expected: bool):
         requests_mock.get(url=ORDER_URL, json=info)
         order_obj = order.Order(auth_mock, order_id=constants.ORDER_ID, order_info=info)
@@ -185,87 +116,9 @@
         with pytest.raises(order.UnfulfilledOrder, match=f".*{constants.ORDER_ID}.*{status}"):
             order_obj.get_assets()
 
-
-def test_place_order(catalog_order_parameters, auth_mock, order_mock, requests_mock):
-    requests_mock.post(
-        url=f"{constants.API_HOST}/v2/orders?workspaceId={constants.WORKSPACE_ID}",
-        json={
-            "results": [{"index": 0, "id": constants.ORDER_ID}],
-            "errors": [],
-        },
-    )
-    order_placed = order.Order.place(auth_mock, catalog_order_parameters, constants.WORKSPACE_ID)
-    assert order_placed == order_mock
-    assert order_placed.order_id == constants.ORDER_ID
-
-
-def test_place_order_fails_if_response_contains_error(catalog_order_parameters, auth_mock, requests_mock):
-    error_content = "test error"
-    requests_mock.post(
-        url=f"{constants.API_HOST}/v2/orders?workspaceId={constants.WORKSPACE_ID}",
-        json={
-            "results": [],
-            "errors": [{"message": error_content}],
-        },
-    )
-    with pytest.raises(ValueError) as err:
-        order.Order.place(auth_mock, catalog_order_parameters, constants.WORKSPACE_ID)
-    assert error_content in str(err.value)
-
-
-def test_track_status_running(order_mock, requests_mock):
-    del order_mock._info
-
-    url_job_info = f"{constants.API_HOST}/v2/orders/{order_mock.order_id}"
-
-    status_responses = [
-        {
-            "json": {
-                "status": "PLACED",
-                "type": "TASKING",
-                "orderDetails": {"subStatus": "FEASIBILITY_WAITING_UPLOAD"},
-            }
-        },
-        {
-            "json": {
-                "status": "BEING_FULFILLED",
-                "type": "TASKING",
-                "orderDetails": {"subStatus": "FEASIBILITY_WAITING_UPLOAD"},
-            }
-        },
-        {
-            "json": {
-                "status": "FULFILLED",
-                "type": "TASKING",
-                "orderDetails": {"subStatus": "FEASIBILITY_WAITING_UPLOAD"},
-            }
-        },
-    ]
-    requests_mock.get(url_job_info, status_responses)
-    order_status = order_mock.track_status(report_time=0.1)
-    assert order_status == "FULFILLED"
-
-
-@pytest.mark.parametrize("status", ["FULFILLED"])
-def test_track_status_pass(order_mock, status, requests_mock):
-    del order_mock._info
-
-    url_job_info = f"{constants.API_HOST}/v2/orders/{order_mock.order_id}"
-    requests_mock.get(url=url_job_info, json={"status": status})
-
-    order_status = order_mock.track_status()
-    assert order_status == status
-
-
-@pytest.mark.parametrize("status", ["FAILED", "FAILED_PERMANENTLY"])
-def test_track_status_fail(order_mock, status, requests_mock):
-    del order_mock._info
-
-    url_job_info = f"{constants.API_HOST}/v2/orders/{order_mock.order_id}"
-    requests_mock.get(
-        url=url_job_info,
-        json={"status": status, "type": "ARCHIVE"},
->>>>>>> 3fab7bb1
+    @pytest.mark.parametrize(
+        "order_type",
+        ["TASKING", "ARCHIVE"],
     )
     def test_should_track_order_status_until_fulfilled(
         self, auth_mock, requests_mock: req_mock.Mocker, order_type: str
