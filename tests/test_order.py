--- conflicted
+++ resolved
@@ -1,22 +1,15 @@
-<<<<<<< HEAD
-import copy
-from typing import Any, Dict
 from unittest import mock
 
 import pytest
 import requests
-=======
-from unittest import mock
-
-import pytest
 import requests_mock as req_mock
->>>>>>> c2f10fbc
 
 from up42 import asset, order
 
 from .fixtures import fixtures_globals as constants
-<<<<<<< HEAD
-from .fixtures import fixtures_order
+
+ORDER_URL = f"{constants.API_HOST}/v2/orders/{constants.ORDER_ID}"
+ORDER_PLACEMENT_URL = f"{constants.API_HOST}/v2/orders?workspaceId={constants.WORKSPACE_ID}"
 
 
 @pytest.fixture(autouse=True)
@@ -25,34 +18,6 @@
         workspace_mock.auth.session = requests.session()
         workspace_mock.id = constants.WORKSPACE_ID
         yield
-
-
-def test_init(order_mock):
-    assert isinstance(order_mock, order.Order)
-    assert order_mock.order_id == constants.ORDER_ID
-
-
-def test_order_info(order_mock):
-    assert order_mock.info
-    assert order_mock.info["id"] == constants.ORDER_ID
-
-
-def test_repr():
-    order_info = {
-        "id": "your_order_id",
-        "status": "PLACED",
-        "createdAt": "2023-01-01T12:00:00Z",
-        "updatedAt": "2023-01-01T12:30:00Z",
-    }
-    order_placed = order.Order(order_id="your_order_id", order_info=order_info)
-
-    expected_repr = (
-        "Order(order_id: your_order_id, status: PLACED,"
-        "createdAt: 2023-01-01T12:00:00Z, updatedAt: 2023-01-01T12:30:00Z)"
-=======
-
-ORDER_URL = f"{constants.API_HOST}/v2/orders/{constants.ORDER_ID}"
-ORDER_PLACEMENT_URL = f"{constants.API_HOST}/v2/orders?workspaceId={constants.WORKSPACE_ID}"
 
 
 class TestOrder:
@@ -65,39 +30,36 @@
         }
 
     def test_should_initialize_with_info_provided(self):
-        auth = mock.MagicMock()
         info = {"some": "data"}
-        order_obj = order.Order(auth, constants.ORDER_ID, info)
-        assert order_obj.auth == auth
+        order_obj = order.Order(constants.ORDER_ID, info)
         assert order_obj.order_id == constants.ORDER_ID
         assert order_obj._info == info  # pylint: disable=protected-access
 
-    def test_should_initialize(self, auth_mock, requests_mock: req_mock.Mocker):
+    def test_should_initialize(self, requests_mock: req_mock.Mocker):
         info = {"some": "data"}
         requests_mock.get(url=ORDER_URL, json=info)
-        order_obj = order.Order(auth_mock, constants.ORDER_ID)
-        assert order_obj.auth == auth_mock
+        order_obj = order.Order(constants.ORDER_ID)
         assert order_obj.order_id == constants.ORDER_ID
         assert order_obj.info == info
 
-    def test_should_provide_representation(self, auth_mock):
+    def test_should_provide_representation(self):
         info = {
             "id": constants.ORDER_ID,
             "status": "PLACED",
             "createdAt": "2023-01-01T12:00:00Z",
             "updatedAt": "2023-01-01T12:30:00Z",
         }
-        order_obj = order.Order(auth_mock, order_id=constants.ORDER_ID, order_info=info)
+        order_obj = order.Order(order_id=constants.ORDER_ID, order_info=info)
         expected_repr = (
             f"Order(order_id: {constants.ORDER_ID}, status: PLACED,"
             "createdAt: 2023-01-01T12:00:00Z, updatedAt: 2023-01-01T12:30:00Z)"
         )
         assert repr(order_obj) == expected_repr
 
-    def test_should_provide_status(self, auth_mock, requests_mock: req_mock.Mocker):
+    def test_should_provide_status(self, requests_mock: req_mock.Mocker):
         info = {"status": "random"}
         requests_mock.get(url=ORDER_URL, json=info)
-        order_obj = order.Order(auth_mock, order_id=constants.ORDER_ID, order_info=info)
+        order_obj = order.Order(order_id=constants.ORDER_ID, order_info=info)
         assert order_obj.status == info["status"]
 
     @pytest.mark.parametrize(
@@ -110,11 +72,10 @@
             ),
         ],
         ids=["ARCHIVE", "TASKING"],
->>>>>>> c2f10fbc
     )
-    def test_should_provide_order_details(self, auth_mock, requests_mock: req_mock.Mocker, info: dict, expected: dict):
+    def test_should_provide_order_details(self, requests_mock: req_mock.Mocker, info: dict, expected: dict):
         requests_mock.get(url=ORDER_URL, json=info)
-        order_obj = order.Order(auth_mock, order_id=constants.ORDER_ID, order_info=info)
+        order_obj = order.Order(order_id=constants.ORDER_ID, order_info=info)
         assert order_obj.order_details == expected
 
     @pytest.mark.parametrize(
@@ -125,150 +86,12 @@
         ],
         ids=["FULFILLED", "OTHER STATUS"],
     )
-<<<<<<< HEAD
-    assert order_mock.order_details == order_details
-
-
-@pytest.mark.parametrize(
-    "status,expected",
-    [("NOT STARTED", False), ("PLACED", False), ("FULFILLED", True)],
-)
-def test_is_fulfilled(order_mock, status, expected, monkeypatch):
-    monkeypatch.setattr(order.Order, "info", {"status": status})
-    assert order_mock.is_fulfilled == expected
-
-
-def test_order_parameters(order_mock):
-    assert not order_mock.order_parameters
-
-
-@pytest.mark.parametrize(
-    "status",
-    [
-        "FULFILLED",
-        "BEING_FULFILLED",
-    ],
-)
-def test_get_assets_should_search_assets_by_order_id(requests_mock, status):
-    order_response = {"id": constants.ORDER_ID, "status": status}
-    url_order_info = f"{constants.API_HOST}/v2/orders/{constants.ORDER_ID}"
-    requests_mock.get(url=url_order_info, json=order_response)
-    response_assets_json: Dict[str, Any] = copy.deepcopy(fixtures_order.JSON_GET_ASSETS_RESPONSE)
-    response_assets_json["totalPages"] = 2
-    url_asset_info = f"{constants.API_HOST}/v2/assets?search={constants.ORDER_ID}&page=0"
-    requests_mock.get(url=url_asset_info, json=response_assets_json)
-    response_assets_json["pageable"]["pageNumber"] = 2
-    url_asset_info = f"{constants.API_HOST}/v2/assets?search={constants.ORDER_ID}&page=1"
-    requests_mock.get(url=url_asset_info, json=response_assets_json)
-    order_placed = order.Order(order_id=constants.ORDER_ID)
-    asset_returned = list(order_placed.get_assets())
-    assert all(isinstance(asset_element, asset.Asset) for asset_element in asset_returned)
-    assert all(asset_element.asset_id == constants.ASSET_ORDER_ID for asset_element in asset_returned)
-
-
-@pytest.mark.parametrize(
-    "status",
-    [
-        "CREATED",
-        "BEING_PLACED",
-        "PLACED",
-        "PLACEMENT_FAILED",
-        "DELIVERY_INITIALIZATION_FAILED",
-        "DOWNLOAD_FAILED",
-        "DOWNLOADED",
-        "FAILED_PERMANENTLY",
-    ],
-)
-def test_should_fail_to_get_assets_for_unfulfilled_order(requests_mock, status):
-    order_response = {"id": constants.ORDER_ID, "status": status}
-    url_order_info = f"{constants.API_HOST}/v2/orders/{constants.ORDER_ID}"
-    requests_mock.get(url=url_order_info, json=order_response)
-    order_placed = order.Order(order_id=constants.ORDER_ID)
-    with pytest.raises(ValueError):
-        list(order_placed.get_assets())
-
-
-def test_place_order(catalog_order_parameters, order_mock, requests_mock):
-    requests_mock.post(
-        url=f"{constants.API_HOST}/v2/orders?workspaceId={constants.WORKSPACE_ID}",
-        json={
-            "results": [{"index": 0, "id": constants.ORDER_ID}],
-            "errors": [],
-        },
-    )
-    order_placed = order.Order.place(catalog_order_parameters, constants.WORKSPACE_ID)
-    assert order_placed == order_mock
-    assert order_placed.order_id == constants.ORDER_ID
-    assert order_placed.order_parameters == catalog_order_parameters
-
-
-def test_place_order_fails_if_response_contains_error(catalog_order_parameters, requests_mock):
-    error_content = "test error"
-    requests_mock.post(
-        url=f"{constants.API_HOST}/v2/orders?workspaceId={constants.WORKSPACE_ID}",
-        json={
-            "results": [],
-            "errors": [{"message": error_content}],
-        },
-    )
-    with pytest.raises(ValueError) as err:
-        order.Order.place(catalog_order_parameters, constants.WORKSPACE_ID)
-    assert error_content in str(err.value)
-
-
-def test_track_status_running(requests_mock):
-    url_job_info = f"{constants.API_HOST}/v2/orders/{constants.ORDER_ID}"
-    status_responses = [
-        {
-            "json": {
-                "status": "PLACED",
-                "type": "TASKING",
-                "orderDetails": {"subStatus": "NON_STANDARD_STATUS"},
-            }
-        },
-        {
-            "json": {
-                "status": "BEING_FULFILLED",
-                "type": "TASKING",
-                "orderDetails": {"subStatus": "FEASIBILITY_WAITING_UPLOAD"},
-            }
-        },
-        {
-            "json": {
-                "status": "FULFILLED",
-                "type": "TASKING",
-                "orderDetails": {"subStatus": "FEASIBILITY_WAITING_UPLOAD"},
-            }
-        },
-    ]
-    requests_mock.get(url_job_info, status_responses)
-    order_test = order.Order(constants.ORDER_ID)
-    order_status = order_test.track_status(report_time=1)
-    assert order_status == "FULFILLED"
-
-
-@pytest.mark.parametrize("status", ["FULFILLED"])
-def test_track_status_pass(order_mock, status, requests_mock):
-    url_job_info = f"{constants.API_HOST}/v2/orders/{order_mock.order_id}"
-    requests_mock.get(url=url_job_info, json={"status": status})
-
-    order_status = order_mock.track_status()
-    assert order_status == status
-
-
-@pytest.mark.parametrize("status", ["FAILED", "FAILED_PERMANENTLY"])
-def test_track_status_fail(order_mock, status, requests_mock):
-    url_job_info = f"{constants.API_HOST}/v2/orders/{order_mock.order_id}"
-    requests_mock.get(
-        url=url_job_info,
-        json={"status": status, "type": "ARCHIVE"},
-=======
-    def test_should_compute_is_fulfilled(self, auth_mock, requests_mock: req_mock.Mocker, info: dict, expected: bool):
+    def test_should_compute_is_fulfilled(self, requests_mock: req_mock.Mocker, info: dict, expected: bool):
         requests_mock.get(url=ORDER_URL, json=info)
-        order_obj = order.Order(auth_mock, order_id=constants.ORDER_ID, order_info=info)
+        order_obj = order.Order(order_id=constants.ORDER_ID, order_info=info)
         assert order_obj.is_fulfilled == expected
 
-    def test_should_get_assets_if_fulfilled(self, auth_mock, requests_mock: req_mock.Mocker):
+    def test_should_get_assets_if_fulfilled(self, requests_mock: req_mock.Mocker):
         info = {"id": constants.ORDER_ID, "status": "FULFILLED"}
         requests_mock.get(url=ORDER_URL, json=info)
         url_asset_info = f"{constants.API_HOST}/v2/assets?search={constants.ORDER_ID}"
@@ -282,7 +105,7 @@
             "totalElements": 1,
         }
         requests_mock.get(url=url_asset_info, json=asset_info)
-        order_obj = order.Order(auth=auth_mock, order_id=constants.ORDER_ID)
+        order_obj = order.Order(order_id=constants.ORDER_ID)
         (asset_obj,) = order_obj.get_assets()
         assert isinstance(asset_obj, asset.Asset)
         assert asset_obj.asset_id == constants.ASSET_ORDER_ID
@@ -295,16 +118,15 @@
             "PLACED",
             "PLACEMENT_FAILED",
             "DELIVERY_INITIALIZATION_FAILED",
-            "BEING_FULFILLED",
             "DOWNLOAD_FAILED",
             "DOWNLOADED",
             "FAILED_PERMANENTLY",
         ],
     )
-    def test_fails_to_get_assets_if_not_fulfilled(self, auth_mock, requests_mock: req_mock.Mocker, status: str):
+    def test_fails_to_get_assets_if_not_fulfilled(self, requests_mock: req_mock.Mocker, status: str):
         info = {"status": status}
         requests_mock.get(url=ORDER_URL, json=info)
-        order_obj = order.Order(auth=auth_mock, order_id=constants.ORDER_ID, order_info=info)
+        order_obj = order.Order(order_id=constants.ORDER_ID, order_info=info)
         with pytest.raises(order.UnfulfilledOrder, match=f".*{constants.ORDER_ID}.*{status}"):
             order_obj.get_assets()
 
@@ -312,24 +134,23 @@
         "info",
         [{"type": "ARCHIVE"}, {"type": "TASKING", "orderDetails": {"subStatus": "substatus"}}],
         ids=["ARCHIVE", "TASKING"],
->>>>>>> c2f10fbc
     )
-    def test_should_track_order_status_until_fulfilled(self, auth_mock, requests_mock: req_mock.Mocker, info: dict):
+    def test_should_track_order_status_until_fulfilled(self, requests_mock: req_mock.Mocker, info: dict):
         responses = []
         statuses = ["PLACED", "BEING_FULFILLED", "FULFILLED"]
         responses = [{"json": {"status": status, **info}} for status in statuses]
         requests_mock.get(ORDER_URL, responses)
-        order_obj = order.Order(auth=auth_mock, order_id=constants.ORDER_ID)
+        order_obj = order.Order(order_id=constants.ORDER_ID)
         assert order_obj.track_status(report_time=0.1) == "FULFILLED"
 
     @pytest.mark.parametrize("status", ["FAILED", "FAILED_PERMANENTLY"])
-    def test_fails_to_track_order_if_status_not_valid(self, auth_mock, requests_mock: req_mock.Mocker, status: str):
+    def test_fails_to_track_order_if_status_not_valid(self, requests_mock: req_mock.Mocker, status: str):
         info = {"status": status, "type": "ANY"}
         requests_mock.get(
             url=ORDER_URL,
             json=info,
         )
-        order_obj = order.Order(auth=auth_mock, order_id=constants.ORDER_ID)
+        order_obj = order.Order(order_id=constants.ORDER_ID)
         with pytest.raises(order.FailedOrder):
             order_obj.track_status()
 
@@ -345,7 +166,7 @@
         )
         assert order.Order.estimate(auth_mock, order_parameters) == expected_credits
 
-    def test_should_place_order(self, auth_mock, requests_mock: req_mock.Mocker, order_parameters: order.OrderParams):
+    def test_should_place_order(self, requests_mock: req_mock.Mocker, order_parameters: order.OrderParams):
         info = {"status": "SOME STATUS"}
         requests_mock.get(
             url=ORDER_URL,
@@ -355,11 +176,11 @@
             url=ORDER_PLACEMENT_URL,
             json={"results": [{"id": constants.ORDER_ID}], "errors": []},
         )
-        order_obj = order.Order.place(auth_mock, order_parameters, constants.WORKSPACE_ID)
-        assert order_obj == order.Order(auth_mock, order_id=constants.ORDER_ID, order_info=info)
+        order_obj = order.Order.place(order_parameters, constants.WORKSPACE_ID)
+        assert order_obj == order.Order(order_id=constants.ORDER_ID, order_info=info)
 
     def test_fails_to_place_order_if_response_contains_error(
-        self, auth_mock, requests_mock: req_mock.Mocker, order_parameters: order.OrderParams
+        self, requests_mock: req_mock.Mocker, order_parameters: order.OrderParams
     ):
         error_msg = "test error"
         order_response_with_error = {"results": [], "errors": [{"message": error_msg}]}
@@ -368,4 +189,4 @@
             json=order_response_with_error,
         )
         with pytest.raises(order.FailedOrderPlacement, match=error_msg):
-            order.Order.place(auth_mock, order_parameters, constants.WORKSPACE_ID)+            order.Order.place(order_parameters, constants.WORKSPACE_ID)