import os

import pytest

# pylint: disable=unused-import
from .context import Asset, Order
from .fixtures import (
    ASSET_ID,
    JSON_ORDER,
    ORDER_ID,
    WORKSPACE_ID,
    asset_live,
    asset_mock,
    auth_account_live,
    auth_account_mock,
    auth_live,
    auth_mock,
    auth_project_live,
    auth_project_mock,
    catalog_mock,
    order_mock,
<<<<<<< HEAD
    order_mock_v2,
=======
    password_test_live,
    project_api_key_live,
    project_id_live,
    username_test_live,
>>>>>>> b251cbc8
)


def test_init(order_mock_v2):
    assert isinstance(order_mock_v2, Order)
    assert order_mock_v2.order_id == ORDER_ID
    assert order_mock_v2.workspace_id == WORKSPACE_ID


def test_order_info(order_mock):
    assert order_mock.info
    assert order_mock.info["id"] == ORDER_ID
    assert order_mock.info["dataProvider"] == JSON_ORDER["data"]["dataProvider"]
    assert order_mock.info["assets"][0] == ASSET_ID


@pytest.mark.live
def test_order_info_live(order_live):
    assert order_live.info
    assert order_live.info["id"] == os.getenv("TEST_UP42_ORDER_ID")
    assert order_live.info["dataProductId"] == "4f1b2f62-98df-4c74-81f4-5dce45deee99"


# pylint: disable=unused-argument
@pytest.mark.parametrize("status", ["PLACED", "FULFILLED"])
def test_order_status(order_mock_v2, status, monkeypatch):
    monkeypatch.setattr(Order, "info", {"status": status})
    assert order_mock_v2.status == status


@pytest.mark.parametrize(
    "status, order_type, order_details",
    [
        ("PLACED", "TASKING", {"subStatus": "FEASIBILITY_WAITING_UPLOAD"}),
        ("FULFILLED", "ARCHIVE", {}),
    ],
)
def test_order_details(order_mock, status, order_type, order_details, monkeypatch):
    monkeypatch.setattr(
        Order,
        "info",
        {"status": status, "type": order_type, "orderDetails": order_details},
    )
    assert order_mock.order_details == order_details


# pylint: disable=unused-argument
@pytest.mark.parametrize(
    "status,expected",
    [("NOT STARTED", False), ("PLACED", False), ("FULFILLED", True)],
)
def test_is_fulfilled(order_mock_v2, status, expected, monkeypatch):
    monkeypatch.setattr(Order, "info", {"status": status})
    assert order_mock_v2.is_fulfilled == expected


def test_order_parameters(order_mock):
    assert not order_mock.order_parameters


@pytest.mark.live
def test_order_parameters_live(order_live):
    assert not order_live.order_parameters


@pytest.fixture
def order_parameters():
    return {
        "dataProduct": "4f1b2f62-98df-4c74-81f4-5dce45deee99",
        "params": {
            "id": "aa1b5abf-8864-4092-9b65-35f8d0d413bb",
            "aoi": {
                "type": "Polygon",
                "coordinates": [
                    [
                        [13.357031, 52.52361],
                        [13.350981, 52.524362],
                        [13.351544, 52.526326],
                        [13.355284, 52.526765],
                        [13.356944, 52.525067],
                        [13.357257, 52.524409],
                        [13.357031, 52.52361],
                    ]
                ],
            },
        },
        "tags": ["Test", "SDK"],
    }


def test_place_order(order_parameters, auth_mock, order_mock, requests_mock):
    requests_mock.post(
        url=f"{auth_mock._endpoint()}/workspaces/{auth_mock.workspace_id}/orders",
        json={
            "data": {"id": ORDER_ID},
            "error": {},
        },
    )
    order = Order.place(auth_mock, order_parameters)
    assert isinstance(order, Order)
    assert order.order_id == ORDER_ID
    assert order.order_parameters == order_parameters


def test_place_order_no_id(order_parameters, auth_mock, order_mock, requests_mock):
    requests_mock.post(
        url=f"{auth_mock._endpoint()}/workspaces/{auth_mock.workspace_id}/orders",
        json={
            "data": {"xyz": 892},
            "error": {},
        },
    )
    with pytest.raises(ValueError):
        Order.place(auth_mock, order_parameters)


@pytest.mark.skip(reason="Placing orders costs credits.")
@pytest.mark.live
def test_place_order_live(auth_live, order_parameters):
    order = Order.place(auth_live, order_parameters)
    assert order.status == "PLACED"
    assert order.order_parameters == order_parameters


def test_track_status_running(order_mock, requests_mock):
    del order_mock._info

    url_job_info = f"{order_mock.auth._endpoint()}/v2/orders/{order_mock.order_id}"

    status_responses = [
        {
            "json": {
                "status": "PLACED",
                "type": "TASKING",
                "orderDetails": {"subStatus": "FEASIBILITY_WAITING_UPLOAD"},
            }
        },
        {
            "json": {
                "status": "BEING_FULFILLED",
                "type": "TASKING",
                "orderDetails": {"subStatus": "FEASIBILITY_WAITING_UPLOAD"},
            }
        },
        {
            "json": {
                "status": "FULFILLED",
                "type": "TASKING",
                "orderDetails": {"subStatus": "FEASIBILITY_WAITING_UPLOAD"},
            }
        },
    ]
    requests_mock.get(url_job_info, status_responses)
    order_status = order_mock.track_status(report_time=0.1)
    assert order_status == "FULFILLED"


@pytest.mark.parametrize("status", ["FULFILLED"])
def test_track_status_pass(order_mock, status, requests_mock):
    del order_mock._info

    url_job_info = (
        f"{order_mock.auth._endpoint()}/workspaces/"
        f"{order_mock.workspace_id}/orders/{order_mock.order_id}"
    )
    requests_mock.get(url=url_job_info, json={"data": {"status": status}, "error": {}})

    order_status = order_mock.track_status()
    assert order_status == status


@pytest.mark.parametrize("status", ["FAILED", "FAILED_PERMANENTLY"])
def test_track_status_fail(order_mock, status, requests_mock):
    del order_mock._info

    url_job_info = (
        f"{order_mock.auth._endpoint()}/workspaces/"
        f"{order_mock.workspace_id}/orders/{order_mock.order_id}"
    )
    requests_mock.get(
        url=url_job_info,
        json={"data": {"status": status, "type": "ARCHIVE"}, "error": {}},
    )

    with pytest.raises(ValueError):
        order_mock.track_status()


def test_estimate_order(order_parameters, auth_mock, requests_mock):
    url_order_estimation = (
        f"{auth_mock._endpoint()}/workspaces/{auth_mock.workspace_id}/orders/estimate"
    )
    requests_mock.post(url=url_order_estimation, json={"data": {"credits": 100}})
    estimation = Order.estimate(auth_mock, order_parameters)
    assert isinstance(estimation, int)
    assert estimation == 100


@pytest.mark.live
def test_estimate_order_live(order_parameters, auth_live):
    estimation = Order.estimate(auth_live, order_parameters=order_parameters)
    assert isinstance(estimation, int)
    assert estimation == 100<|MERGE_RESOLUTION|>--- conflicted
+++ resolved
@@ -19,14 +19,10 @@
     auth_project_mock,
     catalog_mock,
     order_mock,
-<<<<<<< HEAD
-    order_mock_v2,
-=======
     password_test_live,
     project_api_key_live,
     project_id_live,
     username_test_live,
->>>>>>> b251cbc8
 )
 
 
