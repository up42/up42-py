--- conflicted
+++ resolved
@@ -1,3 +1,5 @@
+import os
+
 import pytest
 
 # pylint: disable=unused-import
@@ -23,9 +25,18 @@
     assert order_mock_v2.workspace_id == WORKSPACE_ID
 
 
-def test_order_info(order_mock_v2):
-    assert order_mock_v2.info
-    assert order_mock_v2.info["id"] == ORDER_ID
+def test_order_info(order_mock):
+    assert order_mock.info
+    assert order_mock.info["id"] == ORDER_ID
+    assert order_mock.info["dataProvider"] == JSON_ORDER["data"]["dataProvider"]
+    assert order_mock.info["assets"][0] == ASSET_ID
+
+
+@pytest.mark.live
+def test_order_info_live(order_live):
+    assert order_live.info
+    assert order_live.info["id"] == os.getenv("TEST_UP42_ORDER_ID")
+    assert order_live.info["dataProductId"] == "4f1b2f62-98df-4c74-81f4-5dce45deee99"
 
 
 # pylint: disable=unused-argument
@@ -65,23 +76,9 @@
     assert not order_mock.order_parameters
 
 
-<<<<<<< HEAD
 @pytest.mark.live
 def test_order_parameters_live(order_live):
     assert not order_live.order_parameters
-=======
-def test_get_assets(order_mock, asset_mock):
-    assets = order_mock.get_assets()
-    assert len(assets) == 1
-    assert isinstance(assets[0], Asset)
-    assert assets[0].asset_id == order_mock.info["assets"][0]
-
-
-def test_get_assets_placed(order_mock, asset_mock, monkeypatch):
-    monkeypatch.setattr(Order, "info", {"status": "PLACED"})
-    with pytest.raises(ValueError):
-        order_mock.get_assets()
->>>>>>> 51960f04
 
 
 @pytest.fixture
