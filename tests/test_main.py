--- conflicted
+++ resolved
@@ -1,15 +1,3 @@
-<<<<<<< HEAD
-"""
-Note: The additional monkeypatching of the auth module in this module's tests is neccessary if running all tests
-in one pytest chain.
-They work without the monkeypatching when run independent of each other. However, when running all together via pytest,
-e.g. `make test`, the auth module fixture is otherwise not properly attached to the class object mocks for each test,
-or would need to be recreated for each test.
-"""
-
-
-=======
->>>>>>> 1c587a6b
 import pandas as pd
 import pytest
 import requests
@@ -162,14 +150,8 @@
 
 def test_fails_to_get_auth_safely_if_unauthenticated():
     main._auth = None
-<<<<<<< HEAD
-    with pytest.raises(ValueError) as excinfo:
-        main.__get_auth_safely()
-    assert "User not authenticated." in str(excinfo.value)
-=======
     with pytest.raises(ValueError):
         main.__get_auth_safely()
->>>>>>> 1c587a6b
 
 
 def test_get_webhook_events(setup_auth_mock, requests_mock):
