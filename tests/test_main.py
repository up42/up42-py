"""
Note: The additional monkeypatching of the auth module in this module's tests is neccessary if running all tests
in one pytest chain.
They work without the monkeypatching when run independent of each other. However, when running all together via pytest,
e.g. `make test`, the auth module fixture is otherwise not properly attached to the class object mocks for each test,
or would need to be recreated for each test.
"""

import json
from pathlib import Path

import pandas as pd
import pytest
import requests

<<<<<<< HEAD
from .context import get_block_coverage, get_block_details, get_blocks, get_credits_balance, main

# pylint: disable=unused-import
from .fixtures import (
    auth_account_live,
    auth_account_mock,
    auth_live,
    auth_mock,
    auth_project_live,
    auth_project_mock,
    password_test_live,
    project_api_key_live,
    project_id_live,
    username_test_live,
)
=======
from up42 import main
from up42.main import get_block_coverage, get_block_details, get_blocks, get_credits_balance, validate_manifest

>>>>>>> 5e5b4b5f
from .fixtures.fixtures_globals import API_HOST


def test_get_blocks(auth_mock, requests_mock, monkeypatch):
    monkeypatch.setattr(main, "_auth", auth_mock)
    url_get_blocks = f"{API_HOST}/blocks"
    requests_mock.get(
        url=url_get_blocks,
        json={
            "data": [
                {"id": "789-2736-212", "name": "tiling"},
                {"id": "789-2736-212", "name": "sharpening"},
            ],
            "error": {},
        },
    )
    blocks = get_blocks()
    assert isinstance(blocks, dict)
    assert "tiling" in list(blocks.keys())


@pytest.mark.live
def test_get_blocks_live(auth_live, monkeypatch):
    monkeypatch.setattr(main, "_auth", auth_live)
    blocks = get_blocks(basic=False)
    assert isinstance(blocks, list)
    blocknames = [block["name"] for block in blocks]
    assert "tiling" in blocknames


def test_get_blocks_not_basic_dataframe(auth_mock, requests_mock, monkeypatch):
    monkeypatch.setattr(main, "_auth", auth_mock)
    url_get_blocks = f"{API_HOST}/blocks"
    json_get_blocks = {
        "data": [
            {"id": "789-2736-212", "name": "tiling"},
            {"id": "789-2736-212", "name": "sharpening"},
        ],
        "error": {},
    }
    requests_mock.get(url=url_get_blocks, json=json_get_blocks)

    blocks_df = get_blocks(basic=False, as_dataframe=True)
    assert isinstance(blocks_df, pd.DataFrame)
    assert "tiling" in blocks_df["name"].to_list()


def test_get_block_details(auth_mock, requests_mock, monkeypatch):
    monkeypatch.setattr(main, "_auth", auth_mock)
    block_id = "273612-13"
    url_get_blocks_details = f"{API_HOST}/blocks/{block_id}"
    requests_mock.get(
        url=url_get_blocks_details,
        json={
            "data": {"id": "273612-13", "name": "tiling", "createdAt": "123"},
            "error": {},
        },
    )
    details = get_block_details(block_id=block_id)
    assert isinstance(details, dict)
    assert details["id"] == block_id
    assert "createdAt" in details


@pytest.mark.live
def test_get_block_details_live(auth_live, monkeypatch):
    monkeypatch.setattr(main, "_auth", auth_live)
    tiling_id = "3e146dd6-2b67-4d6e-a422-bb3d973e32ff"

    details = get_block_details(block_id=tiling_id)
    assert isinstance(details, dict)
    assert details["id"] == tiling_id
    assert "createdAt" in details


def test_get_block_coverage(auth_mock, requests_mock, monkeypatch):
    monkeypatch.setattr(main, "_auth", auth_mock)
    block_id = "273612-13"
    url_get_blocks_coverage = f"{API_HOST}/blocks/{block_id}/coverage"
    requests_mock.get(
        url=url_get_blocks_coverage,
        json={
            "data": {"url": "https://storage.googleapis.com/coverage-area-interstellar-prod/coverage.json"},
            "error": {},
        },
    )
    url_geojson_response = "https://storage.googleapis.com/coverage-area-interstellar-prod/coverage.json"
    requests_mock.get(
        url=url_geojson_response,
        json={
            "type": "FeatureCollection",
            "name": "bundle6m",
            "crs": {
                "type": "name",
                "properties": {"name": "urn:ogc:def:crs:OGC:1.3:CRS84"},
            },
            "features": [
                {
                    "type": "Feature",
                    "properties": {},
                    "geometry": {"type": "MultiPolygon", "coordinates": []},
                }
            ],
        },
    )
    coverage = get_block_coverage(block_id=block_id)
    assert isinstance(coverage, dict)
    assert "features" in coverage


@pytest.mark.live
def test_get_block_coverage_live(auth_live, monkeypatch):
    monkeypatch.setattr(main, "_auth", auth_live)
    block_id = "625fd923-8ae6-4ac3-8e13-f51d3c977222"
    coverage = get_block_coverage(block_id=block_id)
    assert isinstance(coverage, dict)
    assert "features" in coverage


@pytest.mark.live
def test_get_block_coverage_noresults_live(auth_live, monkeypatch):
    monkeypatch.setattr(main, "_auth", auth_live)
    with pytest.raises(requests.exceptions.RequestException):
        block_id = "045019bb-06fc-4fa1-b703-318725b4d8af"
        get_block_coverage(block_id=block_id)


def test_get_credits_balance(auth_mock, monkeypatch):
    monkeypatch.setattr(main, "_auth", auth_mock)
    balance = get_credits_balance()
    assert isinstance(balance, dict)
    assert "balance" in balance


@pytest.mark.live
def test_get_credits_balance_live(auth_live, monkeypatch):
    monkeypatch.setattr(main, "_auth", auth_live)
    balance = get_credits_balance()
    assert isinstance(balance, dict)
<<<<<<< HEAD
    assert "balance" in balance
=======
    assert "balance" in balance


def test_validate_manifest(auth_mock, requests_mock, monkeypatch):
    monkeypatch.setattr(main, "_auth", auth_mock)
    fp = Path(__file__).resolve().parent / "mock_data/manifest.json"
    url_validate_mainfest = f"{API_HOST}/validate-schema/block"
    requests_mock.post(
        url=url_validate_mainfest,
        json={"data": {"valid": True, "errors": []}, "error": {}},
    )

    result = validate_manifest(path_or_json=fp)
    assert result == {"valid": True, "errors": []}


@pytest.mark.live
def test_validate_manifest_valid_live(auth_live, monkeypatch):
    monkeypatch.setattr(main, "_auth", auth_live)
    fp = Path(__file__).resolve().parent / "mock_data/manifest.json"
    result = validate_manifest(path_or_json=fp)
    assert result == {"valid": True, "errors": []}


@pytest.mark.live
def test_validate_manifest_invalid_live(auth_live, monkeypatch):
    monkeypatch.setattr(main, "_auth", auth_live)
    fp = Path(__file__).resolve().parent / "mock_data/manifest.json"
    with open(fp) as src:
        mainfest_json = json.load(src)
        mainfest_json.update(
            {
                "_up42_specification_version": 1,
                "input_capabilities": {"invalidtype": {"up42_standard": {"format": "GTiff"}}},
            }
        )
    with pytest.raises(requests.exceptions.RequestException):
        validate_manifest(path_or_json=mainfest_json)
>>>>>>> 5e5b4b5f
<|MERGE_RESOLUTION|>--- conflicted
+++ resolved
@@ -6,34 +6,13 @@
 or would need to be recreated for each test.
 """
 
-import json
-from pathlib import Path
-
 import pandas as pd
 import pytest
 import requests
 
-<<<<<<< HEAD
-from .context import get_block_coverage, get_block_details, get_blocks, get_credits_balance, main
+from up42 import main
+from up42.main import get_block_coverage, get_block_details, get_blocks, get_credits_balance
 
-# pylint: disable=unused-import
-from .fixtures import (
-    auth_account_live,
-    auth_account_mock,
-    auth_live,
-    auth_mock,
-    auth_project_live,
-    auth_project_mock,
-    password_test_live,
-    project_api_key_live,
-    project_id_live,
-    username_test_live,
-)
-=======
-from up42 import main
-from up42.main import get_block_coverage, get_block_details, get_blocks, get_credits_balance, validate_manifest
-
->>>>>>> 5e5b4b5f
 from .fixtures.fixtures_globals import API_HOST
 
 
@@ -173,45 +152,4 @@
     monkeypatch.setattr(main, "_auth", auth_live)
     balance = get_credits_balance()
     assert isinstance(balance, dict)
-<<<<<<< HEAD
-    assert "balance" in balance
-=======
-    assert "balance" in balance
-
-
-def test_validate_manifest(auth_mock, requests_mock, monkeypatch):
-    monkeypatch.setattr(main, "_auth", auth_mock)
-    fp = Path(__file__).resolve().parent / "mock_data/manifest.json"
-    url_validate_mainfest = f"{API_HOST}/validate-schema/block"
-    requests_mock.post(
-        url=url_validate_mainfest,
-        json={"data": {"valid": True, "errors": []}, "error": {}},
-    )
-
-    result = validate_manifest(path_or_json=fp)
-    assert result == {"valid": True, "errors": []}
-
-
-@pytest.mark.live
-def test_validate_manifest_valid_live(auth_live, monkeypatch):
-    monkeypatch.setattr(main, "_auth", auth_live)
-    fp = Path(__file__).resolve().parent / "mock_data/manifest.json"
-    result = validate_manifest(path_or_json=fp)
-    assert result == {"valid": True, "errors": []}
-
-
-@pytest.mark.live
-def test_validate_manifest_invalid_live(auth_live, monkeypatch):
-    monkeypatch.setattr(main, "_auth", auth_live)
-    fp = Path(__file__).resolve().parent / "mock_data/manifest.json"
-    with open(fp) as src:
-        mainfest_json = json.load(src)
-        mainfest_json.update(
-            {
-                "_up42_specification_version": 1,
-                "input_capabilities": {"invalidtype": {"up42_standard": {"format": "GTiff"}}},
-            }
-        )
-    with pytest.raises(requests.exceptions.RequestException):
-        validate_manifest(path_or_json=mainfest_json)
->>>>>>> 5e5b4b5f
+    assert "balance" in balance