import json
<<<<<<< HEAD
import os
=======
>>>>>>> 7264b35a
import pathlib

import pytest

from up42 import order

from . import fixtures_globals as constants

JSON_ORDER_ASSET = {
    "accountId": "69353acb-f942-423f-8f32-11d6d67caa77",
    "createdAt": "2022-12-07T14:25:34.968Z",
    "updatedAt": "2022-12-07T14:25:34.968Z",
    "id": constants.ASSET_ORDER_ID,
    "name": "string",
    "size": 256248634,
    "workspaceId": constants.WORKSPACE_ID,
    "order": {"id": "string", "status": "string", "hostId": "string"},
    "source": "ARCHIVE",
    "productId": "3fa85f64-5717-4562-b3fc-2c963f66afa6",
    "contentType": "string",
    "producerName": "string",
    "collectionName": "string",
    "geospatialMetadataExtraction": "SUCCESSFUL",
    "title": "string",
    "tags": ["string"],
}

JSON_GET_ASSETS_RESPONSE = {
    "content": [JSON_ORDER_ASSET],
    "pageable": {
        "sort": {"sorted": True, "unsorted": False, "empty": False},
        "pageNumber": 0,
        "pageSize": 10,
        "offset": 0,
        "paged": True,
        "unpaged": False,
    },
    "totalPages": 1,
    "totalElements": 1,
    "last": True,
    "sort": {"sorted": True, "unsorted": False, "empty": False},
    "numberOfElements": 1,
    "first": True,
    "size": 10,
    "number": 0,
    "empty": False,
}


def read_test_order_info() -> dict:
    with open(
        pathlib.Path(__file__).resolve().parents[1] / "mock_data/order_data/archive_order_info.json",
        encoding="utf-8",
    ) as json_file:
        return json.load(json_file)


@pytest.fixture
def order_mock(auth_mock, requests_mock):
    url_order_info = f"{constants.API_HOST}/v2/orders/{constants.ORDER_ID}"
    requests_mock.get(url=url_order_info, json=read_test_order_info())

    return order.Order(auth=auth_mock, order_id=constants.ORDER_ID)


<<<<<<< HEAD
@pytest.fixture()
def order_live(auth_live):
    return order.Order(auth=auth_live, order_id=os.environ["TEST_UP42_ORDER_ID"])


=======
>>>>>>> 7264b35a
@pytest.fixture(name="catalog_order_parameters")
def _catalog_order_parameters():
    return {
        "dataProduct": "4f1b2f62-98df-4c74-81f4-5dce45deee99",
        "params": {
            "id": "aa1b5abf-8864-4092-9b65-35f8d0d413bb",
            "aoi": {
                "type": "Polygon",
                "coordinates": [
                    [
                        [13.357031, 52.52361],
                        [13.350981, 52.524362],
                        [13.351544, 52.526326],
                        [13.355284, 52.526765],
                        [13.356944, 52.525067],
                        [13.357257, 52.524409],
                        [13.357031, 52.52361],
                    ]
                ],
            },
        },
        "tags": ["Test", "SDK"],
    }


@pytest.fixture(name="tasking_order_parameters")
def _tasking_order_parameters():
    return {
        "dataProduct": "47dadb27-9532-4552-93a5-48f70a83eaef",
        "params": {
            "displayName": "my_tasking_order",
            "acquisitionStart": "2022-11-01T00:00:00Z",
            "acquisitionEnd": "2022-11-10T23:59:59Z",
            "geometry": {
                "type": "Polygon",
                "coordinates": (
                    (
                        (13.152222, 52.638054),
                        (13.152222, 52.387978),
                        (13.588728, 52.387978),
                        (13.588728, 52.638054),
                        (13.152222, 52.638054),
                    ),
                ),
            },
            "acquisitionMode": None,
            "cloudCoverage": None,
            "incidenceAngle": None,
            "geometricProcessing": None,
            "spectralProcessing": None,
            "pixelCoding": None,
            "radiometricProcessing": None,
            "deliveredAs": None,
        },
    }


@pytest.fixture(params=["catalog", "tasking"])
def order_parameters(request, catalog_order_parameters, tasking_order_parameters):
    mocks = {
        "catalog": catalog_order_parameters,
        "tasking": tasking_order_parameters,
    }
    return mocks[request.param]<|MERGE_RESOLUTION|>--- conflicted
+++ resolved
@@ -1,8 +1,4 @@
 import json
-<<<<<<< HEAD
-import os
-=======
->>>>>>> 7264b35a
 import pathlib
 
 import pytest
@@ -68,14 +64,6 @@
     return order.Order(auth=auth_mock, order_id=constants.ORDER_ID)
 
 
-<<<<<<< HEAD
-@pytest.fixture()
-def order_live(auth_live):
-    return order.Order(auth=auth_live, order_id=os.environ["TEST_UP42_ORDER_ID"])
-
-
-=======
->>>>>>> 7264b35a
 @pytest.fixture(name="catalog_order_parameters")
 def _catalog_order_parameters():
     return {
