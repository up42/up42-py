import json
import os
from pathlib import Path

import pytest

from ..context import Order
<<<<<<< HEAD
from .fixtures_globals import API_HOST, ORDER_ID
=======
from .fixtures_globals import ASSET_ORDER_ID, ORDER_ID, WORKSPACE_ID
>>>>>>> e512c3fc

JSON_ORDER_ASSET = {
    "accountId": "69353acb-f942-423f-8f32-11d6d67caa77",
    "createdAt": "2022-12-07T14:25:34.968Z",
    "updatedAt": "2022-12-07T14:25:34.968Z",
    "id": ASSET_ORDER_ID,
    "name": "string",
    "size": 256248634,
    "workspaceId": WORKSPACE_ID,
    "order": {"id": "string", "status": "string", "hostId": "string"},
    "source": "ARCHIVE",
    "productId": "3fa85f64-5717-4562-b3fc-2c963f66afa6",
    "contentType": "string",
    "producerName": "string",
    "collectionName": "string",
    "geospatialMetadataExtraction": "SUCCESSFUL",
    "title": "string",
    "tags": ["string"],
}

JSON_GET_ASSETS_RESPONSE = {
    "content": [JSON_ORDER_ASSET],
    "pageable": {
        "sort": {"sorted": True, "unsorted": False, "empty": False},
        "pageNumber": 0,
        "pageSize": 10,
        "offset": 0,
        "paged": True,
        "unpaged": False,
    },
    "totalPages": 1,
    "totalElements": 1,
    "last": True,
    "sort": {"sorted": True, "unsorted": False, "empty": False},
    "numberOfElements": 1,
    "first": True,
    "size": 10,
    "number": 0,
    "empty": False,
}

<<<<<<< HEAD
@pytest.fixture()
def order_mock(auth_mock, requests_mock):
    # order info
    url_order_info = f"{API_HOST}/workspaces/{auth_mock.workspace_id}/orders/{ORDER_ID}"
=======
>>>>>>> e512c3fc

def read_test_order_info() -> dict:
    with open(
        Path(__file__).resolve().parents[1]
        / "mock_data/order_data/archive_order_info.json",
        encoding="utf-8",
    ) as json_file:
        return json.load(json_file)


@pytest.fixture
def order_mock(auth_mock, requests_mock):
    url_order_info = f"{auth_mock._endpoint()}/v2/orders/{ORDER_ID}"
    requests_mock.get(url=url_order_info, json=read_test_order_info())

    return Order(auth=auth_mock, order_id=ORDER_ID)


@pytest.fixture()
def order_live(auth_live):
    return Order(auth=auth_live, order_id=os.getenv("TEST_UP42_ORDER_ID"))<|MERGE_RESOLUTION|>--- conflicted
+++ resolved
@@ -5,11 +5,7 @@
 import pytest
 
 from ..context import Order
-<<<<<<< HEAD
-from .fixtures_globals import API_HOST, ORDER_ID
-=======
-from .fixtures_globals import ASSET_ORDER_ID, ORDER_ID, WORKSPACE_ID
->>>>>>> e512c3fc
+from .fixtures_globals import API_HOST, ASSET_ORDER_ID, ORDER_ID, WORKSPACE_ID
 
 JSON_ORDER_ASSET = {
     "accountId": "69353acb-f942-423f-8f32-11d6d67caa77",
@@ -51,13 +47,6 @@
     "empty": False,
 }
 
-<<<<<<< HEAD
-@pytest.fixture()
-def order_mock(auth_mock, requests_mock):
-    # order info
-    url_order_info = f"{API_HOST}/workspaces/{auth_mock.workspace_id}/orders/{ORDER_ID}"
-=======
->>>>>>> e512c3fc
 
 def read_test_order_info() -> dict:
     with open(
@@ -70,7 +59,7 @@
 
 @pytest.fixture
 def order_mock(auth_mock, requests_mock):
-    url_order_info = f"{auth_mock._endpoint()}/v2/orders/{ORDER_ID}"
+    url_order_info = f"{API_HOST}/v2/orders/{ORDER_ID}"
     requests_mock.get(url=url_order_info, json=read_test_order_info())
 
     return Order(auth=auth_mock, order_id=ORDER_ID)
