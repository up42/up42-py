--- conflicted
+++ resolved
@@ -157,13 +157,8 @@
 
 
 @pytest.fixture()
-<<<<<<< HEAD
 def project_live(auth_live, project_id_live):
     project = Project(auth=auth_live, project_id=project_id_live)
-=======
-def project_live(auth_live):
-    project = Project(auth=auth_live, project_id=auth_live.credentials_id)
->>>>>>> 18d0ed28
     return project
 
 
