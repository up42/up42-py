import json
import os
import pathlib

import pytest

from up42 import tasking

from . import fixtures_globals as constants

LIVE_FEASIBILITY_ID = os.getenv("LIVE_FEASIBILITY_ID")


QUOTATION_ENDPOINT = "/v2/tasking/quotation"


@pytest.fixture()
def tasking_mock(auth_mock, requests_mock):
    url_data_product_schema = f"{constants.API_HOST}/orders/schema/{constants.DATA_PRODUCT_ID}"
    with open(
        pathlib.Path(__file__).resolve().parents[1] / "mock_data/data_product_schema_phr_tasking.json", encoding="utf-8"
    ) as json_file:
        json_data_product_schema = json.load(json_file)
        requests_mock.get(url=url_data_product_schema, json=json_data_product_schema)

    url_get_quotations_mp1 = f"{constants.API_HOST}{QUOTATION_ENDPOINT}?page=0&sort=createdAt,desc"
    with open(
        pathlib.Path(__file__).resolve().parents[1] / "mock_data/tasking_data/get_quotations_multi_page_01.json",
        encoding="utf-8",
    ) as json_file:
        json_data_get_quotation = json.load(json_file)
        requests_mock.get(url=url_get_quotations_mp1, json=json_data_get_quotation)

    url_get_quotations_mp2 = f"{constants.API_HOST}{QUOTATION_ENDPOINT}?page=1&sort=createdAt,desc"
    with open(
        pathlib.Path(__file__).resolve().parents[1] / "mock_data/tasking_data/get_quotations_multi_page_02.json",
        encoding="utf-8",
    ) as json_file:
        json_data_get_quotation = json.load(json_file)
        requests_mock.get(url=url_get_quotations_mp2, json=json_data_get_quotation)

    url_get_quotations_mp3 = f"{constants.API_HOST}{QUOTATION_ENDPOINT}?page=2&sort=createdAt,desc"
    with open(
        pathlib.Path(__file__).resolve().parents[1] / "mock_data/tasking_data/get_quotations_multi_page_03.json",
        encoding="utf-8",
    ) as json_file:
        json_data_get_quotation = json.load(json_file)
        requests_mock.get(url=url_get_quotations_mp3, json=json_data_get_quotation)

    sorting = "page=0&sort=createdAt,desc"
<<<<<<< HEAD
    url_get_quotations_workspace_filtered = (
        f"{constants.API_HOST}" f"{QUOTATION_ENDPOINT}?" f"{sorting}&" f"workspaceId={constants.WORKSPACE_ID}"
    )
=======
    url_get_quotations_workspace_filtered = f"{API_HOST}{QUOTATION_ENDPOINT}?{sorting}&workspaceId={WORKSPACE_ID}"
>>>>>>> 9747d523
    with open(
        pathlib.Path(__file__).resolve().parents[1] / "mock_data/tasking_data/get_quotations_workspace_id.json",
        encoding="utf-8",
    ) as json_file:
        json_data_get_quotation = json.load(json_file)
        requests_mock.get(
            url=url_get_quotations_workspace_filtered,
            json=json_data_get_quotation,
        )

    url_get_quotations_decision_filtered = f"{constants.API_HOST}{QUOTATION_ENDPOINT}?{sorting}&decision=ACCEPTED"
    with open(
        pathlib.Path(__file__).resolve().parents[1] / "mock_data/tasking_data/get_quotations_decision_ACCEPTED.json",
        encoding="utf-8",
    ) as json_file:
        json_data_get_quotation = json.load(json_file)
        requests_mock.get(
            url=url_get_quotations_decision_filtered,
            json=json_data_get_quotation,
        )
<<<<<<< HEAD
        url_get_quotations_decision_filtered = f"{constants.API_HOST}{QUOTATION_ENDPOINT}?{sorting}&decision=ACCEPTED"
=======
        url_get_quotations_decision_filtered = f"{API_HOST}{QUOTATION_ENDPOINT}?{sorting}&decision=ACCEPTED"
>>>>>>> 9747d523

    decision_filter = "&decision=ACCEPTED&decision=REJECTED"
    url_get_quotations_decision_filtered = f"{constants.API_HOST}{QUOTATION_ENDPOINT}?{sorting}{decision_filter}"
    with open(
        pathlib.Path(__file__).resolve().parents[1] / "mock_data/tasking_data/get_quotations_decision_ACCEPTED.json",
        encoding="utf-8",
    ) as json_file:
        json_data_get_quotation = json.load(json_file)
        requests_mock.get(
            url=url_get_quotations_decision_filtered,
            json=json_data_get_quotation,
        )

    wrong_id_response_json = json.dumps({"status": 404, "title": "Resource does not exist.", "detail": {}})
<<<<<<< HEAD
    decide_quotation_endpoint = f"/v2/tasking/quotation/{constants.QUOTATION_ID}-01"
    url_decide_quotation_fail = f"{constants.API_HOST}{decide_quotation_endpoint}"
=======
    decide_quotation_endpoint = f"/v2/tasking/quotation/{QUOTATION_ID}-01"
    url_decide_quotation_fail = f"{API_HOST}{decide_quotation_endpoint}"
>>>>>>> 9747d523
    requests_mock.patch(
        url=url_decide_quotation_fail,
        status_code=404,
        json=wrong_id_response_json,
    )

    decide_quotation_endpoint = f"/v2/tasking/quotation/{constants.QUOTATION_ID}-02"
    url_decide_quotation_accepted = f"{constants.API_HOST}{decide_quotation_endpoint}"
    accepted_id_response_json = json.dumps(
        {
            "status": 405,
            "title": "Resource (Quotation) is write-protected.",
            "detail": {},
        }
    )
    requests_mock.patch(
        url=url_decide_quotation_accepted,
        status_code=405,
        json=accepted_id_response_json,
    )

    return tasking.Tasking(auth=auth_mock)


@pytest.fixture()
def tasking_get_feasibility_mock(auth_mock, requests_mock):
    get_feasibility_page0_url = f"{constants.API_HOST}/v2/tasking/feasibility?page=0&sort=createdAt,desc"
    with open(
        pathlib.Path(__file__).resolve().parents[1] / "mock_data/tasking_data/get_feasibility_multi_page_01.json",
        encoding="utf-8",
    ) as json_file:
        json_data = json.load(json_file)
        requests_mock.get(url=get_feasibility_page0_url, json=json_data)

    get_feasibility_page1_url = f"{constants.API_HOST}/v2/tasking/feasibility?page=1&sort=createdAt,desc"
    with open(
        pathlib.Path(__file__).resolve().parents[1] / "mock_data/tasking_data/get_feasibility_multi_page_02.json",
        encoding="utf-8",
    ) as json_file:
        json_data = json.load(json_file)
        requests_mock.get(url=get_feasibility_page1_url, json=json_data)

    get_feasibility_page2_url = f"{constants.API_HOST}/v2/tasking/feasibility?page=2&sort=createdAt,desc"
    with open(
        pathlib.Path(__file__).resolve().parents[1] / "mock_data/tasking_data/get_feasibility_multi_page_03.json",
        encoding="utf-8",
    ) as json_file:
        json_data = json.load(json_file)
        requests_mock.get(url=get_feasibility_page2_url, json=json_data)

    get_feasibility_decision_param = (
<<<<<<< HEAD
        f"{constants.API_HOST}/v2/tasking/feasibility?" "page=0&sort=createdAt,desc&decision=NOT_DECIDED"
=======
        f"{API_HOST}/v2/tasking/feasibility?page=0&sort=createdAt,desc&decision=NOT_DECIDED"
>>>>>>> 9747d523
    )
    with open(
        pathlib.Path(__file__).resolve().parents[1] / "mock_data/tasking_data/get_feasibility_NOT_DECIDED.json",
        encoding="utf-8",
    ) as json_file:
        json_data = json.load(json_file)
        requests_mock.get(url=get_feasibility_decision_param, json=json_data)

    return tasking.Tasking(auth=auth_mock)


@pytest.fixture()
def tasking_choose_feasibility_mock(auth_mock, requests_mock):
    wrong_feasibility_url = f"{constants.API_HOST}/v2/tasking/feasibility/{constants.WRONG_FEASIBILITY_ID}"
    response = json.dumps(
        {
            "status": 404,
            "title": "Resource (FeasibilityStudy) not found with Id='296ef160-7890-430d-8d14-e9b579ab08ba'.",
            "detail": {},
        }
    )
    requests_mock.patch(url=wrong_feasibility_url, status_code=404, json=response)

    choose_feasibility_url = f"{constants.API_HOST}/v2/tasking/feasibility/{LIVE_FEASIBILITY_ID}"
    response = json.dumps(
        {
            "status": 405,
            "title": "Resource (FeasibilityStudy) is write-protected.",
            "detail": {},
        }
    )
    requests_mock.patch(url=choose_feasibility_url, status_code=405, json=response)
    return tasking.Tasking(auth=auth_mock)


@pytest.fixture()
def tasking_live(auth_live):
    return tasking.Tasking(auth=auth_live)<|MERGE_RESOLUTION|>--- conflicted
+++ resolved
@@ -48,13 +48,9 @@
         requests_mock.get(url=url_get_quotations_mp3, json=json_data_get_quotation)
 
     sorting = "page=0&sort=createdAt,desc"
-<<<<<<< HEAD
     url_get_quotations_workspace_filtered = (
-        f"{constants.API_HOST}" f"{QUOTATION_ENDPOINT}?" f"{sorting}&" f"workspaceId={constants.WORKSPACE_ID}"
+        f"{constants.API_HOST}{QUOTATION_ENDPOINT}?{sorting}&workspaceId={constants.WORKSPACE_ID}"
     )
-=======
-    url_get_quotations_workspace_filtered = f"{API_HOST}{QUOTATION_ENDPOINT}?{sorting}&workspaceId={WORKSPACE_ID}"
->>>>>>> 9747d523
     with open(
         pathlib.Path(__file__).resolve().parents[1] / "mock_data/tasking_data/get_quotations_workspace_id.json",
         encoding="utf-8",
@@ -75,11 +71,7 @@
             url=url_get_quotations_decision_filtered,
             json=json_data_get_quotation,
         )
-<<<<<<< HEAD
         url_get_quotations_decision_filtered = f"{constants.API_HOST}{QUOTATION_ENDPOINT}?{sorting}&decision=ACCEPTED"
-=======
-        url_get_quotations_decision_filtered = f"{API_HOST}{QUOTATION_ENDPOINT}?{sorting}&decision=ACCEPTED"
->>>>>>> 9747d523
 
     decision_filter = "&decision=ACCEPTED&decision=REJECTED"
     url_get_quotations_decision_filtered = f"{constants.API_HOST}{QUOTATION_ENDPOINT}?{sorting}{decision_filter}"
@@ -94,13 +86,8 @@
         )
 
     wrong_id_response_json = json.dumps({"status": 404, "title": "Resource does not exist.", "detail": {}})
-<<<<<<< HEAD
     decide_quotation_endpoint = f"/v2/tasking/quotation/{constants.QUOTATION_ID}-01"
     url_decide_quotation_fail = f"{constants.API_HOST}{decide_quotation_endpoint}"
-=======
-    decide_quotation_endpoint = f"/v2/tasking/quotation/{QUOTATION_ID}-01"
-    url_decide_quotation_fail = f"{API_HOST}{decide_quotation_endpoint}"
->>>>>>> 9747d523
     requests_mock.patch(
         url=url_decide_quotation_fail,
         status_code=404,
@@ -152,11 +139,7 @@
         requests_mock.get(url=get_feasibility_page2_url, json=json_data)
 
     get_feasibility_decision_param = (
-<<<<<<< HEAD
         f"{constants.API_HOST}/v2/tasking/feasibility?" "page=0&sort=createdAt,desc&decision=NOT_DECIDED"
-=======
-        f"{API_HOST}/v2/tasking/feasibility?page=0&sort=createdAt,desc&decision=NOT_DECIDED"
->>>>>>> 9747d523
     )
     with open(
         pathlib.Path(__file__).resolve().parents[1] / "mock_data/tasking_data/get_feasibility_NOT_DECIDED.json",
