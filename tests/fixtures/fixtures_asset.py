import copy
import datetime
import os
from pathlib import Path

import pytest
from pystac import Item, ItemCollection
from pystac.collection import Extent, SpatialExtent, TemporalExtent
from pystac_client import CollectionClient

from ..context import Asset
from .fixtures_globals import (
    API_HOST,
    ASSET_ID,
    ASSET_ID2,
    DOWNLOAD_URL,
    DOWNLOAD_URL2,
    JSON_ASSET,
    JSON_STAC_CATALOG_RESPONSE,
    JSON_STORAGE_STAC,
    STAC_ASSET_ID,
    STAC_ASSET_URL,
    STAC_COLLECTION_ID,
    URL_STAC_CATALOG,
)


@pytest.fixture()
def asset_mock(auth_mock, requests_mock):
    # asset info
    url_asset_info = f"{API_HOST}/v2/assets/{ASSET_ID}/metadata"
    requests_mock.get(url=url_asset_info, json=JSON_ASSET)

    mock_item_collection = ItemCollection(
        items=[
            Item(
                id="test",
                geometry=None,
                properties={},
                bbox=None,
                datetime=datetime.datetime.now(),
            )
        ]
    )

    url_asset_stac_info = f"{API_HOST}/v2/assets/stac/search"

    requests_mock.post(
        url_asset_stac_info,
        [
            {"json": JSON_STORAGE_STAC},
            {"json": JSON_STORAGE_STAC},
            {"json": mock_item_collection.to_dict()},
        ],
    )

    # asset stac item
    requests_mock.get(url=URL_STAC_CATALOG, json=JSON_STAC_CATALOG_RESPONSE)

    # asset update
    updated_json_asset = JSON_ASSET.copy()
    updated_json_asset["title"] = "some_other_title"
    updated_json_asset["tags"] = ["othertag1", "othertag2"]
    requests_mock.post(url=url_asset_info, json=updated_json_asset)

    # download url
    requests_mock.post(
        url=f"{API_HOST}/v2/assets/{ASSET_ID}/download-url",
        json={"url": DOWNLOAD_URL},
    )

    # stac_info url
    mock_client = CollectionClient(
        id="up42-storage",
        description="UP42 Storage STAC API",
        extra_fields={"up42-system:asset_id": ASSET_ID},
        extent=Extent(
            spatial=SpatialExtent(
                bboxes=[
                    [
                        13.3783333333333,
                        52.4976111111112,
                        13.3844444444445,
                        52.5017222222223,
                    ]
                ]
            ),
            temporal=TemporalExtent(
                intervals=[
                    [datetime.datetime(2021, 5, 31), datetime.datetime(2021, 5, 31)]
                ]
            ),
        ),
    )
    requests_mock.get(
        url=f"{API_HOST}/v2/assets/stac/collections/{STAC_COLLECTION_ID}",
        json=mock_client.to_dict(),
    )

    asset = Asset(auth=auth_mock, asset_id=ASSET_ID)

    return asset


@pytest.fixture()
def asset_mock2(auth_mock, requests_mock):
<<<<<<< HEAD
    url_asset_info = f"{auth_mock._endpoint()}/v2/assets/{ASSET_ID2}/metadata"
    requests_mock.get(url=url_asset_info, json={**JSON_ASSET, "id": ASSET_ID2})
=======
    url_asset_info = f"{API_HOST}/v2/assets/{ASSET_ID2}/metadata"
    requests_mock.get(url=url_asset_info, json=JSON_ASSET)
>>>>>>> a6fdac1a
    requests_mock.post(
        url=f"{API_HOST}/v2/assets/{ASSET_ID2}/download-url",
        json={"url": DOWNLOAD_URL2},
    )
    requests_mock.post(
        url=f"{API_HOST}/v2/assets/{STAC_ASSET_ID}/download-url",
        json={"url": STAC_ASSET_URL},
    )
    mock_file = Path(__file__).resolve().parents[1] / "mock_data/aoi_berlin.geojson"
    with open(mock_file, "rb") as src_file:
        out_file = src_file.read()

    requests_mock.get(
        url=STAC_ASSET_URL,
        content=out_file,
    )
    asset = Asset(auth=auth_mock, asset_id=ASSET_ID2)
    return asset


@pytest.fixture(params=["asset_mock", "asset_mock2"])
def assets_fixture(request, asset_mock, asset_mock2):
    mocks = {
        "asset_mock": {
            "asset_fixture": asset_mock,
            "download_url": DOWNLOAD_URL,
            "outfile_name": "output.tgz",
        },
        "asset_mock2": {
            "asset_fixture": asset_mock2,
            "download_url": DOWNLOAD_URL2,
            "outfile_name": "DS_SPOT6_202206240959075_FR1_FR1_SV1_SV1_E013N52_01709.tgz",
        },
    }
    return mocks[request.param]


@pytest.fixture()
def asset_live(auth_live):
    asset = Asset(auth=auth_live, asset_id=os.getenv("TEST_UP42_ASSET_ID"))
    return asset<|MERGE_RESOLUTION|>--- conflicted
+++ resolved
@@ -104,13 +104,8 @@
 
 @pytest.fixture()
 def asset_mock2(auth_mock, requests_mock):
-<<<<<<< HEAD
-    url_asset_info = f"{auth_mock._endpoint()}/v2/assets/{ASSET_ID2}/metadata"
-    requests_mock.get(url=url_asset_info, json={**JSON_ASSET, "id": ASSET_ID2})
-=======
     url_asset_info = f"{API_HOST}/v2/assets/{ASSET_ID2}/metadata"
     requests_mock.get(url=url_asset_info, json=JSON_ASSET)
->>>>>>> a6fdac1a
     requests_mock.post(
         url=f"{API_HOST}/v2/assets/{ASSET_ID2}/download-url",
         json={"url": DOWNLOAD_URL2},
