--- conflicted
+++ resolved
@@ -54,62 +54,7 @@
     )
 
     # asset stac item
-<<<<<<< HEAD
-    url_asset_stac = f"{API_HOST}/v2/assets/stac"
-
-    catalog = {
-        "type": "Catalog",
-        "id": "up42-storage",
-        "stac_version": "1.0.0",
-        "description": "UP42 Storage STAC API",
-        "links": [
-            {
-                "rel": "root",
-                "href": "https://api.up42.com/v2/assets/stac",
-                "type": "application/json",
-                "title": "UP42 Storage",
-            },
-            {
-                "rel": "data",
-                "href": "https://api.up42.com/v2/assets/stac/collections",
-                "type": "application/json",
-            },
-            {
-                "rel": "search",
-                "href": "https://api.up42.com/v2/assets/stac/search",
-                "type": "application/json",
-                "method": "POST",
-            },
-            {
-                "rel": "self",
-                "href": "https://api.up42.com/v2/assets/stac",
-                "type": "application/json",
-            },
-        ],
-        "stac_extensions": [],
-        "conformsTo": [
-            "https://api.stacspec.org/v1.0.0-rc.1/collections",
-            "https://api.stacspec.org/v1.0.0-rc.1/core",
-            "http://www.opengis.net/spec/ogcapi-features-3/1.0/conf/features-filter",
-            "http://www.opengis.net/spec/ogcapi-features-4/1.0/conf/simpletx",
-            "https://api.stacspec.org/v1.0.0-rc.1/item-search#filter",
-            "http://www.opengis.net/spec/cql2/1.0/conf/cql2-text",
-            "https://api.stacspec.org/v1.0.0-rc.1/item-search",
-            "https://api.stacspec.org/v1.0.0-rc.1/ogcapi-features/extensions/transaction",
-            "http://www.opengis.net/spec/ogcapi-features-1/1.0/conf/core",
-            "http://www.opengis.net/spec/ogcapi-features-3/1.0/conf/filter",
-            "http://www.opengis.net/spec/cql2/1.0/conf/basic-cql2",
-            "https://api.stacspec.org/v1.0.0-rc.1/ogcapi-features",
-            "http://www.opengis.net/spec/ogcapi-features-1/1.0/conf/geojson",
-            "https://api.stacspec.org/v1.0.0-rc.1/item-search#sort",
-            "http://www.opengis.net/spec/ogcapi-features-1/1.0/conf/oas30",
-        ],
-        "title": "UP42 Storage",
-    }
-    requests_mock.get(url=url_asset_stac, json=catalog)
-=======
     requests_mock.get(url=URL_STAC_CATALOG, json=JSON_STAC_CATALOG_RESPONSE)
->>>>>>> e512c3fc
 
     # asset update
     updated_json_asset = JSON_ASSET.copy()
