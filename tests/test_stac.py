--- conflicted
+++ resolved
@@ -1,8 +1,4 @@
-<<<<<<< HEAD
 import datetime as dt
-=======
-import datetime
->>>>>>> 1c254be4
 import uuid
 
 import pystac
@@ -49,14 +45,7 @@
             collection=str(uuid.uuid4()),
             geometry=None,
             bbox=None,
-<<<<<<< HEAD
             datetime=dt.datetime.now(),
-            properties={"up42-user:title": "title", "up42-user:tags": ["tag"]},
-        )
-        response = item.to_dict()
-        response["properties"] |= {"up42-user:title": "response-title", "up42-user:tags": ["response-tags"]}
-=======
-            datetime=datetime.datetime.now(),
             properties={stac.UP42_USER_TITLE_KEY: "title", stac.UP42_USER_TAGS_KEY: ["tag"]},
         )
         response = item.to_dict()
@@ -65,28 +54,21 @@
             stac.UP42_USER_TAGS_KEY: ["response-tags"],
         }
 
->>>>>>> 1c254be4
         requests_mock.patch(
             url=f"/v2/assets/stac/collections/{item.collection_id}/items/{item.id}",
             json=response,
             additional_matcher=helpers.match_request_body(
                 {
-<<<<<<< HEAD
-                    "up42-user:title": item.properties["up42-user:title"],
-                    "up42-user:tags": item.properties["up42-user:tags"],
-=======
                     stac.UP42_USER_TITLE_KEY: item.properties[stac.UP42_USER_TITLE_KEY],
                     stac.UP42_USER_TAGS_KEY: item.properties[stac.UP42_USER_TAGS_KEY],
->>>>>>> 1c254be4
                 }
             ),
         )
 
         item.update()  # type: ignore
 
-<<<<<<< HEAD
-        assert item.properties["up42-user:title"] == response["properties"]["up42-user:title"]
-        assert item.properties["up42-user:tags"] == response["properties"]["up42-user:tags"]
+        assert item.properties[stac.UP42_USER_TITLE_KEY] == response["properties"][stac.UP42_USER_TITLE_KEY]
+        assert item.properties[stac.UP42_USER_TAGS_KEY] == response["properties"][stac.UP42_USER_TAGS_KEY]
 
 
 extensions = {
@@ -184,8 +166,4 @@
         else:
             entity_dict = entity.extra_fields
 
-        assert entity_dict[mapping[1]] == new_value
-=======
-        assert item.properties[stac.UP42_USER_TITLE_KEY] == response["properties"][stac.UP42_USER_TITLE_KEY]
-        assert item.properties[stac.UP42_USER_TAGS_KEY] == response["properties"][stac.UP42_USER_TAGS_KEY]
->>>>>>> 1c254be4
+        assert entity_dict[mapping[1]] == new_value