--- conflicted
+++ resolved
@@ -1,11 +1,10 @@
 import pytest
-import requests
 
 from up42.job import Job
 from up42.project import Project
 from up42.workflow import Workflow
 
-from .fixtures.fixtures_globals import API_HOST, JOB_ID, WORKFLOW_DESCRIPTION, WORKFLOW_NAME
+from .fixtures.fixtures_globals import API_HOST, JOB_ID
 
 MAX_CONCURRENT_JOBS = 12
 
@@ -18,25 +17,6 @@
     assert project_mock._info["xyz"] == 789
 
 
-<<<<<<< HEAD
-=======
-def test_create_workflow(project_mock):
-    workflow = project_mock.create_workflow(name=WORKFLOW_NAME, description=WORKFLOW_DESCRIPTION)
-    assert isinstance(workflow, Workflow)
-    assert hasattr(workflow, "_info")
-
-
-def test_create_workflow_use_existing(project_mock):
-    workflow = project_mock.create_workflow(
-        name=WORKFLOW_NAME,
-        description=WORKFLOW_DESCRIPTION,
-        use_existing=True,
-    )
-    assert isinstance(workflow, Workflow)
-    assert hasattr(workflow, "_info")
-
-
->>>>>>> 5e5b4b5f
 def test_get_workflows(project_mock):
     project_mock.auth.get_info = False
 
