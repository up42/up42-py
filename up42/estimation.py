from pathlib import Path
from typing import List, Union

from up42.auth import Auth, AuthType
from up42.utils import get_logger

logger = get_logger(__name__)


class Estimation:
    def __init__(
        self,
        auth: Auth,
        input_parameters: Union[dict, str, Path],
        input_tasks: List[dict],
    ):
        """
        The Estimation class provides facilities for getting estimation of a workflow.

        input_parameters: Job input parameters as from workflow.construct_parameters().
        input_tasks: List of dict of input_tasks, containing name, parentName, blockId
            and blockVersionTag. Example:
                [{
                    "name": "sobloo-s2-l1c-aoiclipped:1",
                    "parentName": None,
                    "blockId": "3a381e6b-acb7-4cec-ae65-50798ce80e64",
                    "blockVersionTag": "2.3.0",
                },]
        """
        self.auth = auth
        self.input_parameters = input_parameters
        self.input_tasks = input_tasks
        self.payload: dict = {}

    def estimate(self) -> dict:
        """
        Estimation of price and duration of the workflow for the provided input parameters.

        Returns:
            A dictionary with credit cost & duration estimate for each workflow task.
        """
<<<<<<< HEAD
        url = f"{self.auth._endpoint()}/projects/{self.auth.credentials_id}/estimate/job"
=======
        if self.auth.auth_type == AuthType.ACCOUNT.value:
            raise ValueError(
                "Account-based authentication does not allow job estimation"
                "Switch to project-based authentication,"
                "this method is planned to be deprecated."
            )
        url = f"{self.auth._endpoint()}/projects/{self.auth.project_id}/estimate/job"
>>>>>>> 4dadacb3
        self.payload = {
            "tasks": self.input_tasks,
            "inputs": self.input_parameters,
        }

        response_json = self.auth._request(request_type="POST", url=url, data=self.payload)
        return response_json["data"]<|MERGE_RESOLUTION|>--- conflicted
+++ resolved
@@ -39,9 +39,6 @@
         Returns:
             A dictionary with credit cost & duration estimate for each workflow task.
         """
-<<<<<<< HEAD
-        url = f"{self.auth._endpoint()}/projects/{self.auth.credentials_id}/estimate/job"
-=======
         if self.auth.auth_type == AuthType.ACCOUNT.value:
             raise ValueError(
                 "Account-based authentication does not allow job estimation"
@@ -49,7 +46,6 @@
                 "this method is planned to be deprecated."
             )
         url = f"{self.auth._endpoint()}/projects/{self.auth.project_id}/estimate/job"
->>>>>>> 4dadacb3
         self.payload = {
             "tasks": self.input_tasks,
             "inputs": self.input_parameters,
