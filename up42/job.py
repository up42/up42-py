--- conflicted
+++ resolved
@@ -267,32 +267,7 @@
             json_fp = [fp for fp in self.results if fp.endswith(".json")][0]
         df: GeoDataFrame = gpd.read_file(json_fp)
 
-<<<<<<< HEAD
         plot_file_format = [".tif"]
-=======
-        centroid = box(*df.total_bounds).centroid
-        m = folium_base_map(
-            lat=centroid.y,
-            lon=centroid.x,
-        )
-
-        for idx, row in df.iterrows():  # type: ignore
-            try:
-                feature_name = row.loc[name_column]
-            except KeyError:
-                feature_name = ""
-            layer_name = f"Feature {idx+1} - {feature_name}"
-            f = folium.GeoJson(
-                row["geometry"],
-                name=layer_name,
-                style_function=_style_function,
-                highlight_function=_highlight_function,
-            )
-            folium.Popup(
-                f"{layer_name}: {row.drop('geometry', axis=0).to_json()}"
-            ).add_to(f)
-            f.add_to(m)
->>>>>>> 29d3ab53
 
         # Add image to map.
         m = _map_images(
