import logging
from pathlib import Path
from time import sleep
from typing import List, Union, Optional

from geopandas import GeoDataFrame
import requests
import requests.exceptions

from up42.auth import Auth
from up42.jobtask import JobTask
from up42.tools import Tools
from up42.viztools import VizTools
from up42.utils import (
    get_logger,
    download_results_from_gcs,
    download_results_from_gcs_without_unpacking,
)

logger = get_logger(__name__)


# pylint: disable=duplicate-code
class Job(VizTools, Tools):
    """
    The Job class is the result of running a workflow. It lets you download, visualize and
        manipulate the results of the job, and keep track of the status or cancel a job while
        still running.

    Run a new job:
    ```python
    job = workflow.run_job(name="new_job", input_parameters={...})
    ```

    Use an existing job:
    ```python
    job = up42.initialize_job(job_id="de5806aa-5ef1-4dc9-ab1d-06d7ec1a5021")
    ```
    """

    def __init__(
        self,
        auth: Auth,
        project_id: str,
        job_id: str,
    ):

        self.auth = auth
        self.project_id = project_id
        self.job_id = job_id
        self.quicklooks = None
        self.results = None
<<<<<<< HEAD
        self.order_ids = order_ids
        self._info = self.info
=======
        if self.auth.get_info:
            self._info = self.info
>>>>>>> bf0c8d28

    def __repr__(self):
        info = self.info
        return (
            f"Job(name: {info['name']}, job_id: {self.job_id}, mode: {info['mode']}, "
            f"status: {info['status']}, startedAt: {info['startedAt']}, "
            f"finishedAt: {info['finishedAt']}, workflow_name: {info['workflowName']}, "
            f"input_parameters: {info['inputs']}"
        )

    @property
    def info(self) -> dict:
        """
        Gets the job metadata information.
        """
        url = f"{self.auth._endpoint()}/projects/{self.project_id}/jobs/{self.job_id}"
        response_json = self.auth._request(request_type="GET", url=url)
        self._info = response_json["data"]
        return response_json["data"]

    @property
    def status(self) -> str:
        """
        Gets the job progress status. One of `SUCCEEDED`, `NOT STARTED`, `PENDING`,
            `RUNNING`, `CANCELLED`, `CANCELLING`, `FAILED`, `ERROR`.
        """
        status = self.info["status"]
        logger.info(f"Job is {status}")
        return status

    @property
    def is_succeeded(self) -> bool:
        """
        Gets `True` if the job succeeded, `False` otherwise.
        Also see [status attribute](job-reference.md#up42.job.Job.status).
        """
        return self.status == "SUCCEEDED"

    def track_status(self, report_time: int = 30) -> str:
        """`
        Continuously gets the job status until job has finished or failed.

        Internally checks every five seconds for the status, prints the log every
        time interval given in report_time argument.

        Args:
            report_time: The intervall (in seconds) when to query the job status.
        """
        logger.info(
            f"Tracking job status continuously, reporting every {report_time} seconds...",
        )
        status = "NOT STARTED"
        time_asleep = 0

        while status != "SUCCEEDED":
            logger.setLevel(logging.CRITICAL)
            status = self.status
            logger.setLevel(logging.INFO)

            # TODO: Add statuses as constants (maybe objects?)
            if status in ["NOT STARTED", "PENDING", "RUNNING"]:
                if time_asleep != 0 and time_asleep % report_time == 0:
                    logger.info(f"Job is {status}! - {self.job_id}")
            elif status in ["FAILED", "ERROR"]:
                logger.info(f"Job is {status}! - {self.job_id} - Printing logs ...")
                self.get_logs(as_print=True)
                raise ValueError("Job has failed! See the above log.")
            elif status in ["CANCELLED", "CANCELLING"]:
                logger.info(f"Job is {status}! - {self.job_id}")
                raise ValueError("Job has been cancelled!")
            elif status == "SUCCEEDED":
                logger.info(f"Job finished successfully! - {self.job_id}")

            sleep(5)
            time_asleep += 5

        return status

    def cancel_job(self) -> None:
        """Cancels a pending or running job."""
        url = f"{self.auth._endpoint()}/projects/{self.project_id}/jobs/{self.job_id}/cancel/"
        self.auth._request(request_type="POST", url=url)
        logger.info(f"Job canceled: {self.job_id}")

    def download_quicklooks(
        self, output_directory: Union[str, Path, None] = None
    ) -> List[str]:
        """
        Conveniance function that downloads the quicklooks of the data (dirst) jobtask.

        After download, can be plotted via job.plot_quicklooks().
        """
        # Currently only the first/data task produces quicklooks.
        logger.setLevel(logging.CRITICAL)
        data_task = self.get_jobtasks()[0]
        logger.setLevel(logging.INFO)

        out_paths: List[str] = data_task.download_quicklooks(  # type: ignore
            output_directory=output_directory
        )  # type: ignore
        self.quicklooks = out_paths  # pylint: disable=attribute-defined-outside-init
        return out_paths

    def get_results_json(self, as_dataframe: bool = False) -> Union[dict, GeoDataFrame]:
        """
        Gets the Job results data.json.

        Args:
            as_dataframe: Return type, Default Feature Collection. GeoDataFrame if True.

        Returns:
            The job data.json json.
        """
        url = (
            f"{self.auth._endpoint()}/projects/{self.project_id}/jobs/{self.job_id}"
            f"/outputs/data-json/"
        )
        response_json = self.auth._request(request_type="GET", url=url)
        logger.info(f"Retrieved {len(response_json['features'])} features.")

        if as_dataframe:
            # UP42 results are always in EPSG 4326
            df = GeoDataFrame.from_features(response_json, crs=4326)
            return df
        else:
            return response_json

    def _get_download_url(self) -> str:
        url = (
            f"{self.auth._endpoint()}/projects/{self.project_id}/jobs/{self.job_id}"
            f"/downloads/results/"
        )
        response_json = self.auth._request(request_type="GET", url=url)
        download_url = response_json["data"]["url"]
        return download_url

    def download_results(
        self, output_directory: Union[str, Path, None] = None, unpacking: bool = True
    ) -> List[str]:
        """
        Downloads the job results. Unpacking the final file will happen as default.

        Args:
            output_directory: The file output directory, defaults to the current working
                directory.
            unpacking: By default the final result which is in TAR archive format will be unpacked.

        Returns:
            List of the downloaded results' filepaths.
        """
        logger.info(f"Downloading results of job {self.job_id}")

        if output_directory is None:
            output_directory = (
                Path.cwd() / f"project_{self.auth.project_id}/job_{self.job_id}"
            )
        else:
            output_directory = Path(output_directory)
        output_directory.mkdir(parents=True, exist_ok=True)
        logger.info(f"Download directory: {str(output_directory)}")

        download_url = self._get_download_url()
        if unpacking:
            out_filepaths = download_results_from_gcs(
                download_url=download_url,
                output_directory=output_directory,
            )
        else:
            out_filepaths = download_results_from_gcs_without_unpacking(
                download_url=download_url,
                output_directory=output_directory,
            )

        self.results = out_filepaths
        return out_filepaths

    def upload_results_to_bucket(
        self,
        gs_client,
        bucket,
        folder: str,
        extension: str = ".tgz",
        version: str = "v0",
    ) -> None:
        """
        Uploads the results of a job directly to a custom google cloud storage bucket.
        """
        download_url = self._get_download_url()
        r = requests.get(download_url)
        blob = bucket.blob(
            str(Path(version) / Path(folder) / Path(self.job_id + extension))
        )
        logger.info(f"Upload job {self.job_id} results to {blob.name} ...")
        blob.upload_from_string(
            data=r.content,
            content_type="application/octet-stream",
            client=gs_client,
        )
        logger.info("Uploaded!")

    def get_logs(
        self, as_print: bool = True, as_return: bool = False
    ) -> Optional[dict]:
        """
        Convenience function to print or return the logs of all job tasks.

        Args:
            as_print: Prints the logs, no return.
            as_return: Also returns the log strings.

        Returns:
            The log strings (only if as_return was selected).
        """
        job_logs = {}

        jobtasks: List[dict] = self.get_jobtasks(return_json=True)  # type: ignore
        jobtasks_ids = [task["id"] for task in jobtasks]

        logger.info(f"Getting logs for {len(jobtasks_ids)} job tasks: {jobtasks_ids}")
        if as_print:
            print(
                f"Printing logs of {len(jobtasks_ids)} JobTasks in Job with job_id "
                f"{self.job_id}:\n"
            )

        for idx, jobtask_id in enumerate(jobtasks_ids):
            url = (
                f"{self.auth._endpoint()}/projects/{self.project_id}/jobs/"
                f"{self.job_id}/tasks/{jobtask_id}/logs"
            )
            response_json = self.auth._request(request_type="GET", url=url)

            job_logs[jobtask_id] = response_json

            if as_print:
                print("----------------------------------------------------------")
                print(f"JobTask {idx+1} with jobtask_id {jobtask_id}:\n")
                print(response_json)
        if as_return:
            return job_logs
        else:
            return None

    def get_jobtasks(
        self, return_json: bool = False
    ) -> Union[List["JobTask"], List[dict]]:
        """
        Get the individual items of the job as JobTask objects or json.

        Args:
            return_json: If True returns the json information of the job tasks.

        Returns:
            The job task objects in a list.
        """
        url = (
            f"{self.auth._endpoint()}/projects/{self.project_id}/jobs/{self.job_id}"
            f"/tasks/"
        )
        logger.info(f"Getting job tasks: {self.job_id}")
        response_json = self.auth._request(request_type="GET", url=url)
        jobtasks_json: List[dict] = response_json["data"]

        if return_json:
            return jobtasks_json
        else:
            jobtasks = [
                JobTask(
                    auth=self.auth,
                    project_id=self.project_id,
                    job_id=self.job_id,
                    jobtask_id=task["id"],
                )
                for task in jobtasks_json
            ]
            return jobtasks

    def get_jobtasks_results_json(self) -> dict:
        """
        Convenience function to get the resulting data.json of all job tasks
        in a dictionary of strings.

        Returns:
            The data.json of alle single job tasks.
        """
        jobtasks: List[dict] = self.get_jobtasks(return_json=True)  # type: ignore
        jobtasks_ids = [task["id"] for task in jobtasks]
        jobtasks_results_json = {}
        for jobtask_id in jobtasks_ids:
            url = (
                f"{self.auth._endpoint()}/projects/{self.project_id}/jobs/{self.job_id}"
                f"/tasks/{jobtask_id}/outputs/data-json"
            )
            response_json = self.auth._request(request_type="GET", url=url)

            jobtasks_results_json[jobtask_id] = response_json
        return jobtasks_results_json<|MERGE_RESOLUTION|>--- conflicted
+++ resolved
@@ -50,13 +50,7 @@
         self.job_id = job_id
         self.quicklooks = None
         self.results = None
-<<<<<<< HEAD
-        self.order_ids = order_ids
         self._info = self.info
-=======
-        if self.auth.get_info:
-            self._info = self.info
->>>>>>> bf0c8d28
 
     def __repr__(self):
         info = self.info
