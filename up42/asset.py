--- conflicted
+++ resolved
@@ -118,7 +118,7 @@
         self._info = response_json
         return self._info
 
-    def _get_download_url(self, stac_asset_id: Optional[str] = None, request_type:str = "POST") -> str:
+    def _get_download_url(self, stac_asset_id: Optional[str] = None, request_type: str = "POST") -> str:
         if stac_asset_id is None:
             url = f"{self.auth._endpoint()}/v2/assets/{self.asset_id}/download-url"
         else:
@@ -127,7 +127,6 @@
         download_url = response_json["url"]
         return download_url
 
-<<<<<<< HEAD
     def get_stac_asset_url(self, stac_asset: pystac.Asset):
         """
         Returns the pre-signed URL for the STAC Asset.
@@ -141,12 +140,7 @@
         # so we can utilize all functionalities of Auth class
         return self._get_download_url(stac_asset_id=stac_asset_id)
 
-    def download(
-        self, output_directory: Union[str, Path, None] = None, unpacking: bool = True
-    ) -> List[str]:
-=======
     def download(self, output_directory: Union[str, Path, None] = None, unpacking: bool = True) -> List[str]:
->>>>>>> 1d2f2833
         """
         Downloads the asset. Unpacking the downloaded file will happen as default.
 
