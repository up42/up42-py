--- conflicted
+++ resolved
@@ -26,32 +26,19 @@
     ```
     """
 
-    def __init__(
-        self,
-        auth: Auth,
-        asset_id: Optional[str] = None,
-        asset_info: Optional[dict] = None,
-    ):
-        if asset_id is not None and asset_info is not None:
-            raise ValueError("asset_id and asset_info cannot be provided simultaneously.")
-        if asset_id is None and asset_info is None:
-            raise ValueError("Either asset_id or asset_info should be provided in the constructor.")
+    def __init__(self, auth: Auth, asset_id: str, asset_info: Optional[dict] = None):
         self.auth = auth
-        self.info = asset_info or self._get_info(asset_id)
+        self.asset_id = asset_id
         self.results: Union[List[str], None] = None
+        if asset_info is not None:
+            self._info = asset_info
+        else:
+            self._info = self.info
 
     def __repr__(self):
         return self.info.__repr__()
 
-    def _get_info(self, asset_id: str):
-        url = f"{self.auth._endpoint()}/v2/assets/{asset_id}/metadata"
-        return self.auth._request(request_type="GET", url=url)
-
-    @property
-<<<<<<< HEAD
-    def asset_id(self) -> dict:
-        return self.info["id"]
-=======
+    @property
     def info(self) -> dict:
         """
         Gets and updates the asset metadata information.
@@ -60,7 +47,6 @@
         response_json = self.auth._request(request_type="GET", url=url)
         self._info = response_json
         return self._info
->>>>>>> a6fdac1a
 
     @property
     def _stac_search(self) -> Tuple[Client, ItemSearch]:
@@ -117,8 +103,8 @@
         url = endpoint(f"/v2/assets/{self.asset_id}/metadata")
         body_update = {"title": title, "tags": tags, **kwargs}
         response_json = self.auth._request(request_type="POST", url=url, data=body_update)
-        self.info = response_json
-        return self.info
+        self._info = response_json
+        return self._info
 
     def _get_download_url(self, stac_asset_id: Optional[str] = None, request_type: str = "POST") -> str:
         if stac_asset_id is None:
