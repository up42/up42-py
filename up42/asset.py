--- conflicted
+++ resolved
@@ -39,14 +39,6 @@
         asset_id: Optional[str] = None,
         asset_info: Optional[dict] = None,
     ):
-<<<<<<< HEAD
-        if asset_id is not None and asset_info is not None:
-            raise ValueError("asset_id and asset_info cannot be provided simultaneously.")
-        if asset_id is None and asset_info is None:
-            raise ValueError("Either asset_id or asset_info should be provided in the constructor.")
-
-        self.info = self._get_info(asset_id) if asset_id is not None else asset_info or {}
-=======
         if asset_id is not None:
             if asset_info is not None:
                 raise ValueError("asset_id and asset_info cannot be provided simultaneously.")
@@ -57,7 +49,6 @@
         else:
             if asset_id is None:
                 raise ValueError("Either asset_id or asset_info should be provided in the constructor.")
->>>>>>> faf178ee
 
     def __repr__(self):
         return self.info.__repr__()
