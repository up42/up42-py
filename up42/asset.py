--- conflicted
+++ resolved
@@ -1,10 +1,5 @@
-<<<<<<< HEAD
-from pathlib import Path
+import pathlib
 from typing import Dict, List, Optional, Tuple, Union
-=======
-import pathlib
-from typing import List, Optional, Tuple, Union
->>>>>>> 00af0831
 
 import pystac
 import pystac_client
@@ -100,7 +95,7 @@
         self,
         title: Optional[str] = None,
         tags: Optional[List[str]] = None,
-        **kwargs,
+        **kwargs,  # pylint: disable=unused-argument
     ) -> dict:
         """
         Update the metadata of the asset.
@@ -112,23 +107,14 @@
         Returns:
             The updated asset metadata information
         """
-<<<<<<< HEAD
-        url = endpoint(f"/v2/assets/{self.asset_id}/metadata")
-        if kwargs:
-            logger.info(
-                f"{','.join([key for key in kwargs.keys()])} values are not allowed to update in asset metadata."
-            )
-        body_update: Dict[str, Union[str, list[str]]] = {"title": title} if title is not None else {}
+        url = host.endpoint(f"/v2/assets/{self.asset_id}/metadata")
+        body_update: Dict[str, Union[str, List[str]]] = {"title": title} if title is not None else {}
         if tags is not None:
             body_update.update({"tags": tags})
 
         if not body_update:
             return self.info
 
-=======
-        url = host.endpoint(f"/v2/assets/{self.asset_id}/metadata")
-        body_update = {"title": title, "tags": tags, **kwargs}
->>>>>>> 00af0831
         response_json = self.auth.request(request_type="POST", url=url, data=body_update)
         self.info = response_json
         return self.info
