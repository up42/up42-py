import logging
import warnings
from typing import Optional

<<<<<<< HEAD
from up42 import asset, catalog, main, order, storage, tasking, utils, webhooks
=======
from up42 import asset, catalog, main, order, storage, tasking, utils, webhooks, workflow
>>>>>>> fdf473bf

logger = utils.get_logger(__name__, level=logging.INFO)

DEPRECATION_MESSAGE = "after May 15th, 2024, and will be replaced by new processing functionalities."
INITIALIZED_MSG = "Initialized %s"


def _get_project_id(project_id: Optional[str]) -> str:
    if not project_id:
        warnings.warn(
            "Provide the project ID as the value of the `project_id` argument.",
            DeprecationWarning,
            stacklevel=2,
        )
    result = project_id or main.get_auth_safely().project_id
    if not result:
        raise ValueError("Project ID can't be null")
    return result


@main.check_auth
def initialize_catalog() -> catalog.Catalog:
    """
    Returns a Catalog object for using the catalog search.
    """
    return catalog.Catalog(auth=main.get_auth_safely())


@main.check_auth
def initialize_tasking() -> "tasking.Tasking":
    """
    Returns a Tasking object for creating satellite tasking orders.
    """
    return tasking.Tasking(auth=main.get_auth_safely())


@main.check_auth
<<<<<<< HEAD
=======
def initialize_workflow(workflow_id: str, project_id: Optional[str] = None) -> workflow.Workflow:
    """
    Returns a Workflow object (has to exist on UP42).
    Args:
        workflow_id: The UP42 workflow_id
        project_id: The id of the UP42 project, containing the workflow
    """
    warnings.warn(
        "Workflows are getting deprecated. The current analytics platform will be discontinued "
        f"{DEPRECATION_MESSAGE}",
        DeprecationWarning,
    )
    up42_workflow = workflow.Workflow(
        auth=main.get_auth_safely(),
        workflow_id=workflow_id,
        project_id=_get_project_id(project_id=project_id),
    )
    logger.info(INITIALIZED_MSG, up42_workflow)
    return up42_workflow


@main.check_auth
>>>>>>> fdf473bf
def initialize_storage() -> storage.Storage:
    """
    Returns a Storage object to list orders and assets.
    """
    return storage.Storage(auth=main.get_auth_safely())


@main.check_auth
def initialize_order(order_id: str) -> order.Order:
    """
    Returns an Order object (has to exist on UP42).
    Args:
        order_id: The UP42 order_id
    """
    up42_order = order.Order(auth=main.get_auth_safely(), order_id=order_id)
    logger.info(INITIALIZED_MSG, up42_order)
    return up42_order


@main.check_auth
def initialize_asset(asset_id: str) -> asset.Asset:
    """
    Returns an Asset object (has to exist on UP42).
    Args:
        asset_id: The UP42 asset_id
    """
    up42_asset = asset.Asset(auth=main.get_auth_safely(), asset_id=asset_id)
    logger.info(INITIALIZED_MSG, up42_asset)
    return up42_asset


@main.check_auth
def initialize_webhook(webhook_id: str) -> webhooks.Webhook:
    """
    Returns a Webhook object (has to exist on UP42).
    Args:
        webhook_id: The UP42 webhook_id
    """
    webhook = webhooks.Webhook(auth=main.get_auth_safely(), webhook_id=webhook_id)
    logger.info(INITIALIZED_MSG, webhook)
    return webhook<|MERGE_RESOLUTION|>--- conflicted
+++ resolved
@@ -2,11 +2,7 @@
 import warnings
 from typing import Optional
 
-<<<<<<< HEAD
 from up42 import asset, catalog, main, order, storage, tasking, utils, webhooks
-=======
-from up42 import asset, catalog, main, order, storage, tasking, utils, webhooks, workflow
->>>>>>> fdf473bf
 
 logger = utils.get_logger(__name__, level=logging.INFO)
 
@@ -44,31 +40,6 @@
 
 
 @main.check_auth
-<<<<<<< HEAD
-=======
-def initialize_workflow(workflow_id: str, project_id: Optional[str] = None) -> workflow.Workflow:
-    """
-    Returns a Workflow object (has to exist on UP42).
-    Args:
-        workflow_id: The UP42 workflow_id
-        project_id: The id of the UP42 project, containing the workflow
-    """
-    warnings.warn(
-        "Workflows are getting deprecated. The current analytics platform will be discontinued "
-        f"{DEPRECATION_MESSAGE}",
-        DeprecationWarning,
-    )
-    up42_workflow = workflow.Workflow(
-        auth=main.get_auth_safely(),
-        workflow_id=workflow_id,
-        project_id=_get_project_id(project_id=project_id),
-    )
-    logger.info(INITIALIZED_MSG, up42_workflow)
-    return up42_workflow
-
-
-@main.check_auth
->>>>>>> fdf473bf
 def initialize_storage() -> storage.Storage:
     """
     Returns a Storage object to list orders and assets.
