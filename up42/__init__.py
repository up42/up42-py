"""
    `up42` is the base library module imported to Python. It provides the elementary
    functionality that is not bound to a specific class of the UP42 structure (Project > Workflow > Job etc.).
    From `up42` you can initialize other existing objects, get information about UP42 data &
    processing blocks, read or draw vector data, and adjust the SDK settings.

    To import the UP42 library:
    ```python
    import up42
    ```
"""

import warnings
from pathlib import Path
from typing import Union, Tuple, List, Optional, Dict
import logging
from datetime import datetime
from geopandas import GeoDataFrame

# pylint: disable=wrong-import-position
from up42.tools import Tools
from up42.viztools import VizTools
from up42.auth import Auth
from up42.project import Project
from up42.workflow import Workflow
from up42.job import Job
from up42.jobtask import JobTask
from up42.jobcollection import JobCollection
from up42.catalog import Catalog
from up42.storage import Storage
from up42.order import Order
from up42.asset import Asset
from up42.webhooks import Webhooks, Webhook
from up42.utils import get_logger

logger = get_logger(__name__, level=logging.INFO)

warnings.simplefilter(action="ignore", category=FutureWarning)

_auth: Union[Auth, None] = None


def authenticate(
    cfg_file: Union[str, Path] = None,
    project_id: Optional[str] = None,
    project_api_key: Optional[str] = None,
    **kwargs,
):
    global _auth  # pylint: disable=global-statement
    _auth = Auth(
        cfg_file=cfg_file,
        project_id=project_id,
        project_api_key=project_api_key,
        **kwargs,
    )


def initialize_project() -> "Project":
    """
    Returns the correct Project object (has to exist on UP42).
    """
    if _auth is None:
        raise RuntimeError("Not authenticated, call up42.authenticate() first")
    project = Project(auth=_auth, project_id=str(_auth.project_id))
    logger.info(f"Initialized {project}")
    return project


def initialize_catalog() -> "Catalog":
    """
    Returns a Catalog object for using the catalog search.
    """
    if _auth is None:
        raise RuntimeError("Not authenticated, call up42.authenticate() first")
    return Catalog(auth=_auth)


def initialize_workflow(workflow_id: str) -> "Workflow":
    """
    Returns a Workflow object (has to exist on UP42).

    Args:
        workflow_id: The UP42 workflow_id
    """
    if _auth is None:
        raise RuntimeError("Not authenticated, call up42.authenticate() first")
    workflow = Workflow(
        auth=_auth, workflow_id=workflow_id, project_id=str(_auth.project_id)
    )
    logger.info(f"Initialized {workflow}")
    return workflow


def initialize_job(job_id: str) -> "Job":
    """
    Returns a Job object (has to exist on UP42).

    Args:
        job_id: The UP42 job_id
    """
    if _auth is None:
        raise RuntimeError("Not authenticated, call up42.authenticate() first")
    job = Job(auth=_auth, job_id=job_id, project_id=str(_auth.project_id))
    logger.info(f"Initialized {job}")
    return job


def initialize_jobtask(jobtask_id: str, job_id: str) -> "JobTask":
    """
    Returns a JobTask object (has to exist on UP42).

    Args:
        jobtask_id: The UP42 jobtask_id
        job_id: The UP42 job_id
    """
    if _auth is None:
        raise RuntimeError("Not authenticated, call up42.authenticate() first")
    jobtask = JobTask(
        auth=_auth,
        jobtask_id=jobtask_id,
        job_id=job_id,
        project_id=str(_auth.project_id),
    )
    logger.info(f"Initialized {jobtask}")
    return jobtask


def initialize_jobcollection(job_ids: List[str]) -> "JobCollection":
    """
    Returns a JobCollection object (the referenced jobs have to exist on UP42).

    Args:
        job_ids: List of UP42 job_ids
    """
    if _auth is None:
        raise RuntimeError("Not authenticated, call up42.authenticate() first")
    jobs = [
        Job(auth=_auth, job_id=job_id, project_id=str(_auth.project_id))
        for job_id in job_ids
    ]
    jobcollection = JobCollection(
        auth=_auth, project_id=str(_auth.project_id), jobs=jobs
    )
    logger.info(f"Initialized {jobcollection}")
    return jobcollection


def initialize_storage() -> "Storage":
    """
    Returns a Storage object to list orders and assets.
    """
    if _auth is None:
        raise RuntimeError("Not authenticated, call up42.authenticate() first")
    return Storage(auth=_auth)


def initialize_order(order_id: str) -> "Order":
    """
    Returns an Order object (has to exist on UP42).

    Args:
        order_id: The UP42 order_id
    """
    if _auth is None:
        raise RuntimeError("Not authenticated, call up42.authenticate() first")
    order = Order(auth=_auth, order_id=order_id)
    logger.info(f"Initialized {order}")
    return order


def initialize_asset(asset_id: str) -> "Asset":
    """
    Returns an Asset object (has to exist on UP42).

    Args:
        asset_id: The UP42 asset_id
    """
    if _auth is None:
        raise RuntimeError("Not authenticated, call up42.authenticate() first")
    asset = Asset(auth=_auth, asset_id=asset_id)
    logger.info(f"Initialized {asset}")
    return asset


def get_blocks(
    block_type=None,
    basic: bool = True,
    as_dataframe=False,
):
    tools = Tools(auth=_auth)
    return tools.get_blocks(block_type, basic, as_dataframe)


def get_block_details(block_id: str, as_dataframe=False) -> dict:
    tools = Tools(auth=_auth)
    return tools.get_block_details(block_id, as_dataframe)


def get_block_coverage(block_id: str) -> dict:
    tools = Tools(auth=_auth)
    return tools.get_block_coverage(block_id)


def get_credits_balance() -> dict:
    tools = Tools(auth=_auth)
    return tools.get_credits_balance()


def get_credits_history(
    start_date: Optional[Union[str, datetime]] = None,
    end_date: Optional[Union[str, datetime]] = None,
) -> Dict[str, Union[str, int, Dict]]:
    tools = Tools(auth=_auth)
    return tools.get_credits_history(start_date, end_date)


def validate_manifest(path_or_json: Union[str, Path, dict]) -> dict:
    tools = Tools(auth=_auth)
    return tools.validate_manifest(path_or_json)


def read_vector_file(
    filename: str = "aoi.geojson", as_dataframe: bool = False
) -> Union[Dict, GeoDataFrame]:
    return Tools().read_vector_file(filename, as_dataframe)


def get_example_aoi(
    location: str = "Berlin", as_dataframe: bool = False
) -> Union[Dict, GeoDataFrame]:
    return Tools().get_example_aoi(location, as_dataframe)


def draw_aoi() -> None:
    return Tools().draw_aoi()


# pylint: disable=duplicate-code
def plot_coverage(
    scenes: GeoDataFrame,
    aoi: GeoDataFrame = None,
    legend_column: str = "sceneId",
    figsize=(12, 16),
) -> None:
    VizTools().plot_coverage(
        scenes=scenes, aoi=aoi, legend_column=legend_column, figsize=figsize
    )


def plot_quicklooks(
    figsize: Tuple[int, int] = (8, 8), filepaths: Optional[list] = None
) -> None:
    VizTools().plot_quicklooks(figsize=figsize, filepaths=filepaths)


def plot_results(
    figsize: Tuple[int, int] = (8, 8),
    filepaths: Union[List[Union[str, Path]], dict] = None,
    titles: List[str] = None,
) -> None:
    VizTools().plot_results(figsize=figsize, filepaths=filepaths, titles=titles)


<<<<<<< HEAD
def settings(log: bool = True):
=======
def settings(log: bool = True) -> None:
>>>>>>> 11dd64f5
    """
    Configures settings about logging etc. when using the up42-py package.

    Args:
        log: Activates/deactivates logging, default True is activated logging.
    """
    if log:
        logger.info(
            "Logging enabled (default) - use up42.settings(log=False) to disable."
        )
    else:
        logger.info("Logging disabled - use up42.settings(log=True) to reactivate.")

<<<<<<< HEAD
    # pylint: disable=expression-not-assigned,no-member
    [
        setattr(logging.getLogger(name), "disabled", not log)
        for name in logging.root.manager.loggerDict
    ]


def initialize_webhook(webhook_id: str) -> Webhook:
    """
    Returns a Webhook object (has to exist on UP42).

    Args:
        webhook_id: The UP42 webhook_id
    """
    if _auth is None:
        raise RuntimeError("Not authenticated, call up42.authenticate() first")
    webhook = Webhook(auth=_auth, webhook_id=webhook_id)
    logger.info(f"Initialized {webhook}")
    return webhook


def get_webhooks() -> list:
    webhooks = Webhooks(auth=_auth).get_webhooks()
    return webhooks


def create_webhook():
    pass


def get_webhook_events() -> dict:
    webhook_events = Webhooks(auth=_auth).get_webhook_events()
    return webhook_events
=======
    for name in logging.root.manager.loggerDict:
        setattr(logging.getLogger(name), "disabled", not log)
>>>>>>> 11dd64f5
<|MERGE_RESOLUTION|>--- conflicted
+++ resolved
@@ -261,11 +261,7 @@
     VizTools().plot_results(figsize=figsize, filepaths=filepaths, titles=titles)
 
 
-<<<<<<< HEAD
-def settings(log: bool = True):
-=======
 def settings(log: bool = True) -> None:
->>>>>>> 11dd64f5
     """
     Configures settings about logging etc. when using the up42-py package.
 
@@ -279,12 +275,8 @@
     else:
         logger.info("Logging disabled - use up42.settings(log=True) to reactivate.")
 
-<<<<<<< HEAD
-    # pylint: disable=expression-not-assigned,no-member
-    [
+    for name in logging.root.manager.loggerDict:
         setattr(logging.getLogger(name), "disabled", not log)
-        for name in logging.root.manager.loggerDict
-    ]
 
 
 def initialize_webhook(webhook_id: str) -> Webhook:
@@ -312,8 +304,4 @@
 
 def get_webhook_events() -> dict:
     webhook_events = Webhooks(auth=_auth).get_webhook_events()
-    return webhook_events
-=======
-    for name in logging.root.manager.loggerDict:
-        setattr(logging.getLogger(name), "disabled", not log)
->>>>>>> 11dd64f5
+    return webhook_events