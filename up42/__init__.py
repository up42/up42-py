import warnings
from pathlib import Path
from typing import List, Union, Dict, Tuple
import logging

from geojson import FeatureCollection
from geopandas import GeoDataFrame

# pylint: disable=wrong-import-position
from up42.tools import Tools
from up42.auth import Auth
from up42.project import Project
from up42.workflow import Workflow
from up42.job import Job
from up42.jobtask import JobTask
from up42.catalog import Catalog
from up42.utils import get_logger

logger = get_logger(__name__, level=logging.INFO)

warnings.simplefilter(action="ignore", category=FutureWarning)

_auth = None


def authenticate(
    cfg_file: Union[str, Path] = None,
    project_id: str = None,
    project_api_key: str = None,
    **kwargs,
):
    global _auth  # pylint: disable=global-statement
    _auth = Auth(
        cfg_file=cfg_file,
        project_id=project_id,
        project_api_key=project_api_key,
        **kwargs,
    )


def initialize_project() -> "Project":
    """
    Returns the correct Project object (has to exist on UP42).
    """
    if _auth is None:
        raise RuntimeError("Not authenticated, call up42.authenticate() first")
    project = Project(auth=_auth, project_id=str(_auth.project_id))
    logger.info(f"Initialized {project}")
    return project


def initialize_catalog() -> "Catalog":
    """
    Returns a Catalog object for using the catalog search.
    """
    if _auth is None:
        raise RuntimeError("Not authenticated, call up42.authenticate() first")
    return Catalog(auth=_auth)


def initialize_workflow(workflow_id: str) -> "Workflow":
    """
    Returns a Workflow object (has to exist on UP42).

    Args:
        workflow_id: The UP42 workflow_id
    """
    if _auth is None:
        raise RuntimeError("Not authenticated, call up42.authenticate() first")
    workflow = Workflow(
        auth=_auth, workflow_id=workflow_id, project_id=str(_auth.project_id)
    )
    logger.info(f"Initialized {workflow}")
    return workflow


def initialize_job(job_id: str) -> "Job":
    """
    Returns a Job object (has to exist on UP42).

    Args:
        job_id: The UP42 job_id
    """
    if _auth is None:
        raise RuntimeError("Not authenticated, call up42.authenticate() first")
<<<<<<< HEAD
    return Job(auth=_auth, job_id=job_id, project_id=str(_auth.project_id))
=======
    job = Job(
        auth=_auth, job_id=job_id, project_id=str(_auth.project_id), order_ids=order_ids
    )
    logger.info(f"Initialized {job}")
    return job
>>>>>>> 546100aa


def initialize_jobtask(jobtask_id, job_id) -> "JobTask":
    """
    Returns a JobTask object (has to exist on UP42).

    Args:
        jobtask_id: The UP42 jobtask_id
        job_id: The UP42 job_id
    """
    if _auth is None:
        raise RuntimeError("Not authenticated, call up42.authenticate() first")
    jobtask = JobTask(
        auth=_auth,
        jobtask_id=jobtask_id,
        job_id=job_id,
        project_id=str(_auth.project_id),
    )
    logger.info(f"Initialized {jobtask}")
    return jobtask


def get_blocks(
    block_type=None,
    basic: bool = True,
    as_dataframe=False,
):
    tools = Tools(auth=_auth)
    return tools.get_blocks(block_type, basic, as_dataframe)


def get_block_details(block_id: str, as_dataframe=False) -> Dict:
    tools = Tools(auth=_auth)
    return tools.get_block_details(block_id, as_dataframe)


def validate_manifest(path_or_json: Union[str, Path, Dict]) -> Dict:
    tools = Tools(auth=_auth)
    return tools.validate_manifest(path_or_json)


def read_vector_file(
    filename: str = "aoi.geojson", as_dataframe: bool = False
) -> FeatureCollection:
    tools = Tools(auth=_auth)
    return tools.read_vector_file(filename, as_dataframe)


def get_example_aoi(
    location: str = "Berlin", as_dataframe: bool = False
) -> FeatureCollection:
    tools = Tools(auth=_auth)
    return tools.get_example_aoi(location, as_dataframe)


def draw_aoi() -> None:
    tools = Tools(auth=_auth)
    tools.draw_aoi()


# pylint: disable=duplicate-code
def plot_coverage(
    scenes: GeoDataFrame,
    aoi: GeoDataFrame = None,
    legend_column: str = "scene_id",
    figsize=(12, 16),
) -> None:
    tools = Tools(auth=_auth)
    tools.plot_coverage(scenes, aoi, legend_column, figsize)


def plot_quicklooks(figsize: Tuple[int, int] = (8, 8), filepaths: List = None) -> None:
    tools = Tools(auth=_auth)
    tools.plot_quicklooks(figsize, filepaths)


def plot_results(
    figsize: Tuple[int, int] = (8, 8),
    filepaths: List[Union[str, Path]] = None,
    titles: List[str] = None,
) -> None:
    tools = Tools(auth=_auth)
    tools.plot_results(figsize, filepaths, titles)


def settings(log=True):
    """
    Configures settings about logging etc. when using the up42-py package.

    Args:
        log: Activates/deactivates logging, default True is activated logging.
    """
    if log:
        logger.info(
            "Logging enabled (default) - use up42.settings(log=False) to disable."
        )
    else:
        logger.info("Logging disabled - use up42.settings(log=True) to reactivate.")

    # pylint: disable=expression-not-assigned
    [
        setattr(logging.getLogger(name), "disabled", not log)
        for name in logging.root.manager.loggerDict
    ]<|MERGE_RESOLUTION|>--- conflicted
+++ resolved
@@ -83,15 +83,8 @@
     """
     if _auth is None:
         raise RuntimeError("Not authenticated, call up42.authenticate() first")
-<<<<<<< HEAD
+    logger.info(f"Initialized {job}")
     return Job(auth=_auth, job_id=job_id, project_id=str(_auth.project_id))
-=======
-    job = Job(
-        auth=_auth, job_id=job_id, project_id=str(_auth.project_id), order_ids=order_ids
-    )
-    logger.info(f"Initialized {job}")
-    return job
->>>>>>> 546100aa
 
 
 def initialize_jobtask(jobtask_id, job_id) -> "JobTask":
