--- conflicted
+++ resolved
@@ -48,13 +48,6 @@
         AssetSorting,
         Order,
         OrderSorting,
-<<<<<<< HEAD
-        Storage,
-        initialize_storage,
-=======
-        get_example_aoi,
-        read_vector_file,
->>>>>>> cfe330bc
         initialize_order,
         initialize_asset,
         authenticate,
