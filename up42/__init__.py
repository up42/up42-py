"""
    `up42` is the base library module imported to Python. It provides the elementary
    functionality that is not bound to a specific class of the UP42 structure.
    From `up42` you can also initialize other classes, e.g. for using the catalog, storage etc.

    To import the UP42 library:
    ```python
    import up42
    ```

    Authenticate with UP42:
        https://sdk.up42.com/authentication/.

    To initialize any lower level functionality use e.g.
    ```python
    catalog = up42.initialize_catalog()
    ```
"""

from typing import Callable, Type, Union, cast

# pylint: disable=only-importing-modules-is-allowed
from up42.asset import Asset
from up42.base import authenticate, get_credits_balance
from up42.catalog import Catalog
from up42.glossary import CollectionSorting, CollectionType, ProductGlossary
from up42.initialization import (
    initialize_asset,
    initialize_catalog,
    initialize_order,
    initialize_storage,
    initialize_tasking,
)
from up42.order import Order, OrderSorting
from up42.order_template import BatchOrderTemplate
from up42.processing import Job, JobSorting, JobStatus
from up42.storage import Storage
from up42.tasking import Quotation, QuotationSorting, Tasking
from up42.tools import get_example_aoi, read_vector_file
from up42.utils import get_up42_py_version
from up42.webhooks import Webhook

__version__ = get_up42_py_version()
__all__ = [
    cast(
        Union[Type, Callable],
        obj,
    ).__name__
    for obj in [
        Asset,
        Catalog,
        Order,
        OrderSorting,
        Storage,
        Tasking,
        Webhook,
        get_example_aoi,
        read_vector_file,
        initialize_catalog,
        initialize_tasking,
        initialize_storage,
        initialize_order,
        initialize_asset,
        authenticate,
        get_credits_balance,
        Job,
        JobSorting,
        JobStatus,
        CollectionSorting,
        CollectionType,
        ProductGlossary,
<<<<<<< HEAD
        Quotation,
        QuotationSorting,
=======
        BatchOrderTemplate,
>>>>>>> eb3a7159
    ]
]<|MERGE_RESOLUTION|>--- conflicted
+++ resolved
@@ -69,11 +69,8 @@
         CollectionSorting,
         CollectionType,
         ProductGlossary,
-<<<<<<< HEAD
+        BatchOrderTemplate,
         Quotation,
         QuotationSorting,
-=======
-        BatchOrderTemplate,
->>>>>>> eb3a7159
     ]
 ]