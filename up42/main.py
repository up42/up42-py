import functools
import logging
import pathlib
import warnings
from typing import Dict, List, Optional, Union

import pandas as pd
import requests.exceptions

from up42 import constants, host, utils, webhooks

# pylint: disable=wrong-import-position
from up42.auth import Auth

logger = utils.get_logger(__name__, level=logging.INFO)

warnings.simplefilter(action="ignore", category=FutureWarning)


_auth: Optional[Auth] = None


def authenticate(
<<<<<<< HEAD
    cfg_file: Optional[Union[str, pathlib.Path]] = None,
=======
    cfg_file: Optional[Union[str, Path]] = None,
>>>>>>> 57bcfbd4
    project_id: Optional[str] = None,
    project_api_key: Optional[str] = None,
    username: Optional[str] = None,
    password: Optional[str] = None,
    **kwargs,
):
    """
    Authenticate with UP42, either using project api credentials or
    account credentials or a config JSON file
    containing the corresponding credentials.
    Also see the documentation https://sdk.up42.com/authentication/

    Args:
        cfg_file: File path to the cfg.json with either
        {project_id: "...", project_api_key: "..."} or
            {username: "...", password: "..."}.
        project_id: The unique identifier of the project.
        project_api_key: The project-specific API key.
        username: The username for the UP42 account (email UP42 console).
        password: Password for the UP42 console login.
    """
    global _auth
    _auth = Auth(
        cfg_file=cfg_file,
        project_id=project_id,
        project_api_key=project_api_key,
        username=username,
        password=password,
        **kwargs,
    )


<<<<<<< HEAD
def _get_auth_safely():
    if _auth:
        return _auth
    raise ValueError("User not authenticated. Call up42.authenticate() first")
=======
def __get_auth_safely() -> Auth:
    if _auth:
        return _auth
    raise ValueError("User not authenticated.")
>>>>>>> 57bcfbd4


def _check_auth(func, *args, **kwargs):
    """
    Some functionality of the up42 import object can theoretically be used
    before authentication with UP42, so the auth needs to be checked first.
    """

    # pylint: disable=unused-argument
    @functools.wraps(func)  # required for mkdocstrings
    def inner(*args, **kwargs):
        if _auth is None:
            raise RuntimeError("Not authenticated, call up42.authenticate() first")
        return func(*args, **kwargs)

    return inner


@_check_auth
def get_webhooks(return_json: bool = False) -> List[webhooks.Webhook]:
    """
    Gets all registered webhooks for this workspace.

    Args:
        return_json: If true returns the webhooks information
            as JSON instead of webhook class objects.
    Returns:
        A list of the registered webhooks for this workspace.
    """
<<<<<<< HEAD
    results = webhooks.Webhooks(auth=_get_auth_safely()).get_webhooks(return_json=return_json)
    return results
=======
    return Webhooks(auth=__get_auth_safely()).get_webhooks(return_json=return_json)
>>>>>>> 57bcfbd4


@_check_auth
def create_webhook(
    name: str,
    url: str,
    events: List[str],
    active: bool = False,
    secret: Optional[str] = None,
):
    """
    Registers a new webhook in the system.

    Args:
        name: Webhook name
        url: Unique URL where the webhook will send the message (HTTPS required)
        events: List of event types (order status / job task status)
        active: Webhook status.
        secret: String that acts as signature to the https request sent to the url.
    Returns:
        A dict with details of the registered webhook.
    """
<<<<<<< HEAD
    results = webhooks.Webhooks(auth=_get_auth_safely()).create_webhook(
        name=name, url=url, events=events, active=active, secret=secret
    )
    return results
=======
    return Webhooks(auth=__get_auth_safely()).create_webhook(
        name=name, url=url, events=events, active=active, secret=secret
    )
>>>>>>> 57bcfbd4


@_check_auth
def get_webhook_events() -> dict:
    """
    Gets all available webhook events.

    Returns:
        A dict of the available webhook events.
    """
<<<<<<< HEAD
    webhook_events = webhooks.Webhooks(auth=_get_auth_safely()).get_webhook_events()
    return webhook_events
=======
    return Webhooks(auth=__get_auth_safely()).get_webhook_events()
>>>>>>> 57bcfbd4


@_check_auth
def get_blocks(
    block_type: Optional[str] = None,
    basic: bool = True,
    as_dataframe: bool = False,
) -> Union[List[Dict], dict, pd.DataFrame]:
    """
    Gets a list of all public blocks on the marketplace. Can not access custom blocks.

    Args:
        block_type: Optionally filters to "data" or "processing" blocks, default None.
        basic: Optionally returns simple version {block_id : block_name}
        as_dataframe: Returns a dataframe instead of JSON (default).

    Returns:
        A list of the public blocks and their metadata. Optional a simpler version
        dict.
    """
<<<<<<< HEAD
    if isinstance(block_type, str):
        block_type = block_type.lower()
    url = host.endpoint("/blocks")
    response_json = _get_auth_safely().request(request_type="GET", url=url)
=======
    if block_type:
        block_type = block_type.lower()
    url = endpoint("/blocks")
    response_json = __get_auth_safely()._request(request_type="GET", url=url)
>>>>>>> 57bcfbd4
    public_blocks_json = response_json["data"]

    if block_type == "data":
        logger.info("Getting only data blocks.")
        blocks_json = [block for block in public_blocks_json if block["type"] == "DATA"]
    elif block_type == "processing":
        logger.info("Getting only processing blocks.")
        blocks_json = [block for block in public_blocks_json if block["type"] == "PROCESSING"]
    else:
        blocks_json = public_blocks_json

    if basic:
        logger.info("Getting blocks name and id, use basic=False for all block details.")
        blocks_basic = {block["name"]: block["id"] for block in blocks_json}
        if as_dataframe:
            return pd.DataFrame.from_dict(blocks_basic, orient="index")
        else:
            return blocks_basic

    else:
        if as_dataframe:
            return pd.DataFrame(blocks_json)
        else:
            return blocks_json


@_check_auth
def get_block_details(block_id: str, as_dataframe: bool = False) -> Union[dict, pd.DataFrame]:
    """
    Gets the detailed information about a specific public block from
    the server, includes all manifest.json and marketplace.json contents.
    Can not access custom blocks.

    Args:
        block_id: The block id.
        as_dataframe: Returns a dataframe instead of JSON (default).

    Returns:
        A dict of the block details metadata for the specific block.
    """
<<<<<<< HEAD
    url = host.endpoint(f"/blocks/{block_id}")  # public blocks
    response_json = _get_auth_safely().request(request_type="GET", url=url)
=======
    url = endpoint(f"/blocks/{block_id}")  # public blocks
    response_json = __get_auth_safely()._request(request_type="GET", url=url)
>>>>>>> 57bcfbd4
    details_json = response_json["data"]

    if as_dataframe:
        return pd.DataFrame.from_dict(details_json, orient="index").transpose()
    else:
        return details_json


@_check_auth
def get_block_coverage(block_id: str) -> dict:
    """
    Gets the spatial coverage of a data/processing block as
    url or GeoJson Feature Collection.

    Args:
        block_id: The block id.

    Returns:
        A dict of the spatial coverage for the specific block.
    """
<<<<<<< HEAD
    url = host.endpoint(f"/blocks/{block_id}/coverage")
    response_json = _get_auth_safely().request(request_type="GET", url=url)
    details_json = response_json["data"]
    response_coverage = requests.get(details_json["url"], timeout=constants.TIMEOUT).json()
    return response_coverage
=======
    url = endpoint(f"/blocks/{block_id}/coverage")
    response_json = __get_auth_safely()._request(request_type="GET", url=url)
    details_json = response_json["data"]
    return requests.get(details_json["url"]).json()
>>>>>>> 57bcfbd4


@_check_auth
def get_credits_balance() -> dict:
    """
    Display the overall credits available in your account.

    Returns:
        A dict with the balance of credits available in your account.
    """
<<<<<<< HEAD
    endpoint_url = host.endpoint("/accounts/me/credits/balance")
    response_json = _get_auth_safely().request(request_type="GET", url=endpoint_url)
    details_json = response_json["data"]
    return details_json
=======
    endpoint_url = endpoint("/accounts/me/credits/balance")
    response_json = __get_auth_safely()._request(request_type="GET", url=endpoint_url)
    return response_json["data"]
>>>>>>> 57bcfbd4
<|MERGE_RESOLUTION|>--- conflicted
+++ resolved
@@ -21,11 +21,7 @@
 
 
 def authenticate(
-<<<<<<< HEAD
     cfg_file: Optional[Union[str, pathlib.Path]] = None,
-=======
-    cfg_file: Optional[Union[str, Path]] = None,
->>>>>>> 57bcfbd4
     project_id: Optional[str] = None,
     project_api_key: Optional[str] = None,
     username: Optional[str] = None,
@@ -58,17 +54,10 @@
     )
 
 
-<<<<<<< HEAD
-def _get_auth_safely():
-    if _auth:
-        return _auth
-    raise ValueError("User not authenticated. Call up42.authenticate() first")
-=======
 def __get_auth_safely() -> Auth:
     if _auth:
         return _auth
     raise ValueError("User not authenticated.")
->>>>>>> 57bcfbd4
 
 
 def _check_auth(func, *args, **kwargs):
@@ -98,12 +87,7 @@
     Returns:
         A list of the registered webhooks for this workspace.
     """
-<<<<<<< HEAD
-    results = webhooks.Webhooks(auth=_get_auth_safely()).get_webhooks(return_json=return_json)
-    return results
-=======
-    return Webhooks(auth=__get_auth_safely()).get_webhooks(return_json=return_json)
->>>>>>> 57bcfbd4
+    return webhooks.Webhooks(auth=__get_auth_safely()).get_webhooks(return_json=return_json)
 
 
 @_check_auth
@@ -126,16 +110,9 @@
     Returns:
         A dict with details of the registered webhook.
     """
-<<<<<<< HEAD
-    results = webhooks.Webhooks(auth=_get_auth_safely()).create_webhook(
+    return webhooks.Webhooks(auth=__get_auth_safely()).create_webhook(
         name=name, url=url, events=events, active=active, secret=secret
     )
-    return results
-=======
-    return Webhooks(auth=__get_auth_safely()).create_webhook(
-        name=name, url=url, events=events, active=active, secret=secret
-    )
->>>>>>> 57bcfbd4
 
 
 @_check_auth
@@ -146,12 +123,7 @@
     Returns:
         A dict of the available webhook events.
     """
-<<<<<<< HEAD
-    webhook_events = webhooks.Webhooks(auth=_get_auth_safely()).get_webhook_events()
-    return webhook_events
-=======
-    return Webhooks(auth=__get_auth_safely()).get_webhook_events()
->>>>>>> 57bcfbd4
+    return webhooks.Webhooks(auth=__get_auth_safely()).get_webhook_events()
 
 
 @_check_auth
@@ -172,17 +144,10 @@
         A list of the public blocks and their metadata. Optional a simpler version
         dict.
     """
-<<<<<<< HEAD
-    if isinstance(block_type, str):
+    if block_type:
         block_type = block_type.lower()
     url = host.endpoint("/blocks")
-    response_json = _get_auth_safely().request(request_type="GET", url=url)
-=======
-    if block_type:
-        block_type = block_type.lower()
-    url = endpoint("/blocks")
     response_json = __get_auth_safely()._request(request_type="GET", url=url)
->>>>>>> 57bcfbd4
     public_blocks_json = response_json["data"]
 
     if block_type == "data":
@@ -223,13 +188,8 @@
     Returns:
         A dict of the block details metadata for the specific block.
     """
-<<<<<<< HEAD
     url = host.endpoint(f"/blocks/{block_id}")  # public blocks
-    response_json = _get_auth_safely().request(request_type="GET", url=url)
-=======
-    url = endpoint(f"/blocks/{block_id}")  # public blocks
     response_json = __get_auth_safely()._request(request_type="GET", url=url)
->>>>>>> 57bcfbd4
     details_json = response_json["data"]
 
     if as_dataframe:
@@ -250,18 +210,10 @@
     Returns:
         A dict of the spatial coverage for the specific block.
     """
-<<<<<<< HEAD
     url = host.endpoint(f"/blocks/{block_id}/coverage")
-    response_json = _get_auth_safely().request(request_type="GET", url=url)
-    details_json = response_json["data"]
-    response_coverage = requests.get(details_json["url"], timeout=constants.TIMEOUT).json()
-    return response_coverage
-=======
-    url = endpoint(f"/blocks/{block_id}/coverage")
     response_json = __get_auth_safely()._request(request_type="GET", url=url)
     details_json = response_json["data"]
     return requests.get(details_json["url"]).json()
->>>>>>> 57bcfbd4
 
 
 @_check_auth
@@ -272,13 +224,6 @@
     Returns:
         A dict with the balance of credits available in your account.
     """
-<<<<<<< HEAD
     endpoint_url = host.endpoint("/accounts/me/credits/balance")
-    response_json = _get_auth_safely().request(request_type="GET", url=endpoint_url)
-    details_json = response_json["data"]
-    return details_json
-=======
-    endpoint_url = endpoint("/accounts/me/credits/balance")
     response_json = __get_auth_safely()._request(request_type="GET", url=endpoint_url)
-    return response_json["data"]
->>>>>>> 57bcfbd4
+    return response_json["data"]