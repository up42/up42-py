<<<<<<< HEAD
__all__ = [
    "authenticate",
    "get_webhooks",
    "create_webhook",
    "get_webhook_events",
    "get_blocks",
    "get_block_details",
    "get_block_coverage",
    "get_credits_balance",
]

=======
>>>>>>> 5e5b4b5f
import logging
import warnings
from functools import wraps
from pathlib import Path
from typing import Dict, List, Optional, Union

import pandas as pd
import requests.exceptions

# pylint: disable=wrong-import-position
from up42.auth import Auth
from up42.host import endpoint
from up42.utils import get_logger
from up42.webhooks import Webhook, Webhooks

logger = get_logger(__name__, level=logging.INFO)

warnings.simplefilter(action="ignore", category=FutureWarning)


# pylint: disable=global-statement
_auth: Auth = None  # type: ignore


def authenticate(
    cfg_file: Union[str, Path] = None,
    project_id: Optional[str] = None,
    project_api_key: Optional[str] = None,
    username: Optional[str] = None,
    password: Optional[str] = None,
    **kwargs,
):
    """
    Authenticate with UP42, either using project api credentials or
    account credentials or a config JSON file containing the corresponding credentials.
    Also see the documentation https://sdk.up42.com/authentication/

    Args:
        cfg_file: File path to the cfg.json with either
        {project_id: "...", project_api_key: "..."} or {username: "...", password: "..."}.
        project_id: The unique identifier of the project.
        project_api_key: The project-specific API key.
        username: The username for the UP42 account (email UP42 console).
        password: Password for the UP42 console login.
    """
    global _auth
    _auth = Auth(
        cfg_file=cfg_file,
        project_id=project_id,
        project_api_key=project_api_key,
        username=username,
        password=password,
        **kwargs,
    )


def _check_auth(func, *args, **kwargs):
    """
    Some functionality of the up42 import object can theoretically be used
    before authentication with UP42, so the auth needs to be checked first.
    """

    # pylint: disable=unused-argument
    @wraps(func)  # required for mkdocstrings
    def inner(*args, **kwargs):
        if _auth is None:
            raise RuntimeError("Not authenticated, call up42.authenticate() first")
        return func(*args, **kwargs)

    return inner


@_check_auth
def get_webhooks(return_json: bool = False) -> List[Webhook]:
    """
    Gets all registered webhooks for this workspace.

    Args:
        return_json: If true returns the webhooks information as JSON instead of webhook class objects.
    Returns:
        A list of the registered webhooks for this workspace.
    """
    webhooks = Webhooks(auth=_auth).get_webhooks(return_json=return_json)
    return webhooks


@_check_auth
def create_webhook(
    name: str,
    url: str,
    events: List[str],
    active: bool = False,
    secret: Optional[str] = None,
):
    """
    Registers a new webhook in the system.

    Args:
        name: Webhook name
        url: Unique URL where the webhook will send the message (HTTPS required)
        events: List of event types (order status / job task status)
        active: Webhook status.
        secret: String that acts as signature to the https request sent to the url.
    Returns:
        A dict with details of the registered webhook.
    """
    webhook = Webhooks(auth=_auth).create_webhook(name=name, url=url, events=events, active=active, secret=secret)
    return webhook


@_check_auth
def get_webhook_events() -> dict:
    """
    Gets all available webhook events.

    Returns:
        A dict of the available webhook events.
    """
    webhook_events = Webhooks(auth=_auth).get_webhook_events()
    return webhook_events


@_check_auth
def get_blocks(
    block_type: Optional[str] = None,
    basic: bool = True,
    as_dataframe: bool = False,
) -> Union[List[Dict], dict]:
    """
    Gets a list of all public blocks on the marketplace. Can not access custom blocks.

    Args:
        block_type: Optionally filters to "data" or "processing" blocks, default None.
        basic: Optionally returns simple version {block_id : block_name}
        as_dataframe: Returns a dataframe instead of JSON (default).

    Returns:
        A list of the public blocks and their metadata. Optional a simpler version
        dict.
    """
    try:
        block_type = block_type.lower()  # type: ignore
    except AttributeError:
        pass
    url = endpoint("/blocks")
    response_json = _auth._request(request_type="GET", url=url)
    public_blocks_json = response_json["data"]

    if block_type == "data":
        logger.info("Getting only data blocks.")
        blocks_json = [block for block in public_blocks_json if block["type"] == "DATA"]
    elif block_type == "processing":
        logger.info("Getting only processing blocks.")
        blocks_json = [block for block in public_blocks_json if block["type"] == "PROCESSING"]
    else:
        blocks_json = public_blocks_json

    if basic:
        logger.info("Getting blocks name and id, use basic=False for all block details.")
        blocks_basic = {block["name"]: block["id"] for block in blocks_json}
        if as_dataframe:
            return pd.DataFrame.from_dict(blocks_basic, orient="index")
        else:
            return blocks_basic

    else:
        if as_dataframe:
            return pd.DataFrame(blocks_json)
        else:
            return blocks_json


@_check_auth
def get_block_details(block_id: str, as_dataframe: bool = False) -> dict:
    """
    Gets the detailed information about a specific public block from
    the server, includes all manifest.json and marketplace.json contents.
    Can not access custom blocks.

    Args:
        block_id: The block id.
        as_dataframe: Returns a dataframe instead of JSON (default).

    Returns:
        A dict of the block details metadata for the specific block.
    """
    url = endpoint(f"/blocks/{block_id}")  # public blocks
    response_json = _auth._request(request_type="GET", url=url)
    details_json = response_json["data"]

    if as_dataframe:
        return pd.DataFrame.from_dict(details_json, orient="index").transpose()
    else:
        return details_json


@_check_auth
def get_block_coverage(block_id: str) -> dict:
    """
    Gets the spatial coverage of a data/processing block as
    url or GeoJson Feature Collection.

    Args:
        block_id: The block id.

    Returns:
        A dict of the spatial coverage for the specific block.
    """
    url = endpoint(f"/blocks/{block_id}/coverage")
    response_json = _auth._request(request_type="GET", url=url)
    details_json = response_json["data"]
    response_coverage = requests.get(details_json["url"]).json()
    return response_coverage


@_check_auth
def get_credits_balance() -> dict:
    """
    Display the overall credits available in your account.

    Returns:
        A dict with the balance of credits available in your account.
    """
    endpoint_url = endpoint("/accounts/me/credits/balance")
    response_json = _auth._request(request_type="GET", url=endpoint_url)
    details_json = response_json["data"]
    return details_json<|MERGE_RESOLUTION|>--- conflicted
+++ resolved
@@ -1,17 +1,3 @@
-<<<<<<< HEAD
-__all__ = [
-    "authenticate",
-    "get_webhooks",
-    "create_webhook",
-    "get_webhook_events",
-    "get_blocks",
-    "get_block_details",
-    "get_block_coverage",
-    "get_credits_balance",
-]
-
-=======
->>>>>>> 5e5b4b5f
 import logging
 import warnings
 from functools import wraps
