"""
UP42 authentication mechanism and base requests functionality
"""

import json
import pathlib
from typing import Callable, Dict, List, Optional, Union

import requests

from up42 import host, utils
from up42.http import client

logger = utils.get_logger(__name__)
ConfigurationSource = Optional[Union[str, pathlib.Path]]
ConfigurationReader = Callable[[ConfigurationSource], Optional[Dict]]
CredentialsMerger = Callable[
    [ConfigurationSource, Optional[str], Optional[str]],
    List[Optional[Dict]],
]
ClientFactory = Callable[[List[Optional[Dict]], str], client.Client]


def collect_credentials(
    cfg_file: ConfigurationSource,
    username: Optional[str],
    password: Optional[str],
    read_config: ConfigurationReader = utils.read_json,
) -> List[Optional[Dict]]:
    config_source = read_config(cfg_file)
    account_credentials_source = {"username": username, "password": password}
    return [config_source, account_credentials_source]


class Auth:
    def __init__(
        self,
        cfg_file: Union[str, pathlib.Path, None] = None,
        username: Optional[str] = None,
        password: Optional[str] = None,
        get_credential_sources: CredentialsMerger = collect_credentials,
        create_client: ClientFactory = client.create,
    ):
        """
        The Auth class handles the authentication with UP42.

        Authenticate with UP42:
            https://sdk.up42.com/authentication/.

        Args:
            cfg_file: File path to the cfg.json with {username: "...", password: "..."}.
            username: The username for the UP42 account (email UP42 console).
            password: Password for the UP42 console login.
        """
        credential_sources = get_credential_sources(cfg_file, username, password)
<<<<<<< HEAD
        self._client = create_client(credential_sources, host.endpoint("/oauth/token"))
=======
        self.client = create_client(credential_sources, host.endpoint("/oauth/token"))
        self._get_workspace()
>>>>>>> 6832d14f
        logger.info("Authentication with UP42 successful!")

    @property
    def session(self) -> requests.Session:
        return self.client.session

    # pylint: disable=dangerous-default-value
    def _request_helper(
        self,
        request_type: str,
        url: str,
        data: dict,
    ) -> requests.Response:
        """
        Helper function for the request, running the actual request with the correct headers.

        Args:
            request_type: 'GET', 'POST', 'PUT', 'PATCH', 'DELETE'
            url: The requests url.
            data: The payload, e.g. dictionary with job parameters etc.
        Returns:
            The request response.
        """
        response: requests.Response = self.session.request(
            method=request_type,
            url=url,
            json=data,
            timeout=utils.TIMEOUT,
        )
        logger.debug(response)
        logger.debug(data)
        response.raise_for_status()
        return response

    def request(
        self,
        request_type: str,
        url: str,
        data: dict = {},
        return_text: bool = True,
    ):
        """
        Makes a request to the API, handles authentication and SDK headers

        Args:
            request_type: 'GET', 'POST', 'PUT', 'PATCH', 'DELETE'
            url: The url to request.
            data: The payload, e.g. dictionary with job parameters etc.
            return_text: If true returns response text/json, false returns response.
        Returns:
            The response object or payload.
        """

        try:
            response: requests.Response = self._request_helper(request_type, url, data)
            if return_text:
                try:
                    response_json = response.json()
                    # v1 endpoints give response format {"data": ..., "error": ...}
                    if (
                        isinstance(response_json, dict)
                        and response_json.get("error")
                        and response_json.get("data") is None
                    ):
                        raise ValueError(response_json["error"])
                    # Catalog search, JobTask logs etc. does not have the usual {"data": {}, "error": {}} format.
                    return response_json
                except json.JSONDecodeError:  # e.g. JobTask logs are str format.
                    return response.text
            else:  # E.g. for DELETE
                return response

        except requests.exceptions.HTTPError as err:
            # v2 endpoints follow RFC 7807 for errors and will fail with http error
            # The corresponding errors to be handled in caller
            err_message = err.response is not None and err.response.text
            raise requests.exceptions.HTTPError(err_message) from err<|MERGE_RESOLUTION|>--- conflicted
+++ resolved
@@ -53,12 +53,7 @@
             password: Password for the UP42 console login.
         """
         credential_sources = get_credential_sources(cfg_file, username, password)
-<<<<<<< HEAD
-        self._client = create_client(credential_sources, host.endpoint("/oauth/token"))
-=======
         self.client = create_client(credential_sources, host.endpoint("/oauth/token"))
-        self._get_workspace()
->>>>>>> 6832d14f
         logger.info("Authentication with UP42 successful!")
 
     @property
