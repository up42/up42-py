--- conflicted
+++ resolved
@@ -21,12 +21,8 @@
     wait_random_exponential,
 )
 
-<<<<<<< HEAD
 from up42 import host
-from up42.utils import get_logger
-=======
 from up42.utils import get_logger, get_up42_py_version
->>>>>>> e512c3fc
 
 logger = get_logger(__name__)
 
