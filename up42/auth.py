--- conflicted
+++ resolved
@@ -27,50 +27,6 @@
 logger = get_logger(__name__)
 
 
-<<<<<<< HEAD
-class retry_if_401_invalid_token(retry_if_exception):
-    """
-    Custom tenacity error response that enables separate retry strategy for
-    401 error (unauthorized response, unable decode JWT) due to invalid/timed out UP42 token.
-
-    Adapted from https://github.com/alexwlchan/handling-http-429-with-tenacity
-    """
-
-    def __init__(self):
-        def is_http_401_error(exception):
-            if exception.response is not None:
-                return (
-                    isinstance(
-                        exception,
-                        (
-                            requests.exceptions.HTTPError,
-                            requests.exceptions.RequestException,
-                        ),
-                    )
-                    and hasattr(exception.response, "status_code")
-                    and exception.response.status_code == 401
-                )
-
-        super().__init__(predicate=is_http_401_error)
-
-
-class retry_if_429_rate_limit(retry_if_exception):
-    """
-    Custom tenacity error response that enables separate retry strategy for
-    429 HTTPError (too many requests) due to UP42 rate limitation.
-
-    Adapted from https://github.com/alexwlchan/handling-http-429-with-tenacity
-    """
-
-    def __init__(self):
-        def is_http_429_error(exception):
-            if exception.response is not None:
-                return (
-                    isinstance(exception, requests.exceptions.HTTPError)
-                    and hasattr(exception.response, "status_code")
-                    and exception.response.status_code == 429
-                )
-=======
 def retry_for_error_status_code(code: int):
     class retry_on_code(retry_if_exception):
         def __init__(self):
@@ -82,7 +38,6 @@
                 )
 
             super().__init__(predicate=is_http_error)
->>>>>>> 57bcfbd4
 
     return retry_on_code()
 
@@ -202,17 +157,10 @@
     def _get_token_project_based(self):
         """Project specific authentication via project id and project api key."""
         try:
-<<<<<<< HEAD
-            client = BackendApplicationClient(client_id=self._credentials_id, client_secret=self._credentials_key)
-            assert isinstance(self._credentials_id, str)
-            assert isinstance(self._credentials_key, str)
-            auth = HTTPBasicAuth(self._credentials_id, self._credentials_key)
-=======
             client_id = cast(str, self._credentials_id)
             client_secret = cast(str, self._credentials_key)
             client = BackendApplicationClient(client_id=client_id, client_secret=client_secret)
             auth = HTTPBasicAuth(client_id, client_secret)
->>>>>>> 57bcfbd4
             get_token_session = OAuth2Session(client=client)
             token_response = get_token_session.fetch_token(token_url=host.endpoint("/oauth/token"), auth=auth)
         except MissingTokenError as err:
@@ -231,11 +179,7 @@
     def _get_workspace(self) -> None:
         """Get user id belonging to authenticated account."""
         url = host.endpoint("/users/me")
-<<<<<<< HEAD
-        resp = self.request("GET", url)
-=======
         resp = self._request("GET", url)
->>>>>>> 57bcfbd4
         self.workspace_id = resp["data"]["id"]
 
     @staticmethod
@@ -251,11 +195,7 @@
 
     # pylint: disable=dangerous-default-value
     @retry(
-<<<<<<< HEAD
-        retry=retry_if_429_rate_limit(),
-=======
         retry=retry_for_error_status_code(429),
->>>>>>> 57bcfbd4
         wait=wait_random_exponential(multiplier=0.5, max=180),
         reraise=True,
     )
@@ -352,12 +292,7 @@
 
         except requests.exceptions.HTTPError as err:  # Base error class
             # Raising the original `err` error would not surface the relevant error message (contained in API response)
-<<<<<<< HEAD
-            assert err.response is not None
-            err_message = err.response.json()
-=======
             err_message = err.response is not None and err.response.json()
->>>>>>> 57bcfbd4
             logger.error(f"Error {err_message}")
             raise requests.exceptions.HTTPError(err_message) from err
 
