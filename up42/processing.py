import abc
import dataclasses
import datetime
import enum
from typing import ClassVar, Iterator, List, Optional, TypedDict, Union

import pystac
import requests
import tenacity as tnc

from up42 import base, host, utils


@dataclasses.dataclass(frozen=True)
class ValidationError:
    message: str
    name: str


class JobStatus(enum.Enum):
    CREATED = "created"
    VALID = "valid"
    INVALID = "invalid"
    ACCEPTED = "accepted"
    REJECTED = "rejected"
    RUNNING = "running"
    SUCCESSFUL = "successful"
    FAILED = "failed"
    CAPTURED = "captured"
    RELEASED = "released"


class JobResults(TypedDict, total=False):
    collection: Optional[str]
    errors: Optional[List[dict]]


class JobMetadata(TypedDict):
    # pylint: disable=invalid-name
    processID: str
    jobID: str
    accountID: str
    workspaceID: Optional[str]
    definition: dict
    results: Optional[JobResults]
    creditConsumption: Optional[dict]
    status: str
    created: str
    started: Optional[str]
    finished: Optional[str]
    updated: str


<<<<<<< HEAD
class UnfinishedJob(Exception):
    """Job hasn't finished yet with success or failure"""
=======
class JobSorting:
    process_id = utils.SortingField("processID")
    status = utils.SortingField("status")
    created = utils.SortingField("created")
    credits = utils.SortingField("creditConsumption.credits")


def _to_datetime(value: Optional[str]):
    return value and datetime.datetime.fromisoformat(value.rstrip("Z"))
>>>>>>> 83c98e31


@dataclasses.dataclass
class Job:
    session = base.Session()
    stac_client = base.StacClient()
    process_id: str
    id: str
    account_id: str
    workspace_id: Optional[str]
    definition: dict
    status: JobStatus
    created: datetime.datetime
    updated: datetime.datetime
    collection_url: Optional[str] = None
    errors: Optional[List[ValidationError]] = None
    credits: Optional[int] = None
    started: Optional[datetime.datetime] = None
    finished: Optional[datetime.datetime] = None

    @property
    def collection(self) -> Optional[pystac.Collection]:
        if self.collection_url is None:
            return None
        collection_id = self.collection_url.split("/")[-1]
        return self.stac_client.get_collection(collection_id)

    @staticmethod
    def from_metadata(metadata: JobMetadata) -> "Job":
        results: JobResults = metadata.get("results") or {}
        errors = results.get("errors") or []
        validation_errors = [ValidationError(**error) for error in errors]
        consumption = metadata.get("creditConsumption") or {}
        return Job(
            process_id=metadata["processID"],
            id=metadata["jobID"],
            account_id=metadata["accountID"],
            workspace_id=metadata["workspaceID"],
            collection_url=results.get("collection"),
            errors=validation_errors or None,
            credits=consumption.get("credits"),
            definition=metadata["definition"],
            status=JobStatus(metadata["status"]),
            created=_to_datetime(metadata["created"]),
            started=_to_datetime(metadata["started"]),
            finished=_to_datetime(metadata["finished"]),
            updated=_to_datetime(metadata["updated"]),
        )

    @classmethod
    def get(cls, job_id: str) -> "Job":
        url = host.endpoint(f"/v2/processing/jobs/{job_id}")
        metadata = cls.session.get(url).json()
        return cls.from_metadata(metadata)

<<<<<<< HEAD
    def track(self, *, wait: int = 60, retries: int = 60 * 24 * 3):
        @tnc.retry(
            stop=tnc.stop_after_attempt(retries),
            wait=tnc.wait_fixed(wait),
            retry=tnc.retry_if_exception_type(UnfinishedJob),
            reraise=True,
        )
        def update():
            job = Job.get(self.id)
            self.status = job.status
            self.updated = job.updated
            self.finished = job.finished
            self.started = job.started
            # update the results as well
            if self.status not in [JobStatus.SUCCESSFUL, JobStatus.FAILED]:
                raise UnfinishedJob

        update()
=======
    @classmethod
    def all(
        cls,
        process_id: Optional[List[str]] = None,
        workspace_id: Optional[str] = None,
        status: Optional[List[JobStatus]] = None,
        min_duration: Optional[int] = None,
        max_duration: Optional[int] = None,
        sort_by: Optional[utils.SortingField] = None,
        *,
        # used only for performance tuning and testing only
        page_size: Optional[int] = None,
    ) -> Iterator["Job"]:
        query_params = {
            key: str(value)
            for key, value in {
                "workspaceID": workspace_id,
                "processID": process_id,
                "status": [entry.value for entry in status] if status else None,
                "minDuration": min_duration,
                "maxDuration": max_duration,
                "limit": page_size,
                "sort": sort_by,
            }.items()
            if value
        }

        def get_pages():
            page = cls.session.get(host.endpoint("/v2/processing/jobs"), params=query_params).json()
            while page:
                yield page["jobs"]
                next_page_url = next(
                    (link["href"] for link in page["links"] if link["rel"] == "next"),
                    None,
                )
                page = next_page_url and cls.session.get(next_page_url).json()

        for page in get_pages():
            for metadata in page:
                yield Job.from_metadata(metadata)
>>>>>>> 83c98e31


CostType = Union[int, float, "Cost"]


@dataclasses.dataclass(frozen=True)
class Cost:
    strategy: str
    credits: int
    size: Optional[int] = None
    unit: Optional[str] = None

    def __le__(self, other: CostType):
        if isinstance(other, Cost):
            return self.credits <= other.credits
        else:
            return self.credits <= other

    def __lt__(self, other: CostType):
        if isinstance(other, Cost):
            return self.credits < other.credits
        else:
            return self.credits < other

    def __ge__(self, other: CostType):
        return not self < other

    def __gt__(self, other: CostType):
        return not self <= other


class JobTemplate:
    session = base.Session()
    process_id: ClassVar[str]
    workspace_id: Union[str, base.WorkspaceId]
    errors: set[ValidationError] = set()

    @property
    @abc.abstractmethod
    def inputs(self) -> dict:
        pass

    def __post_init__(self):
        self.__validate()
        if self.is_valid:
            self.__evaluate()

    def __validate(self) -> None:
        url = host.endpoint(f"/v2/processing/processes/{self.process_id}/validation")
        try:
            _ = self.session.post(url, json={"inputs": self.inputs})
        except requests.HTTPError as err:
            if (status_code := err.response.status_code) in (400, 422):
                if status_code == 400:
                    self.errors = {
                        ValidationError(
                            name="InvalidSchema",
                            message=err.response.json()["schema-error"],
                        )
                    }
                if status_code == 422:
                    errors = err.response.json()["errors"]
                    self.errors = {ValidationError(**error) for error in errors}
            else:
                raise err

    def __evaluate(self):
        url = host.endpoint(f"/v2/processing/processes/{self.process_id}/cost")
        payload = self.session.post(url, json={"inputs": self.inputs}).json()
        self.cost = Cost(
            strategy=payload["pricingStrategy"],
            credits=payload["totalCredits"],
            size=payload.get("totalSize"),
            unit=payload.get("unit"),
        )

    @property
    def is_valid(self) -> bool:
        return not self.errors

    def execute(self) -> Job:
        url = host.endpoint(f"/v2/processing/processes/{self.process_id}/execution")
        job_metadata = self.session.post(url, json={"inputs": self.inputs}).json()
        return Job.from_metadata(job_metadata)


@dataclasses.dataclass
class SingleItemJobTemplate(JobTemplate):
    title: str
    item: pystac.Item

    @property
    def inputs(self) -> dict:
        return {"title": self.title, "item": self.item.get_self_href()}


@dataclasses.dataclass
class MultiItemJobTemplate(JobTemplate):
    title: str
    items: List[pystac.Item]

    @property
    def inputs(self) -> dict:
        return {
            "title": self.title,
            "items": [item.get_self_href() for item in self.items],
        }<|MERGE_RESOLUTION|>--- conflicted
+++ resolved
@@ -51,10 +51,10 @@
     updated: str
 
 
-<<<<<<< HEAD
 class UnfinishedJob(Exception):
     """Job hasn't finished yet with success or failure"""
-=======
+
+
 class JobSorting:
     process_id = utils.SortingField("processID")
     status = utils.SortingField("status")
@@ -64,7 +64,6 @@
 
 def _to_datetime(value: Optional[str]):
     return value and datetime.datetime.fromisoformat(value.rstrip("Z"))
->>>>>>> 83c98e31
 
 
 @dataclasses.dataclass
@@ -114,13 +113,6 @@
             updated=_to_datetime(metadata["updated"]),
         )
 
-    @classmethod
-    def get(cls, job_id: str) -> "Job":
-        url = host.endpoint(f"/v2/processing/jobs/{job_id}")
-        metadata = cls.session.get(url).json()
-        return cls.from_metadata(metadata)
-
-<<<<<<< HEAD
     def track(self, *, wait: int = 60, retries: int = 60 * 24 * 3):
         @tnc.retry(
             stop=tnc.stop_after_attempt(retries),
@@ -134,12 +126,20 @@
             self.updated = job.updated
             self.finished = job.finished
             self.started = job.started
-            # update the results as well
+            self.collection_url = job.collection_url
+            self.errors = job.errors
+            self.credits = job.credits
             if self.status not in [JobStatus.SUCCESSFUL, JobStatus.FAILED]:
                 raise UnfinishedJob
 
         update()
-=======
+
+    @classmethod
+    def get(cls, job_id: str) -> "Job":
+        url = host.endpoint(f"/v2/processing/jobs/{job_id}")
+        metadata = cls.session.get(url).json()
+        return cls.from_metadata(metadata)
+
     @classmethod
     def all(
         cls,
@@ -180,7 +180,6 @@
         for page in get_pages():
             for metadata in page:
                 yield Job.from_metadata(metadata)
->>>>>>> 83c98e31
 
 
 CostType = Union[int, float, "Cost"]
