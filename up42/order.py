--- conflicted
+++ resolved
@@ -52,11 +52,7 @@
         """
         Gets and updates the order information.
         """
-<<<<<<< HEAD
-        url = endpoint(f"/workspaces/{self.workspace_id}/orders/{self.order_id}")
-=======
-        url = f"{self.auth._endpoint()}/v2/orders/{self.order_id}"
->>>>>>> e512c3fc
+        url = endpoint(f"/v2/orders/{self.order_id}")
         response_json = self.auth._request(request_type="GET", url=url)
         self._info = response_json
         return self._info
