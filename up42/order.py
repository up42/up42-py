--- conflicted
+++ resolved
@@ -181,13 +181,8 @@
             if status in ["PLACED", "BEING_FULFILLED"]:
                 if time_asleep != 0 and time_asleep % report_time == 0:
                     logger.info(f"Order is {status}! - {self.order_id}")
-<<<<<<< HEAD
-                    if self.info["type"] == "TASKING":
-                        logger.info(substatus_messages(self.order_details["subStatus"]))
-=======
                 if self.info["type"] == "TASKING":
                     logger.info(substatus_messages(self.order_details.get("subStatus")))
->>>>>>> 0da7bc34
 
             elif status in ["FAILED", "FAILED_PERMANENTLY"]:
                 logger.info(f"Order is {status}! - {self.order_id}")
