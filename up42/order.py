import dataclasses
from typing import Any, Dict, Iterator, List, Literal, Optional, TypedDict, Union

import tenacity as tnc

from up42 import base, host, utils

logger = utils.get_logger(__name__)

OrderType = Literal["TASKING", "ARCHIVE"]


class OrderParamsV2(TypedDict, total=False):
    """
    Represents the schema for the order parameters for the V2 endpoint.
    dataProduct: The dataProduct id for the specific product configuration.
    displayName: The default name that will be identifying the order.
    featureCollection: The AOI of the order.
    params: Order parameters for each product.
    tags: User tags to helping to identify the order.
    """

    # pylint: disable=invalid-name
    dataProduct: str
    displayName: str
    params: Dict[str, Any]
    featureCollection: Dict[str, Any]
    tags: List[str]


OrderStatus = Literal[
    "CREATED",
    "BEING_PLACED",
    "PLACED",
    "BEING_FULFILLED",
    "DELIVERY_INITIALIZATION_FAILED",
    "DOWNLOAD_FAILED",
    "DOWNLOADED",
    "FULFILLED",
    "FAILED",
    "FAILED_PERMANENTLY",
]
OrderSubStatus = Literal[
    "FEASIBILITY_WAITING_UPLOAD",
    "FEASIBILITY_WAITING_RESPONSE",
    "QUOTATION_WAITING_UPLOAD",
    "QUOTATION_WAITING_RESPONSE",
    "QUOTATION_ACCEPTED",
    "QUOTATION_REJECTED",
]


class UnfulfilledOrder(ValueError):
    pass


class FailedOrder(ValueError):
    pass


class OrderSorting:
    created_at = utils.SortingField(name="createdAt")
    updated_at = utils.SortingField(name="updatedAt")
    type = utils.SortingField(name="type")
    status = utils.SortingField(name="status")


@dataclasses.dataclass
class ArchiveOrderDetails:
    aoi: dict
    image_id: Optional[str]
    sub_status = None


@dataclasses.dataclass
class TaskingOrderDetails:
    acquisition_start: str
    acquisition_end: str
    geometry: dict
    extra_description: Optional[str]
    sub_status: Optional[OrderSubStatus]
    acquisition_mode: Optional[str] = None
    max_cloud_cover: Optional[int] = None
    max_incidence_angle: Optional[int] = None
    geometric_processing: Optional[str] = None
    projection: Optional[str] = None
    pixel_coding: Optional[str] = None
    radiometric_processing: Optional[str] = None
    spectral_bands: Optional[str] = None
    priority: Optional[str] = None
    min_bh: Optional[int] = None
    max_bh: Optional[int] = None
    resolution: Optional[str] = None
    polarization: Optional[str] = None
    scene_size: Optional[str] = None
    looks: Optional[str] = None


OrderDetails = Union[ArchiveOrderDetails, TaskingOrderDetails]


@dataclasses.dataclass
class Order:
    session = base.Session()
    id: str
    display_name: str
    status: OrderStatus
    workspace_id: str
    account_id: str
    type: OrderType
    details: Optional[OrderDetails]
    data_product_id: Optional[str]
    tags: Optional[list[str]]
    info: dict = dataclasses.field(repr=False)

    @classmethod
    def get(cls, order_id: str) -> "Order":
        url = host.endpoint(f"/v2/orders/{order_id}")
        metadata = cls.session.get(url=url).json()
        return Order._from_metadata(metadata)

    @staticmethod
    def _from_metadata(data: dict) -> "Order":
        details: Optional[OrderDetails] = None
        if "orderDetails" in data:
            order_details: dict = data["orderDetails"]
            if data["type"] == "TASKING":
                details = TaskingOrderDetails(
                    acquisition_start=order_details["acquisitionStart"],
                    acquisition_end=order_details["acquisitionEnd"],
                    geometry=order_details["geometry"],
                    extra_description=order_details.get("extraDescription"),
                    sub_status=order_details.get("subStatus"),
                    acquisition_mode=order_details.get("acquisitionMode"),
                    max_cloud_cover=order_details.get("maxCloudCover"),
                    max_incidence_angle=order_details.get("maxIncidenceAngle"),
                    geometric_processing=order_details.get("geometricProcessing"),
                    projection=order_details.get("projection"),
                    pixel_coding=order_details.get("pixelCoding"),
                    radiometric_processing=order_details.get("radiometricProcessing"),
                    spectral_bands=order_details.get("spectralBands"),
                    priority=order_details.get("priority"),
                    min_bh=order_details.get("minBH"),
                    max_bh=order_details.get("maxBH"),
                    resolution=order_details.get("resolution"),
                    polarization=order_details.get("polarization"),
                    scene_size=order_details.get("sceneSize"),
                    looks=order_details.get("looks"),
                )
            else:
                details = ArchiveOrderDetails(aoi=order_details["aoi"], image_id=order_details.get("imageId"))
        return Order(
            id=data["id"],
            display_name=data["displayName"],
            status=data["status"],
            workspace_id=data["workspaceId"],
            account_id=data["accountId"],
            type=data["type"],
            details=details,
            data_product_id=data.get("dataProductId"),
            tags=data.get("tags"),
            info=data,
        )

    @classmethod
    def all(
        cls,
        workspace_id: Optional[str] = None,
        order_type: Optional[OrderType] = None,
        status: Optional[List[OrderStatus]] = None,
        sub_status: Optional[List[OrderSubStatus]] = None,
        display_name: Optional[str] = None,
        tags: Optional[List[str]] = None,
        sort_by: Optional[utils.SortingField] = None,
    ) -> Iterator["Order"]:
        params = {
            "sort": sort_by,
            "workspaceId": workspace_id,
            "displayName": display_name,
            "type": order_type,
            "tags": tags,
            "status": status,
            "subStatus": sub_status,
        }
        return map(cls._from_metadata, utils.paged_query(params, "/v2/orders", cls.session))

    @property
    def is_fulfilled(self) -> bool:
        """
        Gets `True` if the order is fulfilled, `False` otherwise.
        Also see [status attribute](order-reference.md#up42.order.Order.status).
        """
        return self.status == "FULFILLED"

<<<<<<< HEAD
    @classmethod
    @utils.deprecation("OrderTemplate::place", "3.0.0")
    def place(cls, order_parameters: OrderParams, workspace_id: str) -> "Order":
        url = host.endpoint(f"/v2/orders?workspaceId={workspace_id}")
        response_json = cls.session.post(url=url, json=_translate_construct_parameters(order_parameters)).json()
        if response_json["errors"]:
            message = response_json["errors"][0]["message"]
            raise FailedOrderPlacement(f"Order was not placed: {message}")
        order = cls.get(response_json["results"][0]["id"])
        logger.info("Order %s is now %s.", order.order_id, order.status)
        return order

    @classmethod
    @utils.deprecation("OrderTemplate.estimate", "3.0.0")
    def estimate(cls, order_parameters: OrderParams) -> int:
        """
        Returns an estimation of the cost of an order.

        Args:
            auth: An authentication object.
            order_parameters: A dictionary for the order configuration.

        Returns:
            int: The estimated cost of the order
        """

        url = host.endpoint("/v2/orders/estimate")
        response_json = cls.session.post(
            url=url,
            json=_translate_construct_parameters(order_parameters),
        ).json()
        estimated_credits: int = response_json["summary"]["totalCredits"]
        logger.info(
            "Order is estimated to cost %s UP42 credits (order_parameters: %s)",
            estimated_credits,
            order_parameters,
        )
        return estimated_credits

=======
>>>>>>> d6d854f5
    def track(self, report_time: float = 120):
        logger.info("Tracking order updates, reporting every %s seconds...", report_time)

        @tnc.retry(
            wait=tnc.wait_fixed(report_time),
            retry=tnc.retry_if_exception_type(UnfulfilledOrder),
            reraise=True,
        )
        def update():
            order = Order.get(self.id)
            for field in dataclasses.fields(order):
                setattr(self, field.name, getattr(order, field.name))
            sub_status = self.details and self.details.sub_status
            sub_status_msg = f": {sub_status}" if sub_status is not None else ""

            logger.info("Order is %s! - %s", self.status + sub_status_msg, self.id)
            if self.status in ["FAILED", "FAILED_PERMANENTLY"]:
                raise FailedOrder("Order has failed!")
            if not self.is_fulfilled:
                raise UnfulfilledOrder

        update()<|MERGE_RESOLUTION|>--- conflicted
+++ resolved
@@ -192,48 +192,6 @@
         """
         return self.status == "FULFILLED"
 
-<<<<<<< HEAD
-    @classmethod
-    @utils.deprecation("OrderTemplate::place", "3.0.0")
-    def place(cls, order_parameters: OrderParams, workspace_id: str) -> "Order":
-        url = host.endpoint(f"/v2/orders?workspaceId={workspace_id}")
-        response_json = cls.session.post(url=url, json=_translate_construct_parameters(order_parameters)).json()
-        if response_json["errors"]:
-            message = response_json["errors"][0]["message"]
-            raise FailedOrderPlacement(f"Order was not placed: {message}")
-        order = cls.get(response_json["results"][0]["id"])
-        logger.info("Order %s is now %s.", order.order_id, order.status)
-        return order
-
-    @classmethod
-    @utils.deprecation("OrderTemplate.estimate", "3.0.0")
-    def estimate(cls, order_parameters: OrderParams) -> int:
-        """
-        Returns an estimation of the cost of an order.
-
-        Args:
-            auth: An authentication object.
-            order_parameters: A dictionary for the order configuration.
-
-        Returns:
-            int: The estimated cost of the order
-        """
-
-        url = host.endpoint("/v2/orders/estimate")
-        response_json = cls.session.post(
-            url=url,
-            json=_translate_construct_parameters(order_parameters),
-        ).json()
-        estimated_credits: int = response_json["summary"]["totalCredits"]
-        logger.info(
-            "Order is estimated to cost %s UP42 credits (order_parameters: %s)",
-            estimated_credits,
-            order_parameters,
-        )
-        return estimated_credits
-
-=======
->>>>>>> d6d854f5
     def track(self, report_time: float = 120):
         logger.info("Tracking order updates, reporting every %s seconds...", report_time)
 
