import copy
import time
from typing import Any, Dict, Iterator, List, Literal, Optional, TypedDict

from up42 import asset
from up42 import auth as up42_auth
from up42 import base, host, utils

logger = utils.get_logger(__name__)

MAX_ITEM = 200
LIMIT = 200


def _translate_construct_parameters(order_parameters):
    order_parameters_v2 = copy.deepcopy(order_parameters)
    params = order_parameters_v2["params"]
    data_product_id = order_parameters_v2["dataProduct"]
    default_name = f"{data_product_id} order"
    order_parameters_v2["displayName"] = params.get("displayName", default_name)
    aoi = params.pop("aoi", None) or params.pop("geometry", None)
    feature_collection = {
        "type": "FeatureCollection",
        "features": [
            {
                "type": "Feature",
                "geometry": aoi,
            }
        ],
    }
    order_parameters_v2["featureCollection"] = feature_collection
    return order_parameters_v2


<<<<<<< HEAD
OrderStatus = Literal[
    "CREATED",
    "BEING_PLACED",
    "PLACED",
    "BEING_FULFILLED",
    "DELIVERY_INITIALIZATION_FAILED",
    "DOWNLOAD_FAILED",
    "DOWNLOADED",
    "FULFILLED",
    "FAILED",
    "FAILED_PERMANENTLY",
]

OrderSubtatus = Literal[
    "FEASIBILITY_WAITING_UPLOAD",
    "FEASIBILITY_WAITING_RESPONSE",
    "QUOTATION_WAITING_UPLOAD",
    "QUOTATION_WAITING_RESPONSE",
    "QUOTATION_ACCEPTED",
]


class OrderParams(TypedDict):
=======
class UnfulfilledOrder(ValueError):
    pass


class FailedOrder(ValueError):
    pass


class FailedOrderPlacement(ValueError):
    pass


class OrderParams(TypedDict, total=False):
>>>>>>> c2f10fbc
    """
    Represents the stucture data format for the order parameters.
    dataProduct: The dataProduct id for the specific product configuration.
    params: Order parameters for each product. \
        They are different from product to product depending on product schema.
    tags: User tags to helping to identify the order.
    """

    dataProduct: str  # pylint: disable=invalid-name
    params: Dict[str, Any]
    tags: List[str]


class Order:
    """
    The Order class enables you to place, inspect and get information on orders.

    Use an existing order:
    ```python
    order = up42.initialize_order(order_id="ea36dee9-fed6-457e-8400-2c20ebd30f44")
    ```
    """

    session = base.Session()
    workspace_id = base.WorkspaceId()

    def __init__(
        self,
        order_id: str,
        order_info: Optional[dict] = None,
    ):
        self.order_id = order_id
        if order_info is not None:
            self._info = order_info
        else:
            self._info = self.info

    def __repr__(self):
        return (
            f"""Order(order_id: {self.order_id}, status: {self._info["status"]},"""
            f"""createdAt: {self._info["createdAt"]}, updatedAt: {self._info["updatedAt"]})"""
        )

    def __eq__(self, other: Optional[object]):
        return other and hasattr(other, "_info") and other._info == self._info

    @property
    def info(self) -> dict:
        """
        Gets and updates the order information.
        """
        url = host.endpoint(f"/v2/orders/{self.order_id}")
        self._info = self.session.get(url=url).json()
        return self._info

    @property
    def status(self) -> OrderStatus:
        """
        Gets the Order status. One of `PLACED`, `FAILED`, `FULFILLED`, `BEING_FULFILLED`, `FAILED_PERMANENTLY`.
        """
        status = self.info["status"]
        logger.info("Order is %s", status)
        return status

    @property
    def order_details(self) -> dict:
        """
        Gets the Order Details. Only for tasking type orders, archive types return empty.
        """
        if self.info["type"] == "TASKING":
            return self.info["orderDetails"]
        logger.info("Order is not TASKING type. Order details are not provided.")
        return {}

    @property
    def is_fulfilled(self) -> bool:
        """
        Gets `True` if the order is fulfilled, `False` otherwise.
        Also see [status attribute](order-reference.md#up42.order.Order.status).
        """
        return self.status == "FULFILLED"

    def get_assets(self) -> Iterator[asset.Asset]:
        """
        Gets the Order assets or results.
        """
<<<<<<< HEAD

        def get_pages(endpoint: str, params: dict[str, Any]):
            response = self.session.get(host.endpoint(endpoint), params=params).json()
            total_pages = response["totalPages"]
            while True:
                yield response["content"]
                params["page"] += 1
                if params["page"] == total_pages:
                    break
                response = self.session.get(host.endpoint(endpoint), params=params).json()

        if not (self.is_fulfilled) and self.status != "BEING_FULFILLED":
            raise ValueError(f"Order {self.order_id} is not valid. Current status is {self.status}")
        params = {"search": self.order_id, "page": 0}
        for page in get_pages("/v2/assets", params):
            for asset_info in page:
                yield asset.Asset(base.workspace.auth, asset_info=asset_info)

    @classmethod
    def place(cls, order_parameters: dict, workspace_id: str) -> "Order":
=======
        if self.is_fulfilled:
            params: asset_searcher.AssetSearchParams = {"search": self.order_id}
            assets_response = asset_searcher.search_assets(self.auth, params=params)
            return [asset.Asset(self.auth, asset_info=asset_info) for asset_info in assets_response]
        raise UnfulfilledOrder(f"Order {self.order_id} is not FULFILLED! Current status is {self.status}")

    @classmethod
    def place(cls, auth: up42_auth.Auth, order_parameters: OrderParams, workspace_id: str) -> "Order":
>>>>>>> c2f10fbc
        """
        Places an order.

        Args:
            auth: An authentication object.
            order_parameters: A dictionary for the order configuration.

        Returns:
            Order: The placed order.
        """
        url = host.endpoint(f"/v2/orders?workspaceId={workspace_id}")
        response_json = cls.session.post(url=url, json=_translate_construct_parameters(order_parameters)).json()
        if response_json["errors"]:
            message = response_json["errors"][0]["message"]
            raise FailedOrderPlacement(f"Order was not placed: {message}")
        order_id = response_json["results"][0]["id"]
<<<<<<< HEAD
        order = cls(order_id=order_id, order_parameters=order_parameters)
=======
        order = cls(auth=auth, order_id=order_id)
>>>>>>> c2f10fbc
        logger.info("Order %s is now %s.", order.order_id, order.status)
        return order

    @staticmethod
    def estimate(auth: up42_auth.Auth, order_parameters: OrderParams) -> int:
        """
        Returns an estimation of the cost of an order.

        Args:
            auth: An authentication object.
            order_parameters: A dictionary for the order configuration.

        Returns:
            int: The estimated cost of the order
        """

        url = host.endpoint("/v2/orders/estimate")
        response_json = auth.request(
            request_type="POST",
            url=url,
            data=_translate_construct_parameters(order_parameters),
        )
        estimated_credits: int = response_json["summary"]["totalCredits"]
        logger.info(
            "Order is estimated to cost %s UP42 credits (order_parameters: %s)",
            estimated_credits,
            order_parameters,
        )
        return estimated_credits

    def track_status(self, report_time: float = 120) -> str:
        """
        Continuously gets the order status until order is fulfilled or failed.

        Internally checks every `report_time` (s) for the status and prints the log.

        Warning:
            When placing orders of items that are in archive or cold storage,
            the order fulfillment can happen up to **24h after order placement**.
            In such cases,
            please make sure to set an appropriate `report_time`.

        Args:
            report_time: The interval (in seconds) when to get the order status.

        Returns:
            str: The final order status.
        """
        logger.info("Tracking order status, reporting every %s seconds...", report_time)
        time_asleep: float = 0
        current_info = copy.deepcopy(self._info)
        while (status := current_info["status"]) != "FULFILLED":
            sub_status = current_info.get("orderDetails", {}).get("subStatus")
            status += f": {sub_status}" if sub_status is not None else ""
            if time_asleep != 0 and time_asleep % report_time == 0:
                logger.info("Order is %s! - %s", status, self.order_id)
            if status in ["FAILED", "FAILED_PERMANENTLY"]:
                raise FailedOrder("Order has failed!")
            time.sleep(report_time)
            time_asleep += report_time
            current_info = copy.deepcopy(self.info)

        logger.info("Order is fulfilled successfully! - %s", self.order_id)
        return current_info["status"]<|MERGE_RESOLUTION|>--- conflicted
+++ resolved
@@ -32,7 +32,6 @@
     return order_parameters_v2
 
 
-<<<<<<< HEAD
 OrderStatus = Literal[
     "CREATED",
     "BEING_PLACED",
@@ -55,8 +54,6 @@
 ]
 
 
-class OrderParams(TypedDict):
-=======
 class UnfulfilledOrder(ValueError):
     pass
 
@@ -70,7 +67,6 @@
 
 
 class OrderParams(TypedDict, total=False):
->>>>>>> c2f10fbc
     """
     Represents the stucture data format for the order parameters.
     dataProduct: The dataProduct id for the specific product configuration.
@@ -157,7 +153,7 @@
         """
         Gets the Order assets or results.
         """
-<<<<<<< HEAD
+        current_info = copy.deepcopy(self._info)
 
         def get_pages(endpoint: str, params: dict[str, Any]):
             response = self.session.get(host.endpoint(endpoint), params=params).json()
@@ -169,25 +165,15 @@
                     break
                 response = self.session.get(host.endpoint(endpoint), params=params).json()
 
-        if not (self.is_fulfilled) and self.status != "BEING_FULFILLED":
-            raise ValueError(f"Order {self.order_id} is not valid. Current status is {self.status}")
+        if current_info["status"] != "FULFILLED" and current_info["status"] != "BEING_FULFILLED":
+            raise UnfulfilledOrder(f"Order {self.order_id} is not valid. Current status is {current_info['status']}")
         params = {"search": self.order_id, "page": 0}
         for page in get_pages("/v2/assets", params):
             for asset_info in page:
                 yield asset.Asset(base.workspace.auth, asset_info=asset_info)
 
     @classmethod
-    def place(cls, order_parameters: dict, workspace_id: str) -> "Order":
-=======
-        if self.is_fulfilled:
-            params: asset_searcher.AssetSearchParams = {"search": self.order_id}
-            assets_response = asset_searcher.search_assets(self.auth, params=params)
-            return [asset.Asset(self.auth, asset_info=asset_info) for asset_info in assets_response]
-        raise UnfulfilledOrder(f"Order {self.order_id} is not FULFILLED! Current status is {self.status}")
-
-    @classmethod
-    def place(cls, auth: up42_auth.Auth, order_parameters: OrderParams, workspace_id: str) -> "Order":
->>>>>>> c2f10fbc
+    def place(cls, order_parameters: OrderParams, workspace_id: str) -> "Order":
         """
         Places an order.
 
@@ -204,11 +190,7 @@
             message = response_json["errors"][0]["message"]
             raise FailedOrderPlacement(f"Order was not placed: {message}")
         order_id = response_json["results"][0]["id"]
-<<<<<<< HEAD
-        order = cls(order_id=order_id, order_parameters=order_parameters)
-=======
-        order = cls(auth=auth, order_id=order_id)
->>>>>>> c2f10fbc
+        order = cls(order_id=order_id)
         logger.info("Order %s is now %s.", order.order_id, order.status)
         return order
 
