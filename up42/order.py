--- conflicted
+++ resolved
@@ -79,8 +79,6 @@
         """
         return self.status == "FULFILLED"
 
-<<<<<<< HEAD
-=======
     def get_assets(self) -> List[Asset]:
         """
         Gets the Order assets or results.
@@ -90,7 +88,6 @@
             return [Asset(self.auth, asset_id=asset) for asset in assets]
         raise ValueError(f"Order {self.order_id} is not FULFILLED! Status is {self.status}")
 
->>>>>>> b251cbc8
     @classmethod
     def place(cls, auth: Auth, order_parameters: dict) -> "Order":
         """
