import copy
import time
from typing import Any, Dict, Iterator, List, Literal, Optional, TypedDict

from up42 import asset
from up42 import auth as up42_auth
from up42 import base, host, utils

logger = utils.get_logger(__name__)

MAX_ITEM = 200
LIMIT = 200


def _translate_construct_parameters(order_parameters):
    order_parameters_v2 = copy.deepcopy(order_parameters)
    params = order_parameters_v2["params"]
    data_product_id = order_parameters_v2["dataProduct"]
    default_name = f"{data_product_id} order"
    order_parameters_v2["displayName"] = params.get("displayName", default_name)
    aoi = params.pop("aoi", None) or params.pop("geometry", None)
    feature_collection = {
        "type": "FeatureCollection",
        "features": [
            {
                "type": "Feature",
                "geometry": aoi,
            }
        ],
    }
    order_parameters_v2["featureCollection"] = feature_collection
    return order_parameters_v2


OrderStatus = Literal[
    "CREATED",
    "BEING_PLACED",
    "PLACED",
    "BEING_FULFILLED",
    "DELIVERY_INITIALIZATION_FAILED",
    "DOWNLOAD_FAILED",
    "DOWNLOADED",
    "FULFILLED",
    "FAILED",
    "FAILED_PERMANENTLY",
]

OrderSubtatus = Literal[
    "FEASIBILITY_WAITING_UPLOAD",
    "FEASIBILITY_WAITING_RESPONSE",
    "QUOTATION_WAITING_UPLOAD",
    "QUOTATION_WAITING_RESPONSE",
    "QUOTATION_ACCEPTED",
]


class UnfulfilledOrder(ValueError):
    pass


class FailedOrder(ValueError):
    pass


class FailedOrderPlacement(ValueError):
    pass


class OrderParams(TypedDict, total=False):
    """
    Represents the stucture data format for the order parameters.
    dataProduct: The dataProduct id for the specific product configuration.
    params: Order parameters for each product. \
        They are different from product to product depending on product schema.
    tags: User tags to helping to identify the order.
    """

    dataProduct: str  # pylint: disable=invalid-name
    params: Dict[str, Any]
    tags: List[str]


class Order:
    """
    The Order class enables you to place, inspect and get information on orders.

    Use an existing order:
    ```python
    order = up42.initialize_order(order_id="ea36dee9-fed6-457e-8400-2c20ebd30f44")
    ```
    """

    session = base.Session()
    workspace_id = base.WorkspaceId()

    def __init__(
        self,
        order_id: str,
        order_info: Optional[dict] = None,
    ):
        self.order_id = order_id
        if order_info is not None:
            self._info = order_info
        else:
            self._info = self.info

    def __repr__(self):
        return (
            f"""Order(order_id: {self.order_id}, status: {self._info["status"]},"""
            f"""createdAt: {self._info["createdAt"]}, updatedAt: {self._info["updatedAt"]})"""
        )

    def __eq__(self, other: Optional[object]):
        return other and hasattr(other, "_info") and other._info == self._info

    @property
    def info(self) -> dict:
        """
        Gets and updates the order information.
        """
        url = host.endpoint(f"/v2/orders/{self.order_id}")
        self._info = self.session.get(url=url).json()
        return self._info

    @property
    def status(self) -> OrderStatus:
        """
        Gets the Order status. One of `PLACED`, `FAILED`, `FULFILLED`, `BEING_FULFILLED`, `FAILED_PERMANENTLY`.
        """
        status = self.info["status"]
        logger.info("Order is %s", status)
        return status

    @property
    def order_details(self) -> dict:
        """
        Gets the Order Details. Only for tasking type orders, archive types return empty.
        """
        if self.info["type"] == "TASKING":
            return self.info["orderDetails"]
        logger.info("Order is not TASKING type. Order details are not provided.")
        return {}

    @property
    def is_fulfilled(self) -> bool:
        """
        Gets `True` if the order is fulfilled, `False` otherwise.
        Also see [status attribute](order-reference.md#up42.order.Order.status).
        """
        return self.status == "FULFILLED"

    def get_assets(self) -> Iterator[asset.Asset]:
        """
        Gets the Order assets or results.
        """
<<<<<<< HEAD
        current_info = copy.deepcopy(self._info)

        def get_pages(endpoint: str, params: dict[str, Any]):
            response = self.session.get(host.endpoint(endpoint), params=params).json()
            total_pages = response["totalPages"]
            while True:
                yield response["content"]
                params["page"] += 1
                if params["page"] == total_pages:
                    break
                response = self.session.get(host.endpoint(endpoint), params=params).json()

        if current_info["status"] != "FULFILLED" and current_info["status"] != "BEING_FULFILLED":
            raise UnfulfilledOrder(f"Order {self.order_id} is not valid. Current status is {current_info['status']}")
        params = {"search": self.order_id, "page": 0}
        for page in get_pages("/v2/assets", params):
            for asset_info in page:
                yield asset.Asset(base.workspace.auth, asset_info=asset_info)
=======
        if self.is_fulfilled:
            params: asset_searcher.AssetSearchParams = {"search": self.order_id}
            assets_response = asset_searcher.search_assets(self.auth, params=params)
            return [asset.Asset(asset_info=asset_info) for asset_info in assets_response]
        raise UnfulfilledOrder(f"Order {self.order_id} is not FULFILLED! Current status is {self.status}")
>>>>>>> d32b6bfd

    @classmethod
    def place(cls, order_parameters: OrderParams, workspace_id: str) -> "Order":
        """
        Places an order.

        Args:
            auth: An authentication object.
            order_parameters: A dictionary for the order configuration.

        Returns:
            Order: The placed order.
        """
        url = host.endpoint(f"/v2/orders?workspaceId={workspace_id}")
        response_json = cls.session.post(url=url, json=_translate_construct_parameters(order_parameters)).json()
        if response_json["errors"]:
            message = response_json["errors"][0]["message"]
            raise FailedOrderPlacement(f"Order was not placed: {message}")
        order_id = response_json["results"][0]["id"]
        order = cls(order_id=order_id)
        logger.info("Order %s is now %s.", order.order_id, order.status)
        return order

    @staticmethod
    def estimate(auth: up42_auth.Auth, order_parameters: OrderParams) -> int:
        """
        Returns an estimation of the cost of an order.

        Args:
            auth: An authentication object.
            order_parameters: A dictionary for the order configuration.

        Returns:
            int: The estimated cost of the order
        """

        url = host.endpoint("/v2/orders/estimate")
        response_json = auth.request(
            request_type="POST",
            url=url,
            data=_translate_construct_parameters(order_parameters),
        )
        estimated_credits: int = response_json["summary"]["totalCredits"]
        logger.info(
            "Order is estimated to cost %s UP42 credits (order_parameters: %s)",
            estimated_credits,
            order_parameters,
        )
        return estimated_credits

    def track_status(self, report_time: float = 120) -> str:
        """
        Continuously gets the order status until order is fulfilled or failed.

        Internally checks every `report_time` (s) for the status and prints the log.

        Warning:
            When placing orders of items that are in archive or cold storage,
            the order fulfillment can happen up to **24h after order placement**.
            In such cases,
            please make sure to set an appropriate `report_time`.

        Args:
            report_time: The interval (in seconds) when to get the order status.

        Returns:
            str: The final order status.
        """
        logger.info("Tracking order status, reporting every %s seconds...", report_time)
        time_asleep: float = 0
        current_info = copy.deepcopy(self._info)
        while (status := current_info["status"]) != "FULFILLED":
            sub_status = current_info.get("orderDetails", {}).get("subStatus")
            status += f": {sub_status}" if sub_status is not None else ""
            if time_asleep != 0 and time_asleep % report_time == 0:
                logger.info("Order is %s! - %s", status, self.order_id)
            if status in ["FAILED", "FAILED_PERMANENTLY"]:
                raise FailedOrder("Order has failed!")
            time.sleep(report_time)
            time_asleep += report_time
            current_info = copy.deepcopy(self.info)

        logger.info("Order is fulfilled successfully! - %s", self.order_id)
        return current_info["status"]<|MERGE_RESOLUTION|>--- conflicted
+++ resolved
@@ -1,6 +1,6 @@
 import copy
 import time
-from typing import Any, Dict, Iterator, List, Literal, Optional, TypedDict
+from typing import Any, Dict, List, Literal, Optional, TypedDict
 
 from up42 import asset
 from up42 import auth as up42_auth
@@ -149,11 +149,10 @@
         """
         return self.status == "FULFILLED"
 
-    def get_assets(self) -> Iterator[asset.Asset]:
+    def get_assets(self) -> list[asset.Asset]:
         """
         Gets the Order assets or results.
         """
-<<<<<<< HEAD
         current_info = copy.deepcopy(self._info)
 
         def get_pages(endpoint: str, params: dict[str, Any]):
@@ -169,16 +168,11 @@
         if current_info["status"] != "FULFILLED" and current_info["status"] != "BEING_FULFILLED":
             raise UnfulfilledOrder(f"Order {self.order_id} is not valid. Current status is {current_info['status']}")
         params = {"search": self.order_id, "page": 0}
+        order_assets = []
         for page in get_pages("/v2/assets", params):
             for asset_info in page:
-                yield asset.Asset(base.workspace.auth, asset_info=asset_info)
-=======
-        if self.is_fulfilled:
-            params: asset_searcher.AssetSearchParams = {"search": self.order_id}
-            assets_response = asset_searcher.search_assets(self.auth, params=params)
-            return [asset.Asset(asset_info=asset_info) for asset_info in assets_response]
-        raise UnfulfilledOrder(f"Order {self.order_id} is not FULFILLED! Current status is {self.status}")
->>>>>>> d32b6bfd
+                order_assets.append(asset.Asset(asset_info=asset_info))
+        return order_assets
 
     @classmethod
     def place(cls, order_parameters: OrderParams, workspace_id: str) -> "Order":
