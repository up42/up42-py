--- conflicted
+++ resolved
@@ -1,10 +1,6 @@
 import copy
 import dataclasses
-<<<<<<< HEAD
-from typing import Any, Dict, List, Literal, Optional, TypedDict, Union, cast
-=======
-from typing import Any, Dict, Iterator, List, Literal, Optional, TypedDict, cast
->>>>>>> 7555e00d
+from typing import Any, Dict, Iterator, List, Literal, Optional, TypedDict, Union, cast
 
 import tenacity as tnc
 
@@ -102,16 +98,11 @@
     pass
 
 
-<<<<<<< HEAD
-OrderType = Literal["TASKING", "ARCHIVE"]
-TaskingOrderSubStatus = Literal[
-    "FEASIBILITY_WAITING_UPLOAD",
-    "FEASIBILITY_WAITING_RESPONSE",
-    "QUOTATION_WAITING_UPLOAD",
-    "QUOTATION_WAITING_RESPONSE",
-    "QUOTATION_ACCEPTED",
-    "QUOTATION_REJECTED",
-]
+class OrderSorting:
+    created_at = utils.SortingField(name="createdAt")
+    updated_at = utils.SortingField(name="updatedAt")
+    type = utils.SortingField(name="type")
+    status = utils.SortingField(name="status")
 
 
 @dataclasses.dataclass
@@ -126,17 +117,10 @@
     acquisition_end: str
     geometry: dict
     extra_description: Optional[str]
-    sub_status: Optional[TaskingOrderSubStatus]
+    sub_status: Optional[OrderSubStatus]
 
 
 OrderDetails = Union[ArchiveOrderDetails, TaskingOrderDetails]
-=======
-class OrderSorting:
-    created_at = utils.SortingField(name="createdAt")
-    updated_at = utils.SortingField(name="updatedAt")
-    type = utils.SortingField(name="type")
-    status = utils.SortingField(name="status")
->>>>>>> 7555e00d
 
 
 @dataclasses.dataclass
@@ -151,7 +135,6 @@
     """
 
     session = base.Session()
-<<<<<<< HEAD
     id: str
     display_name: str
     status: OrderStatus
@@ -161,57 +144,6 @@
     details: Optional[OrderDetails]
     data_product_id: Optional[str]
     tags: Optional[list[str]]
-
-    @classmethod
-    def from_dict(cls, data: dict) -> "Order":
-        details: Optional[OrderDetails] = None
-        if "orderDetails" in data:
-            order_details: dict = data["orderDetails"]
-            if data["type"] == "TASKING":
-                details = TaskingOrderDetails(
-                    acquisition_start=order_details["acquisitionStart"],
-                    acquisition_end=order_details["acquisitionEnd"],
-                    geometry=order_details["geometry"],
-                    extra_description=order_details.get("extraDescription"),
-                    sub_status=order_details.get("subStatus"),
-                )
-            else:
-                details = ArchiveOrderDetails(aoi=order_details["aoi"], image_id=order_details.get("imageId"))
-        return Order(
-            id=data["id"],
-            display_name=data["displayName"],
-            status=data["status"],
-            workspace_id=data["workspaceId"],
-            account_id=data["accountId"],
-            type=data["type"],
-            details=details,
-            data_product_id=data.get("dataProductId"),
-            tags=data.get("tags"),
-        )
-
-    @classmethod
-    def get(cls, order_id: str) -> "Order":
-        url = host.endpoint(f"/v2/orders/{order_id}")
-        return cls.from_dict(cls.session.get(url=url).json())
-
-    @property
-    @utils.deprecation("id", "3.0.0")
-    def order_id(self) -> str:
-        return self.id
-
-    @property
-    @utils.deprecation("order itself", "3.0.0")
-    def info(self) -> dict:
-        """
-        Gets and updates the order information.
-        """
-        return dataclasses.asdict(self)
-
-    @property
-    @utils.deprecation("order.details", "3.0.0")
-    def order_details(self) -> dict:
-        return dataclasses.asdict(self.details)  # type: ignore
-=======
     info: dict
 
     @classmethod
@@ -253,7 +185,6 @@
     @property
     def status(self) -> str:
         return self.info["status"]
->>>>>>> 7555e00d
 
     @property
     def is_fulfilled(self) -> bool:
@@ -267,43 +198,22 @@
         """
         Gets the Order assets or results.
         """
-<<<<<<< HEAD
-=======
         params: dict[str, Any] = {"search": self.order_id}
 
->>>>>>> 7555e00d
         if self.status not in ["FULFILLED", "BEING_FULFILLED"]:
             raise UnfulfilledOrder(f"""Order {self.order_id} is not valid. Current status is {self.status}""")
         return [
-            asset.Asset(asset_info=asset_info)
-            for asset_info in utils.paged_query({"search": self.order_id}, "/v2/assets", self.session)
+            asset.Asset(asset_info=asset_info) for asset_info in utils.paged_query(params, "/v2/assets", self.session)
         ]
 
     @classmethod
     def place(cls, order_parameters: OrderParams, workspace_id: str) -> "Order":
-<<<<<<< HEAD
-        """
-        Places an order.
-
-        Args:
-            order_parameters: A dictionary for the order configuration.
-
-        Returns:
-            Order: The placed order.
-        """
-=======
->>>>>>> 7555e00d
         url = host.endpoint(f"/v2/orders?workspaceId={workspace_id}")
         response_json = cls.session.post(url=url, json=_translate_construct_parameters(order_parameters)).json()
         if response_json["errors"]:
             message = response_json["errors"][0]["message"]
             raise FailedOrderPlacement(f"Order was not placed: {message}")
-<<<<<<< HEAD
-        order_info = response_json["results"][0]
-        order = cls.from_dict(order_info)
-=======
         order = cls.get(response_json["results"][0]["id"])
->>>>>>> 7555e00d
         logger.info("Order %s is now %s.", order.order_id, order.status)
         return order
 
@@ -336,40 +246,12 @@
     def track(self, report_time: float = 120):
         logger.info("Tracking order updates, reporting every %s seconds...", report_time)
 
-<<<<<<< HEAD
-        Warning:
-            When placing orders of items that are in archive or cold storage,
-            the order fulfillment can happen up to **24h after order placement**.
-            In such cases,
-            please make sure to set an appropriate `report_time`.
-
-        Args:
-            report_time: The interval (in seconds) when to get the order status.
-
-        Returns:
-            str: The final order status.
-        """
-        logger.info("Tracking order status, reporting every %s seconds...", report_time)
-
-=======
->>>>>>> 7555e00d
         @tnc.retry(
             wait=tnc.wait_fixed(report_time),
             retry=tnc.retry_if_exception_type(UnfulfilledOrder),
             reraise=True,
         )
         def update():
-<<<<<<< HEAD
-            order = Order.get(self.id)
-            for field in dataclasses.fields(order):
-                setattr(self, field.name, getattr(order, field.name))
-            if self.status in ["FAILED", "FAILED_PERMANENTLY"]:
-                raise FailedOrder("Order has failed!")
-            if self.status != "FULFILLED":
-                raise UnfulfilledOrder
-
-        update()
-=======
             order = Order.get(self.order_id)
             self.info = order.info
             sub_status = self.order_details.get("subStatus")
@@ -386,5 +268,4 @@
     @utils.deprecation("Order::track", "3.0.0")
     def track_status(self, report_time: float = 120) -> str:
         self.track(report_time)
->>>>>>> 7555e00d
         return self.status