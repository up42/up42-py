--- conflicted
+++ resolved
@@ -24,13 +24,10 @@
             raise AttributeError
 
 
-<<<<<<< HEAD
-=======
 UP42_USER_TITLE_KEY = "up42-user:title"
 UP42_USER_TAGS_KEY = "up42-user:tags"
 
 
->>>>>>> 1c254be4
 class UpdateItem:
     session = base.Session()
 
@@ -40,13 +37,8 @@
             self.session.patch(
                 url=url,
                 json={
-<<<<<<< HEAD
-                    "up42-user:title": item.properties.get("up42-user:title"),
-                    "up42-user:tags": item.properties.get("up42-user:tags"),
-=======
                     UP42_USER_TITLE_KEY: item.properties.get(UP42_USER_TITLE_KEY),
                     UP42_USER_TAGS_KEY: item.properties.get(UP42_USER_TAGS_KEY),
->>>>>>> 1c254be4
                 },
             ).json()
         )
@@ -54,7 +46,6 @@
             setattr(item, key, value)
 
 
-<<<<<<< HEAD
 class Up42ExtensionProperty:
     key: str
 
@@ -99,13 +90,9 @@
 
 def extend():
     pystac.Asset.file = FileProvider()  # type: ignore
+
     update_item = UpdateItem()
     pystac.Item.update = lambda self: update_item(self)  # type: ignore # pylint: disable=unnecessary-lambda
+
     pystac.Item.up42 = Up42ExtensionProvider()  # type: ignore
-    pystac.Collection.up42 = Up42ExtensionProvider()  # type: ignore
-=======
-def extend():
-    pystac.Asset.file = FileProvider()  # type: ignore
-    update_item = UpdateItem()
-    pystac.Item.update = lambda self: update_item(self)  # type: ignore # pylint: disable=unnecessary-lambda
->>>>>>> 1c254be4
+    pystac.Collection.up42 = Up42ExtensionProvider()  # type: ignore