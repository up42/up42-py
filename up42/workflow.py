import json
import logging
import copy
from collections import Counter
from pathlib import Path
from typing import Dict, List, Union, Tuple

from geopandas import GeoDataFrame
from shapely.geometry import Point, Polygon
from geojson import Feature, FeatureCollection
from geojson import Polygon as geojson_Polygon
from tqdm import tqdm

from up42.auth import Auth
from up42.job import Job
from up42.jobcollection import JobCollection
from up42.tools import Tools
from up42.utils import (
    get_logger,
    any_vector_to_fc,
    fc_to_query_geometry,
    filter_jobs_on_mode,
)

logger = get_logger(__name__)


class Workflow(Tools):
    def __init__(self, auth: Auth, project_id: str, workflow_id: str):
        """
        The Workflow class can query all available and spawn new jobs for an UP42
        Workflow and helps to find and set the the workflow tasks, parameters and aoi.
        """
        self.auth = auth
        self.project_id = project_id
        self.workflow_id = workflow_id
        if self.auth.get_info:
            self._info = self.info

    def __repr__(self):
        return (
<<<<<<< HEAD
            f"Workflow(workflow_name={self.info['name']}, workflow_id={self.workflow_id}, "
            f"description={self.info['description']}, createdAt={self.info['createdAt']}, "
            f"workflow_tasks={list(self.workflow_tasks.keys())}, "  # TODO: Maybe block version?
            f"project_name={self.info['name']}, project_id={self.project_id})"
=======
            f"Workflow(workflow_id={self.workflow_id}, project_id={self.project_id}, "
            f"auth={self.auth}, info={self._info})"
>>>>>>> 4263d306
        )

    @property
    def info(self) -> Dict:
        """
        Gets the workflow metadata information.
        """
        url = (
            f"{self.auth._endpoint()}/projects/{self.project_id}/workflows/"
            f"{self.workflow_id}"
        )
        response_json = self.auth._request(request_type="GET", url=url)
        self._info = response_json["data"]
        return response_json["data"]

    @property
    def workflow_tasks(self):
        """The building blocks of the workflow"""
        logging.getLogger("up42.workflow").setLevel(logging.CRITICAL)
        workflow_tasks = self.get_workflow_tasks(basic=True)
        logging.getLogger("up42.workflow").setLevel(logging.INFO)
        return workflow_tasks

    def get_compatible_blocks(self) -> Dict:
        """
        Gets all compatible blocks for the current workflow. If the workflow is empty
        it will provide all data blocks, if the workflow already has workflow tasks, it
        will provide the compatible blocks for the last workflow task in the workflow.

        Currently no data blocks can be attached to other data blocks.
        """
        last_task = list(self.get_workflow_tasks(basic=True).keys())[-1]  # type: ignore
        url = (
            f"{self.auth._endpoint()}/projects/{self.project_id}/workflows/{self.workflow_id}/"
            f"compatible-blocks?parentTaskName={last_task}"
        )
        response_json = self.auth._request(request_type="GET", url=url)
        compatible_blocks = response_json["data"]["blocks"]
        compatible_blocks = {
            block["name"]: block["blockId"] for block in compatible_blocks
        }
        return compatible_blocks

    def get_workflow_tasks(self, basic: bool = False) -> Union[List, Dict]:
        """
        Get the workflow-tasks of the workflow (Blocks in a workflow are called workflow_tasks)

        Args:
            basic: If selected returns a simplified task-name : task-id` version.

        Returns:
            The workflow task info.
        """
        url = (
            f"{self.auth._endpoint()}/projects/{self.project_id}/workflows/"
            f"{self.workflow_id}/tasks"
        )
        response_json = self.auth._request(request_type="GET", url=url)
        tasks = response_json["data"]
        logger.info(f"Got {len(tasks)} tasks/blocks in workflow {self.workflow_id}.")

        if basic:
            return {task["name"]: task["id"] for task in tasks}
        else:
            return tasks

    def _construct_full_workflow_tasks_dict(
        self, input_tasks: Union[List]
    ) -> List[Dict]:
        """
        Constructs the full workflow task definition from a simplified version.
        Accepts blocks ids, block names, block display names & combinations of them.

        Args:
            input_tasks: List of block names, block ids, or block display names.

        Returns:
            The full workflow task definition.

        Example:
            ```python
            input_tasks = ["sobloo-s2-l1c-aoiclipped",
                           "tiling"]
            ```

            ```python
            input_tasks = ["a2daaab4-196d-4226-a018-a810444dcad1",
                           "4ed70368-d4e1-4462-bef6-14e768049471"]
            ```

            ```python
            input_tasks = ["Sentinel-2 L1C MSI AOI clipped",
                           "Raster Tiling"]
            ```
        """
        full_input_tasks_definition = []

        # Get public + custom blocks.
        logging.getLogger("up42.tools").setLevel(logging.CRITICAL)
        blocks: Dict = self.get_blocks(basic=False)  # type: ignore
        logging.getLogger("up42.tools").setLevel(logging.INFO)

        # Get ids of the input tasks, regardless of the specified format.
        blocks_id_name = {block["id"]: block["name"] for block in blocks}
        blocks_name_id = {block["name"]: block["id"] for block in blocks}
        blocks_displaynames_id = {block["displayName"]: block["id"] for block in blocks}

        input_tasks_ids = []
        for task in input_tasks:
            if task in list(blocks_id_name.keys()):
                input_tasks_ids.append(task)
            elif task in list(blocks_name_id.keys()):
                input_tasks_ids.append(blocks_name_id[task])
            elif task in list(blocks_displaynames_id.keys()):
                input_tasks_ids.append(blocks_displaynames_id[task])
            else:
                raise ValueError(
                    f"The specified input task {task} does not match any "
                    f"available block."
                )

        # Add first task, the data block.
        data_task = {
            "name": f"{blocks_id_name[input_tasks_ids[0]]}:1",
            "parentName": None,
            "blockId": input_tasks_ids[0],
        }
        full_input_tasks_definition.append(data_task)
        previous_task_name = data_task["name"]

        # All all following (processing) blocks.
        for block_id in input_tasks_ids[1:]:
            # Check if multiple of the same block are in the input tasks definition,
            # so that is does not get skipped as it has the same id.
            counts = Counter([x["blockId"] for x in full_input_tasks_definition])
            try:
                count_block = int(counts[block_id]) + 1
            except KeyError:
                count_block = 1

            next_task = {
                "name": f"{blocks_id_name[block_id]}:{count_block}",
                "parentName": previous_task_name,
                "blockId": block_id,
            }
            full_input_tasks_definition.append(next_task)
            previous_task_name = next_task["name"]
        return full_input_tasks_definition

    def add_workflow_tasks(self, input_tasks: Union[List[str], List[Dict]]) -> None:
        """
        Adds or overwrites workflow tasks in a workflow on UP42.

        Args:
            input_tasks: The input tasks, specifying the blocks. Can be a list of the
                block ids, block names or block display names (The name shown on the
                [marketplace](https://marketplace.up42.com).

        !!! Info
            Using block ids specifies a specific version of the block that will be added
            to the workflow. With block names or block display names, the most recent
            version of a block will always be added.

        Example:
            ```python
            input_tasks_simple = ['a2daaab4-196d-4226-a018-a810444dcad1',
                                  '4ed70368-d4e1-4462-bef6-14e768049471']
            ```

            ```python
            input_tasks = ["sobloo-s2-l1c-aoiclipped", "tiling"]
            ```

            ```python
            input_tasks = ["Sentinel-2 L1C MSI AOI clipped",
                           "Raster Tiling"]
            ```
        """
        # Relevant when non-linear workflows are introduced:
        # Optional:
        #     The input_tasks can also be provided as the full, detailed workflow task
        #     definition (dict of block id, block name and parent block name). Always use :1
        #     to be able to identify the order when two times the same workflow task is used.
        #     The name is arbitrary, but best use the block name.
        #
        # Example:
        #     ```python
        #     input_tasks_full = [{'name': 'sobloo-s2-l1c-aoiclipped:1',
        #                          'parentName': None,
        #                          'blockId': 'a2daaab4-196d-4226-a018-a810444dcad1'},
        #                         {'name': 'sharpening:1',
        #                          'parentName': 'sobloo-s2-l1c-aoiclipped',
        #                          'blockId': '4ed70368-d4e1-4462-bef6-14e768049471'}]

        # Construct proper task definition from simplified input.
        if isinstance(input_tasks[0], str) and not isinstance(input_tasks[0], dict):
            input_tasks = self._construct_full_workflow_tasks_dict(input_tasks)

        url = (
            f"{self.auth._endpoint()}/projects/{self.project_id}/workflows/"
            f"{self.workflow_id}/tasks/"
        )
        self.auth._request(request_type="POST", url=url, data=input_tasks)
        logger.info(f"Added tasks to workflow: {input_tasks}")

    def get_parameters_info(self) -> Dict:
        """
        Gets infos about the workflow parameters of each block in the current workflow
        to make it easy to construct the desired parameters.

        Returns:
            Workflow parameters info json.
        """
        workflow_parameters_info = {}
        workflow_tasks = self.get_workflow_tasks()
        for task in workflow_tasks:
            task_name = task["name"]
            task_default_parameters = task["block"]["parameters"]
            workflow_parameters_info[task_name] = task_default_parameters
        return workflow_parameters_info

    def _get_default_parameters(self) -> Dict:
        """
        Gets the default parameters for the workflow that can be directly used to
        run a job. Excludes geometry operation and geometry of the data block.
        """
        default_workflow_parameters = {}

        logger.setLevel(logging.CRITICAL)
        workflow_tasks = self.get_workflow_tasks()
        logger.setLevel(logging.INFO)
        for task in workflow_tasks:
            task_name = task["name"]
            task_parameters = task["block"]["parameters"]

            default_task_parameters = {}

            for param_name, param_values in task_parameters.items():
                if "default" in param_values and param_values["default"] is not None:
                    default_task_parameters[param_name] = param_values["default"]

            default_workflow_parameters[task_name] = default_task_parameters
        return default_workflow_parameters

    def construct_parameters(
        self,
        geometry: Union[
            Dict,
            Feature,
            FeatureCollection,
            geojson_Polygon,
            List,
            GeoDataFrame,
            Polygon,
            Point,
        ] = None,
        geometry_operation: str = None,
        handle_multiple_features: str = "union",
        start_date: str = None,
        end_date: str = None,
        limit: int = None,
        scene_ids: List = None,
        order_ids: List[str] = None,
    ) -> Dict:
        """
        Constructs workflow input parameters with a specified aoi, the default input parameters, and
        optionally limit and order-ids. Further parameter editing needs to be done manually
        via dict.update({key:value}).

        Args:
            geometry: One of Dict, FeatureCollection, Feature, List,
                GeoDataFrame, shapely.geometry.Polygon, shapely.geometry.Point. All
                assume EPSG 4326.
            geometry_operation: Desired operation, One of "bbox", "intersects", "contains".
            limit: Maximum number of expected results.
            start_date: Query period starting day, format "2020-01-01".
            end_date: Query period ending day, format "2020-01-01".
            scene_ids: List of scene_ids, if given ignores all other parameters except geometry.
            order_ids: Optional, can be used to incorporate existing bought imagery on UP42
                into new workflows.

        Returns:
            Dictionary of constructed input parameters.
        """
        input_parameters = self._get_default_parameters()
        data_block_name = list(input_parameters.keys())[0]

        if order_ids is not None:
            # Needs to be handled in this function(not run_job) as it is only
            # relevant for the data block.
            input_parameters[data_block_name] = {"order_ids": order_ids}
        else:
            if limit is not None:
                input_parameters[data_block_name]["limit"] = limit

            if scene_ids is not None:
                if not isinstance(scene_ids, list):
                    scene_ids = [scene_ids]
                input_parameters[data_block_name]["ids"] = scene_ids
                input_parameters[data_block_name]["limit"] = len(scene_ids)
                input_parameters[data_block_name].pop("time")
            elif start_date is not None and end_date is not None:
                time = f"{start_date}T00:00:00Z/{end_date}T23:59:59Z"
                input_parameters[data_block_name]["time"] = time

            if geometry is not None:
                aoi_fc = any_vector_to_fc(
                    vector=geometry,
                )
                aoi_feature = fc_to_query_geometry(
                    fc=aoi_fc,
                    geometry_operation=geometry_operation,  # type: ignore
                    squash_multiple_features=handle_multiple_features,
                )

                input_parameters[data_block_name][geometry_operation] = aoi_feature
        return input_parameters

    def construct_parameters_parallel(
        self,
        geometries: List[
            Union[
                Dict,
                Feature,
                geojson_Polygon,
                Polygon,
                Point,
            ]
        ] = None,
        interval_dates: List[Tuple[str, str]] = None,
        scene_ids: List = None,
        limit_per_job: int = 1,
        geometry_operation: str = "intersects",
    ) -> List[dict]:
        """
        Maps a list of geometries and a list of time series into a list
        of input parameters of a workflow. If you pass 2 geometries and 1 time
        interval this will result in 2 x 1 input parameters.

        Args:
            geometries: List of unit geometries to map with times.
            interval_dates: List of tuples of start and end dates,
                i.e. `("2014-01-01","2015-01-01")`.
            scene_ids: List of scene ids. Will be mapped 1:1 to each job.
                All other arguments are ignored except geometries if passed.
            limit_per_job: Limit passed to be passed to each individual job parameter.
            geometry_operation: Geometry operation to be passed to each job parameter.

        Returns:
            List of dictionary of constructed input parameters.
        """
        # TODO: Rename arguments
        result_params = []
        # scene_ids mapped to geometries
        if scene_ids is not None and geometries is not None:
            for geo in geometries:
                for scene_id in scene_ids:
                    params = self.construct_parameters(
                        geometry=geo,
                        scene_ids=[scene_id],
                        geometry_operation=geometry_operation,
                    )
                    result_params.append(params)

        # interval_dates mapped to geometries
        elif interval_dates is not None and geometries is not None:
            for geo in geometries:
                for start_date, end_date in interval_dates:
                    params = self.construct_parameters(
                        geometry=geo,
                        geometry_operation=geometry_operation,
                        start_date=start_date,
                        end_date=end_date,
                        limit=limit_per_job,
                    )
                    result_params.append(params)

        # only scene_ids
        elif scene_ids is not None:
            for scene_id in scene_ids:
                result_params.append(
                    self.construct_parameters(
                        geometry=None,
                        scene_ids=[scene_id],
                    )
                )
        else:
            raise ValueError(
                "Please provides geometries and scene_ids, geometries"
                "and time_interval or scene_ids."
            )

        return result_params

    def _helper_run_job(
        self,
        input_parameters: Union[Dict, str, Path] = None,
        test_job=False,
        track_status: bool = False,
        name: str = None,
    ) -> "Job":
        """
        Helper function to create and run a new real or test job.

        Args:
            input_parameters: Either json string of workflow parameters or filepath to json.
            test_job: If set, runs a test query (search for available imagery based on your data parameters).
            track_status: Automatically attaches workflow.track_status which queries
                the job status every 30 seconds.
            name: The job name. Optional, by default the workflow name is assigned.

        Returns:
            The spawned real or test job object.
        """
        if input_parameters is None:
            raise ValueError(
                "Select the job_parameters, use workflow.construct_parameters()!"
            )

        if isinstance(input_parameters, (str, Path)):
            with open(input_parameters) as src:
                input_parameters = json.load(src)
            logger.info("Loading job parameters from json file.")

        if test_job:
            input_parameters = input_parameters.copy()  # type: ignore
            input_parameters.update({"config": {"mode": "DRY_RUN"}})  # type: ignore
            logger.info("+++++++++++++++++++++++++++++++++")
            logger.info("Running this job as Test Query...")
            logger.info("+++++++++++++++++++++++++++++++++")

        logger.info(f"Selected input_parameters: {input_parameters}")

        if name is None:
            name = self._info["name"]
        name = f"{name}_py"  # Temporary recognition of python API usage.
        url = (
            f"{self.auth._endpoint()}/projects/{self.project_id}/"
            f"workflows/{self.workflow_id}/jobs?name={name}"
        )
        response_json = self.auth._request(
            request_type="POST", url=url, data=input_parameters
        )
        job_json = response_json["data"]
        logger.info(f"Created and running new job: {job_json['id']}.")
        job = Job(
            self.auth,
            job_id=job_json["id"],
            project_id=self.project_id,
        )

        if track_status:
            job.track_status()
        return job

    def _helper_run_parallel_jobs(
        self,
        input_parameters_list: List[Dict] = None,
        max_concurrent_jobs: int = 10,
        test_job: bool = False,
        name: str = None,
    ) -> "JobCollection":
        """
        Helper function to create and run parallel real or test jobs.

        Args:
            input_parameters_list: List of dictionary of input parameters.
            max_concurrent_jobs: Maximum number of parallel jobs that can be triggered.
            test_job: If set, runs a test query (search for available imagery based on your data parameters).
            name: The job name. Optional, by default the workflow name is assigned.

        Returns:
            The spawned real or test job object.

        Raises:
            ValueError: When max_concurrent_jobs is greater than max_concurrent_jobs set in project settings.
        """
        if input_parameters_list is None:
            raise ValueError(
                "Provide the job parameters via `input_parameters_list`."
                " You can use workflow.construct_parallel_parameters()!"
            )

        if test_job:
            input_parameters_list = copy.deepcopy(input_parameters_list)
            for input_parameters in input_parameters_list:
                input_parameters.update({"config": {"mode": "DRY_RUN"}})  # type: ignore
                logger.info("+++++++++++++++++++++++++++++++++")
                logger.info("Running this job as Test Query...")
                logger.info("+++++++++++++++++++++++++++++++++")

        if name is None:
            name = self._info["name"]

        jobs_list = []
        job_nr = 0

        if max_concurrent_jobs > self.max_concurrent_jobs:
            logger.error(
                f"Maximum concurrent jobs {max_concurrent_jobs} greater "
                f"than project settings {self.max_concurrent_jobs}. "
                "Use project.update_project_settings to change this value."
            )
            raise ValueError("Too many concurrent jobs!")

        # Run all jobs in parallel batches of the max_concurrent_jobs (max. 10.)
        batches = [
            input_parameters_list[pos : pos + max_concurrent_jobs]
            for pos in range(0, len(input_parameters_list), max_concurrent_jobs)
        ]
        for batch in batches:
            batch_jobs = []
            # for params in ten_selected_input_parameters:
            for params in batch:
                logger.info(f"Selected input_parameters: {params}.")

                job_name = (
                    f"{name}_{job_nr}_py"  # Temporary recognition of python API usage.
                )

                url = (
                    f"{self.auth._endpoint()}/projects/{self.project_id}/"
                    f"workflows/{self.workflow_id}/jobs?name={job_name}"
                )
                response_json = self.auth._request(
                    request_type="POST", url=url, data=params
                )
                job_json = response_json["data"]
                logger.info(f"Created and running new job: {job_json['id']}")
                job = Job(
                    self.auth,
                    job_id=job_json["id"],
                    project_id=self.project_id,
                )
                batch_jobs.append(job)
                job_nr += 1

            # Track until all jobs in the batch are finished.
            for job in batch_jobs:
                try:
                    job.track_status(report_time=20)
                except ValueError as e:
                    if str(e) == "Job has failed! See the above log.":
                        logger.warning("Skipping failed job...")
                    else:
                        raise
            jobs_list.extend(batch_jobs)

        job_collection = JobCollection(
            self.auth, project_id=self.project_id, jobs=jobs_list
        )
        return job_collection

    def test_job(
        self,
        input_parameters: Union[Dict, str, Path] = None,
        track_status: bool = False,
        name: str = None,
    ) -> "Job":
        """
        Create a run a new test job (Test Query). With this test query you will not be
        charged with any data or processing credits, but have a preview of the job result.

        Args:
            input_parameters: Either json string of workflow parameters or filepath to json.
            track_status: Automatically attaches workflow.track_status which queries
                the job status every 30 seconds.
            name: The job name. Optional, by default the workflow name is assigned.

        Returns:
            The spawned test job object.
        """
        return self._helper_run_job(
            input_parameters=input_parameters,
            test_job=True,
            track_status=track_status,
            name=name,
        )

    def test_jobs_parallel(
        self,
        input_parameters_list: List[Dict] = None,
        name: str = None,
        max_concurrent_jobs: int = 10,
    ) -> "JobCollection":
        """
        Create and run test jobs (Test Query) in parallel. With this test query you will not be
        charged with any data or processing credits, but have a preview of the job result.

        Args:
            input_parameters_list: List of dictionary of input parameters
            name: The job name. Optional, by default the workflow name is assigned.
            max_concurrent_jobs: The maximum number of jobs to run in parallel.
                This is defined in the project settings.

        Returns:
            The spawned test JobCollection object.

        Raises:
            ValueError: When max_concurrent_jobs is greater than max_concurrent_jobs set in project settings.
        """
        return self._helper_run_parallel_jobs(
            input_parameters_list=input_parameters_list,
            max_concurrent_jobs=max_concurrent_jobs,
            test_job=True,
            name=name,
        )

    def run_job(
        self,
        input_parameters: Union[Dict, str, Path] = None,
        track_status: bool = False,
        name: str = None,
    ) -> "Job":
        """
        Creates and runs a new job.

        Args:
            input_parameters: Either json string of workflow parameters or filepath to json.
            track_status: Automatically attaches workflow.track_status which queries
                the job status every 30 seconds.
            name: The job name. Optional, by default the workflow name is assigned.

        Returns:
            The spawned job object.
        """
        return self._helper_run_job(
            input_parameters=input_parameters, track_status=track_status, name=name
        )

    def run_jobs_parallel(
        self,
        input_parameters_list: List[Dict] = None,
        name: str = None,
        max_concurrent_jobs: int = 10,
    ) -> "JobCollection":
        """
        Create and run jobs in parallel.

        Args:
            input_parameters_list: List of dictionary of input parameters
            name: The job name. Optional, by default the workflow name is assigned.
            max_concurrent_jobs: The maximum number of jobs to run in parallel. This is defined in the project settings.

        Returns:
            The spawned JobCollection object.

        Raises:
            ValueError: When max_concurrent_jobs is greater than max_concurrent_jobs set in project settings.
        """
        jobcollection = self._helper_run_parallel_jobs(
            input_parameters_list=input_parameters_list,
            max_concurrent_jobs=max_concurrent_jobs,
            name=name,
        )
        return jobcollection

    def get_jobs(
        self, return_json: bool = False, test_jobs: bool = True, real_jobs: bool = True
    ) -> Union[JobCollection, List[Dict]]:
        """
        Get all jobs associated with the workflow as a JobCollection or json.

        Args:
            return_json: If true, returns the job info jsons instead of a JobCollection.
            test_jobs: Return test jobs or test queries.
            real_jobs: Return real jobs.

        Returns:
            A JobCollection, or alternatively the jobs info as json.
        """
        url = f"{self.auth._endpoint()}/projects/{self.project_id}/jobs"
        response_json = self.auth._request(request_type="GET", url=url)
        jobs_json = filter_jobs_on_mode(response_json["data"], test_jobs, real_jobs)

        jobs_workflow_json = [
            j for j in jobs_json if j["workflowId"] == self.workflow_id
        ]

        logger.info(
            f"Got {len(jobs_workflow_json)} jobs for workflow "
            f"{self.workflow_id} in project {self.project_id}."
        )
        if return_json:
            return jobs_workflow_json
        else:
            jobs = [
                Job(self.auth, job_id=job["id"], project_id=self.project_id)
                for job in tqdm(jobs_workflow_json)
            ]
            jobcollection = JobCollection(
                auth=self.auth, project_id=self.project_id, jobs=jobs
            )
            return jobcollection

    def update_name(self, name: str = None, description: str = None) -> None:
        """
        Updates the workflow name and description.

        Args:
            name: New name of the workflow.
            description: New description of the workflow.
        """
        properties_to_update = {"name": name, "description": description}
        url = (
            f"{self.auth._endpoint()}/projects/{self.project_id}/workflows/"
            f"{self.workflow_id}"
        )
        self.auth._request(request_type="PUT", url=url, data=properties_to_update)
        # TODO: Renew info
        logger.info(f"Updated workflow name: {properties_to_update}")

    def delete(self) -> None:
        """
        Deletes the workflow and sets the Python object to None.
        """
        url = (
            f"{self.auth._endpoint()}/projects/{self.project_id}/workflows/"
            f"{self.workflow_id}"
        )
        self.auth._request(request_type="DELETE", url=url, return_text=False)
        logger.info(f"Successfully deleted workflow: {self.workflow_id}")
        del self

    @property
    def max_concurrent_jobs(self) -> int:
        """
        Gets the maximum number of concurrent jobs allowed by the project settings.
        """
        url = f"{self.auth._endpoint()}/projects/{self.project_id}/settings"
        response_json = self.auth._request(request_type="GET", url=url)
        project_settings = response_json["data"]
        project_settings_dict = {d["name"]: int(d["value"]) for d in project_settings}
        return project_settings_dict["MAX_CONCURRENT_JOBS"]<|MERGE_RESOLUTION|>--- conflicted
+++ resolved
@@ -38,16 +38,12 @@
             self._info = self.info
 
     def __repr__(self):
+        info = self.info
         return (
-<<<<<<< HEAD
-            f"Workflow(workflow_name={self.info['name']}, workflow_id={self.workflow_id}, "
-            f"description={self.info['description']}, createdAt={self.info['createdAt']}, "
+            f"Workflow(workflow_name={info['name']}, workflow_id={self.workflow_id}, "
+            f"description={info['description']}, createdAt={info['createdAt']}, "
             f"workflow_tasks={list(self.workflow_tasks.keys())}, "  # TODO: Maybe block version?
-            f"project_name={self.info['name']}, project_id={self.project_id})"
-=======
-            f"Workflow(workflow_id={self.workflow_id}, project_id={self.project_id}, "
-            f"auth={self.auth}, info={self._info})"
->>>>>>> 4263d306
+            f"project_name={info['name']}, project_id={self.project_id})"
         )
 
     @property
