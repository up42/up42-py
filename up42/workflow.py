import json
import logging
import copy
from collections import Counter
from pathlib import Path
from typing import Dict, List, Union, Tuple, Optional
import warnings
from datetime import datetime

from geopandas import GeoDataFrame
from shapely.geometry import Point, Polygon
from geojson import Feature, FeatureCollection
from geojson import Polygon as geojson_Polygon
from tqdm import tqdm

from up42.auth import Auth
from up42.job import Job
from up42.estimation import Estimation
from up42.jobcollection import JobCollection
from up42.asset import Asset
from up42.tools import Tools
from up42.utils import (
    get_logger,
    any_vector_to_fc,
    fc_to_query_geometry,
    filter_jobs_on_mode,
    format_time_period,
)

logger = get_logger(__name__)


class Workflow:
    """
    The Workflow class lets you configure & run jobs and query existing jobs related
    to this workflow.

    Create a new workflow:
    ```python
    workflow = project.create_workflow(name="new_workflow")
    ```

    Use an existing workflow:
    ```python
    workflow = up42.initialize_workflow(workflow_id="7fb2ec8a-45be-41ad-a50f-98ba6b528b98")
    ```
    """

    def __init__(self, auth: Auth, project_id: str, workflow_id: str):
        self.auth = auth
        self.project_id = project_id
        self.workflow_id = workflow_id
        self._info = self.info

    def __repr__(self):
        info = self.info
        return (
            f"Workflow(name: {info['name']}, workflow_id: {self.workflow_id}, "
            f"description: {info['description']}, createdAt: {info['createdAt']}, "
            f"project_id: {self.project_id}, workflow_tasks: {self.workflow_tasks}"
        )

    @property
    def info(self) -> dict:
        """
        Gets the workflow metadata information.
        """
        url = (
            f"{self.auth._endpoint()}/projects/{self.project_id}/workflows/"
            f"{self.workflow_id}"
        )
        response_json = self.auth._request(request_type="GET", url=url)
        self._info = response_json["data"]
        return response_json["data"]

    @property
    def workflow_tasks(self) -> Dict[str, str]:
        """
        Gets the building blocks of the workflow as a dictionary with `task_name:block-version`.
        """
        logging.getLogger("up42.workflow").setLevel(logging.CRITICAL)
        workflow_tasks = self.get_workflow_tasks(basic=True)
        logging.getLogger("up42.workflow").setLevel(logging.INFO)
        return workflow_tasks  # type: ignore

    def get_compatible_blocks(self) -> dict:
        """
        Gets all compatible blocks for the current workflow. If the workflow is empty
        it will provide all data blocks, if the workflow already has workflow tasks, it
        will provide the compatible blocks for the last workflow task in the workflow.

        Currently no data blocks can be attached to other data blocks.
        """
        tasks: dict = self.get_workflow_tasks(basic=True)  # type: ignore
        if not tasks:
            logger.info("The workflow is empty, returning all data blocks.")

            logging.getLogger("up42.tools").setLevel(logging.CRITICAL)
            data_blocks = Tools(auth=self.auth).get_blocks(
                block_type="data", basic=True
            )
            logging.getLogger("up42.tools").setLevel(logging.INFO)
            return data_blocks  # type: ignore

        last_task = list(tasks.keys())[-1]
        url = (
            f"{self.auth._endpoint()}/projects/{self.project_id}/workflows/{self.workflow_id}/"
            f"compatible-blocks?parentTaskName={last_task}"
        )
        response_json = self.auth._request(request_type="GET", url=url)
        compatible_blocks = response_json["data"]["blocks"]
        compatible_blocks = {
            block["name"]: block["blockId"] for block in compatible_blocks
        }
        return compatible_blocks

    def get_workflow_tasks(self, basic: bool = False) -> Union[List, dict]:
        """
        Get the workflow-tasks of the workflow (Blocks in a workflow are called workflow_tasks).

        Args:
            basic: If selected returns a simplified task-name : block-version dict.

        Returns:
            The workflow task info.
        """
        url = (
            f"{self.auth._endpoint()}/projects/{self.project_id}/workflows/"
            f"{self.workflow_id}/tasks"
        )

        response_json = self.auth._request(request_type="GET", url=url)
        tasks = response_json["data"]
        logger.info(f"Got {len(tasks)} tasks/blocks in workflow {self.workflow_id}.")

        if basic:
            return {task["name"]: task["blockVersionTag"] for task in tasks}
        else:
            return tasks

    def _construct_full_workflow_tasks_dict(
        self, input_tasks: Union[List]
    ) -> List[dict]:
        """
        Constructs the full workflow task definition from a simplified version.
        Accepts blocks ids, block names, block display names & combinations of them.

        Args:
            input_tasks: List of block names, block ids, or block display names.

        Returns:
            The full workflow task definition.

        Example:
            ```python
            input_tasks = ["sobloo-s2-l1c-aoiclipped",
                           "tiling"]
            ```

            ```python
            input_tasks = ["a2daaab4-196d-4226-a018-a810444dcad1",
                           "4ed70368-d4e1-4462-bef6-14e768049471"]
            ```

            ```python
            input_tasks = ["Sentinel-2 L1C MSI AOI clipped",
                           "Raster Tiling"]
            ```
        """
        full_input_tasks_definition = []

        # Get public + custom blocks.
        logging.getLogger("up42.tools").setLevel(logging.CRITICAL)
        blocks: dict = Tools(auth=self.auth).get_blocks(basic=False)  # type: ignore
        logging.getLogger("up42.tools").setLevel(logging.INFO)

        # Get ids of the input tasks, regardless of the specified format.
        blocks_id_name = {block["id"]: block["name"] for block in blocks}
        blocks_name_id = {block["name"]: block["id"] for block in blocks}
        blocks_displaynames_id = {block["displayName"]: block["id"] for block in blocks}

        input_tasks_ids = []
        for task in input_tasks:
            if task in list(blocks_id_name.keys()):
                input_tasks_ids.append(task)
            elif task in list(blocks_name_id.keys()):
                input_tasks_ids.append(blocks_name_id[task])
            elif task in list(blocks_displaynames_id.keys()):
                input_tasks_ids.append(blocks_displaynames_id[task])
            else:
                raise ValueError(
                    f"The specified input task {task} does not match any "
                    f"available block."
                )

        # Add first task, the data block.
        data_task = {
            "name": f"{blocks_id_name[input_tasks_ids[0]]}:1",
            "parentName": None,
            "blockId": input_tasks_ids[0],
        }
        full_input_tasks_definition.append(data_task)
        previous_task_name = data_task["name"]

        # All following (processing) blocks.
        for block_id in input_tasks_ids[1:]:
            # Check if multiple of the same block are in the input tasks definition,
            # so that is does not get skipped as it has the same id.
            counts = Counter([x["blockId"] for x in full_input_tasks_definition])
            try:
                count_block = int(counts[block_id]) + 1
            except KeyError:
                count_block = 1

            next_task = {
                "name": f"{blocks_id_name[block_id]}:{count_block}",
                "parentName": previous_task_name,
                "blockId": block_id,
            }
            full_input_tasks_definition.append(next_task)
            previous_task_name = next_task["name"]
        return full_input_tasks_definition

    def add_workflow_tasks(self, input_tasks: Union[List[str], List[dict]]) -> None:
        # pylint: disable=line-too-long
        """
        Adds or overwrites workflow tasks in a workflow on UP42.

        Args:
            input_tasks: The blocks to be added to the workflow. Can be a list of the
                block names, block ids (use `up42.get_blocks()`) or block display names
                (The names shown on the [UP42 marketplace](https://marketplace.up42.com).

        !!! Info
            With block names or block display names, the most recent version of a block
            will be added. Using block ids specifies a specific version of a block.

        Examples:
            ```python
            # Block names
            input_tasks = ["sentinelhub-s2", "tiling"]
            ```

            ```python
            # Block Display names
            input_tasks = ["Sentinel-2 Level 2 (BOA) AOI clipped",
                           "Raster Tiling"]
            ```

            ```python
            # Block Ids
            input_tasks = ['018dfb34-fc19-4334-8125-14fd7535f979',
                           '4ed70368-d4e1-4462-bef6-14e768049471']
            ```

        !!! Info "Using Custom Blocks"
            To use a custom block in your workspace, you need to provide the custom block
            id directly in the [full workflow definition](https://docs.up42.com/going-further/api-walkthrough.html#creating-the-the-second-task-processing-block-addition)
            (dict of block id, block name and parent block name). See example below.

        Examples:
            ```python
            # Full workflow definition
            input_tasks = [{'name': 'sentinelhub-s2:1',
                            'parentName': None,
                            'blockId': '018dfb34-fc19-4334-8125-14fd7535f979'},
                           {'name': 'tiling:1',
                            'parentName': 'sentinelhub-s2:1',
                            'blockId': '4ed70368-d4e1-4462-bef6-14e768049471'}]
            ```
        """
        # Construct proper task definition from simplified input.
        if isinstance(input_tasks[0], str) and not isinstance(input_tasks[0], dict):
            input_tasks = self._construct_full_workflow_tasks_dict(input_tasks)

        url = (
            f"{self.auth._endpoint()}/projects/{self.project_id}/workflows/"
            f"{self.workflow_id}/tasks/"
        )
        self.auth._request(request_type="POST", url=url, data=input_tasks)
        logger.info(f"Added tasks to workflow: {input_tasks}")

    def get_parameters_info(self) -> dict:
        """
        Gets infos about the workflow parameters of each block in the current workflow
        to make it easy to construct the desired parameters.

        Returns:
            Workflow parameters info json.
        """
        workflow_parameters_info = {}
        workflow_tasks = self.get_workflow_tasks()
        for task in workflow_tasks:
            task_name = task["name"]
            task_default_parameters = task["block"]["parameters"]
            workflow_parameters_info[task_name] = task_default_parameters
        return workflow_parameters_info

    def _get_default_parameters(self) -> dict:
        """
        Gets the default parameters for the workflow that can be directly used to
        run a job. Excludes geometry operation and geometry of the data block.
        """
        default_workflow_parameters = {}

        logger.setLevel(logging.CRITICAL)
        workflow_tasks = self.get_workflow_tasks()
        logger.setLevel(logging.INFO)
        for task in workflow_tasks:
            task_name = task["name"]
            task_parameters = task["block"]["parameters"]

            default_task_parameters = {}

            for param_name, param_values in task_parameters.items():
                if "default" in param_values and param_values["default"] is not None:
                    default_task_parameters[param_name] = param_values["default"]

            default_workflow_parameters[task_name] = default_task_parameters
        return default_workflow_parameters

    def construct_parameters(
        self,
        geometry: Union[
            dict,
            Feature,
            FeatureCollection,
            geojson_Polygon,
            list,
            GeoDataFrame,
            Polygon,
            Point,
        ] = None,
        geometry_operation: Optional[str] = None,
<<<<<<< HEAD
        start_date: Optional[str] = None,
        end_date: Optional[str] = None,
=======
        handle_multiple_features: str = "union",
        start_date: Optional[Union[str, datetime]] = None,
        end_date: Optional[Union[str, datetime]] = None,
>>>>>>> 01c77935
        limit: Optional[int] = None,
        scene_ids: Optional[list] = None,
        assets: Optional[List[Asset]] = None,
    ) -> dict:
        """
        Constructs workflow input parameters with a specified aoi, the default input parameters, and
        optionally limit and order-ids. Further parameter editing needs to be done manually
        via dict.update({key:value}).

        Args:
            geometry: One of Dict, FeatureCollection, Feature, List,
                GeoDataFrame, shapely.geometry.Polygon, shapely.geometry.Point. All
                assume EPSG 4326.
            geometry_operation: Desired operation, One of "bbox", "intersects", "contains".
            limit: Maximum number of expected results.
            start_date: Query period starting day as iso-format string or datetime object,
                e.g. "YYYY-MM-DD" or "YYYY-MM-DDTHH:MM:SS".
            end_date: Query period ending day as iso-format or datetime object,
                e.g. "YYYY-MM-DD" or "YYYY-MM-DDTHH:MM:SS".
            scene_ids: List of scene_ids, if given ignores all other parameters except geometry.
            assets: Optional, can be used to incorporate existing assets in Storage (result
                of Orders for instance) into new workflows.

        Returns:
            Dictionary of constructed input parameters.
        """
        message = (
            "The use of `handle_multiple_features` will be deprecated in version 0.18.0, "
            "to guarantee feature parity with the UP42 platform. The UP42 SDK from then on "
            "will only handle single geometries!"
        )
        warnings.warn(message, DeprecationWarning, stacklevel=2)

        input_parameters = self._get_default_parameters()
        try:
            data_block_name = list(input_parameters.keys())[0]
        except IndexError as e:
            raise ValueError("The Workflow has no workflow tasks.") from e

        if assets is not None:
            # Needs to be handled in this function(not run_job) as it is only
            # relevant for the data block.
            asset_ids = [asset.asset_id for asset in assets if asset.source == "BLOCK"]
            if not asset_ids:
                raise ValueError(
                    "None of the assets are usable in a workflow since the source is not `BLOCK`."
                )
            input_parameters[data_block_name] = {"asset_ids": asset_ids}
        else:
            if limit is not None:
                input_parameters[data_block_name]["limit"] = limit

            if scene_ids is not None:
                if not isinstance(scene_ids, list):
                    scene_ids = [scene_ids]
                input_parameters[data_block_name]["ids"] = scene_ids
                input_parameters[data_block_name]["limit"] = len(scene_ids)
                input_parameters[data_block_name].pop("time")
            elif start_date is not None or end_date is not None:
                time_period = format_time_period(
                    start_date=start_date, end_date=end_date
                )
                input_parameters[data_block_name]["time"] = time_period

            if geometry is not None:
                aoi_fc = any_vector_to_fc(
                    vector=geometry,
                )
                aoi_feature = fc_to_query_geometry(
                    fc=aoi_fc,
                    geometry_operation=geometry_operation,  # type: ignore
                )

                input_parameters[data_block_name][geometry_operation] = aoi_feature
        return input_parameters

    def construct_parameters_parallel(
        self,
        geometries: List[
            Union[
                dict,
                Feature,
                geojson_Polygon,
                Polygon,
                Point,
            ]
        ] = None,
        interval_dates: List[Tuple[str, str]] = None,
        scene_ids: List[str] = None,
        limit_per_job: int = 1,
        geometry_operation: str = "intersects",
    ) -> List[dict]:
        """
        Maps a list of geometries and a list of time series into a list
        of input parameters of a workflow. If you pass 2 geometries and 1 time
        interval this will result in 2 x 1 input parameters.

        Args:
            geometries: List of unit geometries to map with times.
            interval_dates: List of tuples of start and end dates,
                i.e. `("2014-01-01","2015-01-01")`.
            scene_ids: List of scene ids. Will be mapped 1:1 to each job.
                All other arguments are ignored except geometries if passed.
            limit_per_job: Limit passed to be passed to each individual job parameter.
            geometry_operation: Geometry operation to be passed to each job parameter.

        Returns:
            List of dictionary of constructed input parameters.
        """
        # TODO: Rename arguments
        result_params = []
        # scene_ids mapped to geometries
        if scene_ids is not None and geometries is not None:
            for geo in geometries:
                for scene_id in scene_ids:
                    params = self.construct_parameters(
                        geometry=geo,
                        scene_ids=[scene_id],
                        geometry_operation=geometry_operation,
                    )
                    result_params.append(params)

        # interval_dates mapped to geometries
        elif interval_dates is not None and geometries is not None:
            for geo in geometries:
                for start_date, end_date in interval_dates:
                    params = self.construct_parameters(
                        geometry=geo,
                        geometry_operation=geometry_operation,
                        start_date=start_date,
                        end_date=end_date,
                        limit=limit_per_job,
                    )
                    result_params.append(params)

        # only scene_ids
        elif scene_ids is not None:
            for scene_id in scene_ids:
                result_params.append(
                    self.construct_parameters(
                        geometry=None,
                        scene_ids=[scene_id],
                    )
                )
        else:
            raise ValueError(
                "Please provides geometries and scene_ids, geometries"
                "and time_interval or scene_ids."
            )

        return result_params

    def estimate_job(self, input_parameters: Union[dict, str, Path] = None) -> dict:
        """
        Estimation of price and duration of the workflow for the provided input parameters.

        Args:
            input_parameters: Either json string of workflow parameters or filepath to json.

        Returns:
            A dictionary of estimation for each task in the workflow.
        """
        if input_parameters is None:
            raise ValueError(
                "Select the job_parameters, use workflow.construct_parameters()!"
            )

        workflow_tasks = self.workflow_tasks
        block_names = [task_name.split(":")[0] for task_name in workflow_tasks.keys()]
        input_tasks = self._construct_full_workflow_tasks_dict(block_names)
        for task in input_tasks:
            task["blockVersionTag"] = workflow_tasks[task["name"]]

        estimation = Estimation(
            auth=self.auth, input_parameters=input_parameters, input_tasks=input_tasks
        ).estimate()

        min_credits, max_credits, min_duration, max_duration = [], [], [], []
        for e in estimation.values():
            min_credits.append(e["blockConsumption"]["credit"]["min"])
            max_credits.append(e["blockConsumption"]["credit"]["max"])
            min_credits.append(e["machineConsumption"]["credit"]["min"])
            max_credits.append(e["machineConsumption"]["credit"]["max"])

            min_duration.append(e["machineConsumption"]["duration"]["min"])
            max_duration.append(e["machineConsumption"]["duration"]["max"])

        logger.info(
            f"Estimated: {sum(min_credits)}-{sum(max_credits)} Credits, "
            f"Duration: {int(sum(min_duration) / 60)}-{int(sum(max_duration) / 60)} min."
        )

        return estimation

    def _helper_run_job(
        self,
        input_parameters: Union[Dict, str, Path] = None,
        test_job=False,
        track_status: bool = False,
        name: str = None,
    ) -> "Job":
        """
        Helper function to create and run a new real or test job.

        Args:
            input_parameters: Either json string of workflow parameters or filepath to json.
            test_job: If set, runs a test query (search for available imagery based on your data parameters).
            track_status: Automatically attaches workflow.track_status which queries
                the job status every 30 seconds.
            name: The job name. Optional, by default the workflow name is assigned.

        Returns:
            The spawned real or test job object.
        """
        if input_parameters is None:
            raise ValueError(
                "Select the job_parameters, use workflow.construct_parameters()!"
            )

        if isinstance(input_parameters, (str, Path)):
            with open(input_parameters) as src:
                input_parameters = json.load(src)
            logger.info("Loading job parameters from json file.")

        if test_job:
            input_parameters = input_parameters.copy()  # type: ignore
            input_parameters.update({"config": {"mode": "DRY_RUN"}})  # type: ignore
            logger.info("+++++++++++++++++++++++++++++++++")
            logger.info("Running this job as Test Query...")
            logger.info("+++++++++++++++++++++++++++++++++")

        logger.info(f"Selected input_parameters: {input_parameters}")

        if name is None:
            name = self._info["name"]
        name = f"{name}_py"  # Temporary recognition of python API usage.
        url = (
            f"{self.auth._endpoint()}/projects/{self.project_id}/"
            f"workflows/{self.workflow_id}/jobs?name={name}"
        )
        response_json = self.auth._request(
            request_type="POST", url=url, data=input_parameters  # type: ignore
        )
        job_json = response_json["data"]
        logger.info(f"Created and running new job: {job_json['id']}.")
        job = Job(
            self.auth,
            job_id=job_json["id"],
            project_id=self.project_id,
        )

        if track_status:
            job.track_status()
        return job

    def _helper_run_parallel_jobs(
        self,
        input_parameters_list: List[dict] = None,
        max_concurrent_jobs: int = 10,
        test_job: bool = False,
        name: str = None,
    ) -> "JobCollection":
        """
        Helper function to create and run parallel real or test jobs.

        Args:
            input_parameters_list: List of dictionary of input parameters.
            max_concurrent_jobs: Maximum number of parallel jobs that can be triggered.
            test_job: If set, runs a test query (search for available imagery based on your data parameters).
            name: The job name. Optional, by default the workflow name is assigned.

        Returns:
            The spawned real or test job object.

        Raises:
            ValueError: When max_concurrent_jobs is greater than max_concurrent_jobs set in project settings.
        """
        if input_parameters_list is None:
            raise ValueError(
                "Provide the job parameters via `input_parameters_list`."
                " You can use workflow.construct_parallel_parameters()!"
            )

        if test_job:
            input_parameters_list = copy.deepcopy(input_parameters_list)
            for input_parameters in input_parameters_list:
                input_parameters.update({"config": {"mode": "DRY_RUN"}})  # type: ignore
                logger.info("+++++++++++++++++++++++++++++++++")
                logger.info("Running this job as Test Query...")
                logger.info("+++++++++++++++++++++++++++++++++")

        if name is None:
            name = self._info["name"]

        jobs_list = []
        job_nr = 0

        if max_concurrent_jobs > self.max_concurrent_jobs:
            logger.error(
                f"Maximum concurrent jobs {max_concurrent_jobs} greater "
                f"than project settings {self.max_concurrent_jobs}. "
                "Use project.update_project_settings to change this value."
            )
            raise ValueError("Too many concurrent jobs!")

        # Run all jobs in parallel batches of the max_concurrent_jobs (max. 10.)
        batches = [
            input_parameters_list[pos : pos + max_concurrent_jobs]
            for pos in range(0, len(input_parameters_list), max_concurrent_jobs)
        ]
        for batch in batches:
            batch_jobs = []
            # for params in ten_selected_input_parameters:
            for params in batch:
                logger.info(f"Selected input_parameters: {params}.")

                job_name = (
                    f"{name}_{job_nr}_py"  # Temporary recognition of python API usage.
                )

                url = (
                    f"{self.auth._endpoint()}/projects/{self.project_id}/"
                    f"workflows/{self.workflow_id}/jobs?name={job_name}"
                )
                response_json = self.auth._request(
                    request_type="POST", url=url, data=params
                )
                job_json = response_json["data"]
                logger.info(f"Created and running new job: {job_json['id']}")
                job = Job(
                    self.auth,
                    job_id=job_json["id"],
                    project_id=self.project_id,
                )
                batch_jobs.append(job)
                job_nr += 1

            # Track until all jobs in the batch are finished.
            for job in batch_jobs:
                try:
                    job.track_status(report_time=20)
                except ValueError as e:
                    if str(e) == "Job has failed! See the above log.":
                        logger.warning("Skipping failed job...")
                    else:
                        raise
            jobs_list.extend(batch_jobs)

        job_collection = JobCollection(
            self.auth, project_id=self.project_id, jobs=jobs_list
        )
        return job_collection

    def test_job(
        self,
        input_parameters: Union[Dict, str, Path] = None,
        track_status: bool = False,
        name: str = None,
        get_estimation: bool = False,
    ) -> "Job":
        """
        Create a run a new test job (Test Query). With this test query you will not be
        charged with any data or processing credits, but have a preview of the job result.

        Args:
            input_parameters: Either json string of workflow parameters or filepath to json.
            track_status: Automatically attaches workflow.track_status which queries
                the job status every 30 seconds.
            name: The job name. Optional, by default the workflow name is assigned.

        Returns:
            The spawned test job object.
        """
        if get_estimation:
            self.estimate_job(input_parameters)

        return self._helper_run_job(
            input_parameters=input_parameters,
            test_job=True,
            track_status=track_status,
            name=name,
        )

    def test_jobs_parallel(
        self,
        input_parameters_list: List[dict] = None,
        name: str = None,
        max_concurrent_jobs: int = 10,
    ) -> "JobCollection":
        """
        Create and run test jobs (Test Query) in parallel. With this test query you will not be
        charged with any data or processing credits, but have a preview of the job result.

        Args:
            input_parameters_list: List of dictionary of input parameters
            name: The job name. Optional, by default the workflow name is assigned.
            max_concurrent_jobs: The maximum number of jobs to run in parallel.
                This is defined in the project settings.

        Returns:
            The spawned test JobCollection object.

        Raises:
            ValueError: When max_concurrent_jobs is greater than max_concurrent_jobs set in project settings.
        """
        return self._helper_run_parallel_jobs(
            input_parameters_list=input_parameters_list,
            max_concurrent_jobs=max_concurrent_jobs,
            test_job=True,
            name=name,
        )

    def run_job(
        self,
        input_parameters: Union[Dict, str, Path] = None,
        track_status: bool = False,
        name: str = None,
    ) -> "Job":
        """
        Creates and runs a new job.

        Args:
            input_parameters: Either json string of workflow parameters or filepath to json.
            track_status: Automatically attaches workflow.track_status which queries
                the job status every 30 seconds.
            name: The job name. Optional, by default the workflow name is assigned.

        Returns:
            The spawned job object.
        """
        return self._helper_run_job(
            input_parameters=input_parameters, track_status=track_status, name=name
        )

    def run_jobs_parallel(
        self,
        input_parameters_list: Optional[List[dict]] = None,
        name: str = None,
        max_concurrent_jobs: int = 10,
    ) -> "JobCollection":
        """
        Create and run jobs in parallel.

        Args:
            input_parameters_list: List of dictionary of input parameters
            name: The job name. Optional, by default the workflow name is assigned.
            max_concurrent_jobs: The maximum number of jobs to run in parallel. This is defined in the project settings.

        Returns:
            The spawned JobCollection object.

        Raises:
            ValueError: When max_concurrent_jobs is greater than max_concurrent_jobs set in project settings.
        """
        jobcollection = self._helper_run_parallel_jobs(
            input_parameters_list=input_parameters_list,
            max_concurrent_jobs=max_concurrent_jobs,
            name=name,
        )
        return jobcollection

    def get_jobs(
        self, return_json: bool = False, test_jobs: bool = True, real_jobs: bool = True
    ) -> Union[JobCollection, List[Dict]]:
        """
        Get all jobs associated with the workflow as a JobCollection or json.

        Args:
            return_json: If true, returns the job info jsons instead of a JobCollection.
            test_jobs: Return test jobs or test queries.
            real_jobs: Return real jobs.

        Returns:
            A JobCollection, or alternatively the jobs info as json.
        """
        url = f"{self.auth._endpoint()}/projects/{self.project_id}/jobs"
        response_json = self.auth._request(request_type="GET", url=url)
        jobs_json = filter_jobs_on_mode(response_json["data"], test_jobs, real_jobs)

        jobs_workflow_json = [
            j for j in jobs_json if j["workflowId"] == self.workflow_id
        ]

        logger.info(
            f"Got {len(jobs_workflow_json)} jobs for workflow "
            f"{self.workflow_id} in project {self.project_id}."
        )
        if return_json:
            return jobs_workflow_json
        else:
            jobs = [
                Job(self.auth, job_id=job["id"], project_id=self.project_id)
                for job in tqdm(jobs_workflow_json)
            ]
            jobcollection = JobCollection(
                auth=self.auth, project_id=self.project_id, jobs=jobs
            )
            return jobcollection

    def update_name(
        self, name: Optional[str] = None, description: Optional[str] = None
    ) -> None:
        """
        Updates the workflow name and description.

        Args:
            name: New name of the workflow.
            description: New description of the workflow.
        """
        properties_to_update = {"name": name, "description": description}
        url = (
            f"{self.auth._endpoint()}/projects/{self.project_id}/workflows/"
            f"{self.workflow_id}"
        )
        self.auth._request(request_type="PUT", url=url, data=properties_to_update)
        # TODO: Renew info
        logger.info(f"Updated workflow name: {properties_to_update}")

    def delete(self) -> None:
        """
        Deletes the workflow and sets the Python object to None.
        """
        url = (
            f"{self.auth._endpoint()}/projects/{self.project_id}/workflows/"
            f"{self.workflow_id}"
        )
        self.auth._request(request_type="DELETE", url=url, return_text=False)
        logger.info(f"Successfully deleted workflow: {self.workflow_id}")
        del self

    @property
    def max_concurrent_jobs(self) -> int:
        """
        Gets the maximum number of concurrent jobs allowed by the project settings.
        """
        url = f"{self.auth._endpoint()}/projects/{self.project_id}/settings"
        response_json = self.auth._request(request_type="GET", url=url)
        project_settings = response_json["data"]
        project_settings_dict = {d["name"]: int(d["value"]) for d in project_settings}
        return project_settings_dict["MAX_CONCURRENT_JOBS"]<|MERGE_RESOLUTION|>--- conflicted
+++ resolved
@@ -332,14 +332,8 @@
             Point,
         ] = None,
         geometry_operation: Optional[str] = None,
-<<<<<<< HEAD
-        start_date: Optional[str] = None,
-        end_date: Optional[str] = None,
-=======
-        handle_multiple_features: str = "union",
         start_date: Optional[Union[str, datetime]] = None,
         end_date: Optional[Union[str, datetime]] = None,
->>>>>>> 01c77935
         limit: Optional[int] = None,
         scene_ids: Optional[list] = None,
         assets: Optional[List[Asset]] = None,
