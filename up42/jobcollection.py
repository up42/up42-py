--- conflicted
+++ resolved
@@ -40,7 +40,6 @@
         for job in self.jobs:
             yield job
 
-<<<<<<< HEAD
     def _jobs_iterator(self, worker: Callable, **kwargs) -> Dict[str, Any]:
         """
         Helper function to apply `worker` on all jobs in the collection.
@@ -77,8 +76,6 @@
         """
         return self._jobs_iterator(lambda job: job.get_status())
 
-=======
->>>>>>> a6f5b287
     def download_results(
         self,
         output_directory: Union[str, Path, None] = None,
