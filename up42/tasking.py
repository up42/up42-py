--- conflicted
+++ resolved
@@ -14,19 +14,15 @@
 
 Geometry = Union[catalog.Geometry, geom.Point]
 
-<<<<<<< HEAD
-TaskingDesicion = Literal[
+QuotationDecision = Literal[
     "NOT_DECIDED",
     "REJECTED",
 ]
-TaskingDecisionStatus = Union[TaskingDesicion, Literal["NOT_DECIDED"]]
+TaskingStatuses = Union[QuotationDecision, Literal["NOT_DECIDED",]]
 
 
 class InvalidDesicion(ValueError):
     pass
-=======
-TaskingStatuses = Literal["NOT_DECIDED", "ACCEPTED", "REJECTED"]
->>>>>>> f16c28a2
 
 
 class Tasking(catalog.CatalogBase):
