"""
Catalog search functionality
"""

import pathlib
import warnings
from typing import Any, Dict, List, Optional, Union

import geojson  # type: ignore
import geopandas  # type: ignore
import tqdm
from shapely import geometry as geom  # type: ignore

from up42 import auth as up42_auth
from up42 import host, order, utils, viztools

logger = utils.get_logger(__name__)


class CatalogBase:
    """
    The base for Catalog and Tasking class, shared functionality.
    """

    def __init__(self, auth: up42_auth.Auth):
        self.auth = auth
        self.type: Union[str, None] = None

    def get_data_products(self, basic: bool = True) -> Union[dict, List[dict]]:
        """
        Get the available data product information for each collection. A data
        product is the available data configurations for each collection,
        e.g. Pleiades Display product.

        Args:
            basic: A dictionary containing only the collection title,
                name, host and available data product configurations,
                default True.
        """
        url = host.endpoint("/data-products")
        json_response = self.auth.request("GET", url)
        unfiltered_products: list = json_response["data"]

        products = []
        for product in unfiltered_products:
            if product["collection"]["type"] != self.type:
                continue
            try:
                if not product["collection"]["isIntegrated"]:
                    continue
            except KeyError:
                # isIntegrated potentially removed from future public API
                pass
            try:
                if not product["productConfiguration"]["isIntegrated"]:
                    continue
            except KeyError:
                pass
            products.append(product)

        if not basic:
            return products
        else:
            collection_overview = {}
            for product in products:
                collection_title = product["collection"]["title"]
                collection_name = product["collectionName"]
                product_host = product["collection"]["host"]["name"]
                data_product = {product["productConfiguration"]["title"]: product["id"]}

                if collection_title not in collection_overview:
                    collection_overview[collection_title] = {
                        "collection": collection_name,
                        "host": product_host,
                        "data_products": data_product,
                    }
                else:
                    # Add additional products for same collection
                    collection_overview[collection_title]["data_products"][
                        product["productConfiguration"]["title"]
                    ] = product["id"]

            return collection_overview

    def get_data_product_schema(self, data_product_id: str) -> dict:
        """
        Gets the parameters schema of a data product to help
        with the construction of the catalog/tasking order
        parameters.

        Args:
            data_product_id: The id of a catalog/tasking data product.
        """
        url = host.endpoint(f"/orders/schema/{data_product_id}")
        json_response = self.auth.request("GET", url)
        return json_response  # Does not contain APIv1 "data" key

    def get_collections(self) -> Union[Dict, List]:
        """
        Get the available data collections.
        """
        url = host.endpoint("/collections")
        json_response = self.auth.request("GET", url)
        collections = [c for c in json_response["data"] if c["type"] == self.type]
        return collections

    def place_order(
        self,
        order_parameters: Union[dict, None],
        track_status: bool = False,
        report_time: int = 120,
        **kwargs,
    ) -> order.Order:
        """
        Place an order.

        Args:
            order_parameters: A dictionary like
                {dataProduct: ..., "params": {"id": ..., "aoi": ...}}
            track_status (bool): If set to True, will only return
                the Order once it is `FULFILLED` or `FAILED`.
            report_time (int): The interval (in seconds) to query
                the order status if `track_status` is True.

        Warning "Deprecated order parameters"
            The use of the 'scene' and 'geometry' parameters for
            the data ordering is deprecated. Please use the new
            order_parameters parameter as described above.

         Warning:
            When placing orders of items that are in
            archive or cold storage,
            the order fulfillment can happen up to
            **24h after order placement**.
            In such cases, please make sure to set
            an appropriate `report_time`.
            You can also use `Order.track_status` on the
            returned object to track the status later.

        Returns:
            Order class object of the placed order.
        """
        if "scene" in kwargs or "geometry" in kwargs:
            # Deprecated, to be removed, use order_parameters.
            message = (
                "The use of the 'scene' and 'geometry' parameters "
                "for the data ordering is deprecated. "
                "Please use the new 'order_parameters' parameter."
            )
            warnings.warn(message, DeprecationWarning, stacklevel=2)
        elif order_parameters is None:
            raise ValueError("Please provide the 'order_parameters' parameter!")
        placed_order = order.Order.place(self.auth, order_parameters)  # type: ignore
        if track_status:
            placed_order.track_status(report_time)
        return placed_order


class Catalog(CatalogBase, viztools.VizTools):
    """
    The Catalog class enables access to the UP42 catalog
    functionality (data archive search & ordering).

    Use catalog:
    ```python
    catalog = up42.initialize_catalog()
    ```

    This class also inherits functions from the
    [CatalogBase](catalogbase-reference.md) class.
    """

    def __init__(self, auth: up42_auth.Auth):
        super().__init__(auth)
<<<<<<< HEAD
        self.auth = auth
=======
>>>>>>> dc9b8277
        self.quicklooks = None
        self.type = "ARCHIVE"
        self.data_products: Union[None, dict] = None

    def estimate_order(self, order_parameters: Union[dict, None], **kwargs) -> int:
        """
        Estimate the cost of an order.

        Args:
            order_parameters: A dictionary like
            {dataProduct: ..., "params": {"id": ..., "aoi": ...}}

        Returns:
            int: An estimated cost for the order in UP42 credits.

        Warning "Deprecated order parameters"
            The use of the 'scene' and 'geometry' parameters for
            the data estimation is deprecated. Please use the new
            order_parameters parameter as described above.
        """
        if "scene" in kwargs or "geometry" in kwargs:
            # Deprecated, to be removed, use order_parameters.
            message = (
                "The use of the 'scene' and 'geometry' parameters "
                "for the data estimation is deprecated. "
                "Please use the new 'order_parameters' parameter."
            )
            warnings.warn(message, DeprecationWarning, stacklevel=2)
        elif order_parameters is None:
            raise ValueError("Please provide the 'order_parameters' parameter!")
        return order.Order.estimate(self.auth, order_parameters)  # type: ignore

    @utils.deprecation("construct_search_parameters", "0.25.0")
    def construct_parameters(self, **kwargs):  # pragma: no cover
        """Deprecated, see construct_search_parameters"""
        return self.construct_search_parameters(**kwargs)

    @staticmethod
    def construct_search_parameters(
        geometry: Union[
            geojson.FeatureCollection,
            geojson.Feature,
            dict,
            list,
            geopandas.GeoDataFrame,
            geom.Polygon,
        ],
        collections: List[str],
        start_date: str = "2020-01-01",
        end_date: str = "2020-01-30",
        usage_type: Optional[List[str]] = None,
        limit: int = 10,
        max_cloudcover: Optional[int] = None,
        sortby: Optional[str] = None,
        ascending: Optional[bool] = None,
    ) -> dict:
        """
        Helps constructing the parameters dictionary required for the search.

        Args:
            geometry: The search geometry, default a Polygon.
                One of FeatureCollection, Feature, dict (geojson geometry),
                list (bounds coordinates), GeoDataFrame,
                shapely.Polygon, shapely.Point.
                All assume EPSG 4326!
            collections: The satellite sensor collections to search for,
                e.g. ["phr"] or ["phr", "spot"].
                Also see catalog.get_collections().
            start_date: Query period starting day, format "2020-01-01".
            end_date: Query period ending day, format "2020-01-01".
            usage_type: Optional. Filter for imagery that can
                be purchased & downloaded or also processed.
                ["DATA"] (can only be downloaded),
                ["ANALYTICS"] (can be downloaded
                or used directly with a processing algorithm),
                ["DATA", "ANALYTICS"] (can be any combination).
                The filter is inclusive, using ["DATA"] can
                also result in results with ["DATA", "ANALYTICS"].
            limit: The maximum number of search results to return (1-max.500).
            max_cloudcover: Optional. Maximum cloud coverage percent.
                e.g. 100 will return all scenes,
                8.4 will return all scenes with 8.4 or less cloud coverage.
            sortby: (deprecated)
            ascending: (deprecated)
        Returns:
            The constructed parameters dictionary.
        """

        if sortby is not None or ascending is not None:
<<<<<<< HEAD
            logger.info("sortby is deprecated, currently only sorting output by " "creation date.")
=======
            logger.info("sortby is deprecated, currently only sorting output by creation date.")
>>>>>>> dc9b8277
        start = utils.format_time(start_date)
        end = utils.format_time(end_date, set_end_of_day=True)
        time_period = f"{start}/{end}"

        aoi_fc = utils.any_vector_to_fc(
            vector=geometry,
        )
        aoi_geometry = utils.fc_to_query_geometry(fc=aoi_fc, geometry_operation="intersects")

        query_filters: Dict[Any, Any] = {}
        if max_cloudcover is not None:
            query_filters["cloudCoverage"] = {"lte": max_cloudcover}  # type: ignore

        if usage_type is not None:
            if usage_type == ["DATA"]:
                query_filters["up42:usageType"] = {"in": ["DATA"]}
            elif usage_type == ["ANALYTICS"]:
                query_filters["up42:usageType"] = {"in": ["ANALYTICS"]}
            elif usage_type == ["DATA", "ANALYTICS"]:
                query_filters["up42:usageType"] = {"in": ["DATA", "ANALYTICS"]}
            else:
                raise ValueError("Select correct `usage_type`")

        search_parameters = {
            "datetime": time_period,
            "intersects": aoi_geometry,
            "limit": limit,
            "collections": collections,
            "query": query_filters,
        }

        return search_parameters

    def search(self, search_parameters: dict, as_dataframe: bool = True) -> Union[geopandas.GeoDataFrame, dict]:
        """
        Searches the catalog for the the search parameters and
        returns the metadata of the matching scenes.

        Args:
            search_parameters: The catalog search parameters, see example.
            as_dataframe: return type, geopandas.GeoDataFrame if True (default),
                FeatureCollection if False.

        Returns:
            The search results as a geopandas.GeoDataFrame,
            optionally as JSON dict.

        Example:
            ```python
                search_parameters={
                    "datetime": "2019-01-01T00:00:00Z/2019-01-15T23:59:59Z",
                    "collections": ["phr"],
                    "intersects": {
                        "type": "Polygon",
                        "coordinates": [[[13.32113746,52.73971768],
                        [13.15981158,52.2092959],[13.62204483,52.15632025],
                        [13.78859517,52.68655119],[13.32113746,
                        52.73971768]]]},
                    "limit": 10,
                    "sortby": [{"field" : "properties.acquisitionDate",
                        "direction" : "asc"}]
                    }
            ```
        """
        logger.info("Searching catalog with search_parameters: %s", search_parameters)

        # The API request would fail with a limit above 500,
        # thus 500 is forced in the initial
        # request but additional results are handled below via pagination.
        try:
            max_limit = search_parameters["limit"]
        except KeyError:
            logger.info("No `limit` parameter in search_parameters, using default 500.")
            max_limit = 500

        if max_limit > 500:
            search_parameters["limit"] = 500

        # UP42 API can query multiple collections of the same host at once.
        if self.data_products is None:
            self.data_products = self.get_data_products(basic=True)  # type: ignore
        hosts = [
            v["host"]
            for v in self.data_products.values()  # type: ignore
            if v["collection"] in search_parameters["collections"]
        ]
        if not hosts:
            raise ValueError(
                f"Selected collections {search_parameters['collections']} are "
                "not valid. See catalog.get_collections."
            )
        if len(set(hosts)) > 1:
            raise ValueError(
                "Only collections with the same host can be searched "
                "at the same time. Please adjust the "
                "collections in the search_parameters!"
            )
        product_host = hosts[0]

        url = host.endpoint(f"/catalog/hosts/{product_host}/stac/search")
        response_json: dict = self.auth.request("POST", url, search_parameters)
        features = response_json["features"]

        # Search results with more than 500 items
        # are given as 50-per-page additional pages.
        while len(features) < max_limit:
            pagination_exhausted = len(response_json["links"]) == 1
            if pagination_exhausted:
                break
            next_page_url = response_json["links"][1]["href"]
            response_json = self.auth.request("POST", next_page_url, search_parameters)
            features += response_json["features"]

        features = features[:max_limit]
        if not features:
            df = geopandas.GeoDataFrame(columns=["geometry"], geometry="geometry")
        else:
            df = geopandas.GeoDataFrame.from_features(geojson.FeatureCollection(features=features), crs="EPSG:4326")

        logger.info("%s results returned.", df.shape[0])
        if as_dataframe:
            return df
        else:
            return df.__geo_interface__

    def construct_order_parameters(
        self,
        data_product_id: str,
        image_id: str,
        aoi: Union[
            dict,
            geojson.Feature,
            geojson.FeatureCollection,
            list,
            geopandas.GeoDataFrame,
            geom.Polygon,
        ] = None,
        tags: Optional[List[str]] = None,
    ):
        """
        Helps constructing the parameters dictionary required
        for the catalog order. Some collections have
        additional parameters that are added to the output
        dictionary with value None. The potential values to
        select from are given in the logs, for more detail on
        the parameter use `catalog.get_data_product_schema()`.

        Args:
            data_product_id: Id of the desired UP42 data product,
                see `catalog.get_data_products`
            image_id: The id of the desired image
                (from search results)
            aoi: The geometry of the order, one of dict, Feature,
                FeatureCollection, list, geopandas.GeoDataFrame, Polygon.
                Optional for "full-image products".
            tags: A list of tags that categorize the order.
        Returns:
            The order parameters dictionary.

        Example:
            ```python
            order_parameters = catalog.construct_order_parameters(
                data_product_id='647780db-5a06-4b61-b525-577a8b68bb54',
                image_id='6434e7af-2d41-4ded-a789-fb1b2447ac92',
                aoi={'type': 'Polygon',
                'coordinates': (((13.375966, 52.515068),
                  (13.375966, 52.516639),
                  (13.378314, 52.516639),
                  (13.378314, 52.515068),
                  (13.375966, 52.515068)),)})
            ```
        """
        order_parameters = {
            "dataProduct": data_product_id,
            "params": {"id": image_id},
        }
        if tags is not None:
            order_parameters["tags"] = tags
<<<<<<< HEAD
        logger.info(
            "See `catalog.get_data_product_schema(data_product_id)` for more " "detail on the parameter options."
        )
=======
>>>>>>> dc9b8277
        schema = self.get_data_product_schema(data_product_id)
        order_parameters = utils.autocomplete_order_parameters(order_parameters, schema)

        # Some catalog orders, e.g. Capella don't require AOI (full image order)
        # Handled on API level, don't manipulate in SDK,
        # providers might accept geometries in the future.
        if aoi is not None:
            aoi = utils.any_vector_to_fc(vector=aoi)
            aoi = utils.fc_to_query_geometry(fc=aoi, geometry_operation="intersects")
            order_parameters["params"]["aoi"] = aoi  # type: ignore

        return order_parameters

    def download_quicklooks(
        self,
        image_ids: List[str],
        collection: str,
        output_directory: Union[str, pathlib.Path, None] = None,
    ) -> List[str]:
        """
        Gets the quicklooks of scenes from a single sensor. After download, can
        be plotted via catalog.map_quicklooks() or catalog.plot_quicklooks().

        Args:
            image_ids: List of provider image_ids
                e.g. ["6dffb8be-c2ab-46e3-9c1c-6958a54e4527"].
                Access the search results id column via
                `list(search_results.id)`.
            collection: The data collection corresponding to the image ids.
            output_directory: The file output directory,
                defaults to the current working directory.

        Returns:
            List of quicklook image output file paths.
        """
        if self.data_products is None:
            self.data_products = self.get_data_products(basic=True)  # type: ignore
        hosts = [v["host"] for v in self.data_products.values() if v["collection"] == collection]  # type: ignore
        if not host:
<<<<<<< HEAD
            raise ValueError(f"Selected collections {collection} is not valid. " "See catalog.get_collections.")
=======
            raise ValueError(f"Selected collections {collection} is not valid. See catalog.get_collections.")
>>>>>>> dc9b8277
        product_host = hosts[0]
        logger.info("Downloading quicklooks from provider %s.", product_host)

        if output_directory is None:
            output_directory = pathlib.Path.cwd() / "catalog"
        else:
            output_directory = pathlib.Path(output_directory)
        output_directory.mkdir(parents=True, exist_ok=True)
        logger.info("Download directory: %s", output_directory)

        if isinstance(image_ids, str):
            image_ids = [image_ids]

        out_paths: List[str] = []
        for image_id in tqdm.tqdm(image_ids):
            try:
                url = host.endpoint(f"/catalog/{product_host}/image/{image_id}/quicklook")
                response = self.auth.request(request_type="GET", url=url, return_text=False)
                out_path = output_directory / f"quicklook_{image_id}.jpg"
                out_paths.append(str(out_path))
                with open(out_path, "wb") as dst:
                    for chunk in response:
                        dst.write(chunk)
            except ValueError:
                logger.warning(
<<<<<<< HEAD
                    "Image with id %s does not have quicklook available. " "Skipping ...",
=======
                    "Image with id %s does not have quicklook available. Skipping ...",
>>>>>>> dc9b8277
                    image_id,
                )
        self.quicklooks = out_paths  # pylint: disable=attribute-defined-outside-init
        return out_paths<|MERGE_RESOLUTION|>--- conflicted
+++ resolved
@@ -172,10 +172,6 @@
 
     def __init__(self, auth: up42_auth.Auth):
         super().__init__(auth)
-<<<<<<< HEAD
-        self.auth = auth
-=======
->>>>>>> dc9b8277
         self.quicklooks = None
         self.type = "ARCHIVE"
         self.data_products: Union[None, dict] = None
@@ -265,11 +261,7 @@
         """
 
         if sortby is not None or ascending is not None:
-<<<<<<< HEAD
-            logger.info("sortby is deprecated, currently only sorting output by " "creation date.")
-=======
             logger.info("sortby is deprecated, currently only sorting output by creation date.")
->>>>>>> dc9b8277
         start = utils.format_time(start_date)
         end = utils.format_time(end_date, set_end_of_day=True)
         time_period = f"{start}/{end}"
@@ -448,12 +440,6 @@
         }
         if tags is not None:
             order_parameters["tags"] = tags
-<<<<<<< HEAD
-        logger.info(
-            "See `catalog.get_data_product_schema(data_product_id)` for more " "detail on the parameter options."
-        )
-=======
->>>>>>> dc9b8277
         schema = self.get_data_product_schema(data_product_id)
         order_parameters = utils.autocomplete_order_parameters(order_parameters, schema)
 
@@ -493,11 +479,7 @@
             self.data_products = self.get_data_products(basic=True)  # type: ignore
         hosts = [v["host"] for v in self.data_products.values() if v["collection"] == collection]  # type: ignore
         if not host:
-<<<<<<< HEAD
-            raise ValueError(f"Selected collections {collection} is not valid. " "See catalog.get_collections.")
-=======
             raise ValueError(f"Selected collections {collection} is not valid. See catalog.get_collections.")
->>>>>>> dc9b8277
         product_host = hosts[0]
         logger.info("Downloading quicklooks from provider %s.", product_host)
 
@@ -523,11 +505,7 @@
                         dst.write(chunk)
             except ValueError:
                 logger.warning(
-<<<<<<< HEAD
-                    "Image with id %s does not have quicklook available. " "Skipping ...",
-=======
                     "Image with id %s does not have quicklook available. Skipping ...",
->>>>>>> dc9b8277
                     image_id,
                 )
         self.quicklooks = out_paths  # pylint: disable=attribute-defined-outside-init
