"""
Catalog search functionality
"""

import dataclasses
import enum
import pathlib
<<<<<<< HEAD
from typing import Any, Dict, List, Literal, Optional, TypedDict, Union
=======
import warnings
from typing import Any, Dict, Iterator, List, Literal, Optional, Union
>>>>>>> 17d26c31

import geojson  # type: ignore
import geopandas  # type: ignore
import tqdm
from shapely import geometry as geom  # type: ignore

from up42 import auth as up42_auth
from up42 import base, host, order, utils

logger = utils.get_logger(__name__)


class CollectionType(enum.Enum):
    ARCHIVE = "ARCHIVE"
    TASKING = "TASKING"


class IntegrationValue(enum.Enum):
    ACCESS_APPROVAL_REQUIRED = "ACCESS_APPROVAL_REQUIRED"
    SAMPLE_DATA_AVAILABLE = "SAMPLE_DATA_AVAILABLE"
    MANUAL_REQUEST_REQUIRED = "MANUAL_REQUEST_REQUIRED"
    FEASIBILITY_MAY_BE_REQUIRED = "FEASIBILITY_MAY_BE_REQUIRED"
    QUOTATION_REQUIRED = "QUOTATION_REQUIRED"
    PRICE_ESTIMATION_AVAILABLE = "PRICE_ESTIMATION_AVAILABLE"
    SEARCH_AVAILABLE = "SEARCH_AVAILABLE"
    THUMBNAIL_AVAILABLE = "THUMBNAIL_AVAILABLE"
    QUICKLOOK_AVAILABLE = "QUICKLOOK_AVAILABLE"


@dataclasses.dataclass
class ResolutionValue:
    minimum: float
    description: Optional[str]
    maximum: Optional[float]


@dataclasses.dataclass
class CollectionMetadata:
    product_type: Optional[Literal["OPTICAL", "SAR", "ELEVATION"]]
    resolution_class: Optional[Literal["VERY_HIGH", "HIGH", "MEDIUM", "LOW"]]
    resolution_value: Optional[ResolutionValue]


@dataclasses.dataclass
class Provider:
    name: str
    title: str
    description: str
    roles: list[Literal["PRODUCER", "HOST"]]


@dataclasses.dataclass
class DataProduct:
    name: str
    title: str
    description: str
    id: Optional[str]
    eula_id: Optional[str]


@dataclasses.dataclass
class Collection:
    name: str
    title: str
    description: str
    type: CollectionType
    integrations: list[IntegrationValue]
    providers: list[Provider]
    data_products: list[DataProduct]
    metadata: Optional[CollectionMetadata]


class CollectionSorting:
    name = utils.SortingField("name")
    title = utils.SortingField("title")
    description = utils.SortingField("description")
    type = utils.SortingField("type")


class ProductGlossary:
    session = base.Session()

    @classmethod
    def get_collections(
        cls,
        collection_type: Optional[CollectionType] = None,
        sort_by: Optional[utils.SortingField] = None,
    ) -> Iterator[Collection]:
        query_params: dict[str, Any] = {"sort": sort_by} if sort_by else {}

        def get_pages():
            current_page = 0
            while True:
                query_params["page"] = current_page
                page = cls.session.get(host.endpoint("/v2/collections"), params=query_params).json()
                total_pages = page["totalPages"]
                yield page["content"]
                current_page += 1
                if current_page == total_pages:
                    break

        for page_content in get_pages():
            for collection in page_content:
                if collection_type is None or collection["type"] == collection_type.value:
                    metadata = collection.get("metadata")
                    yield Collection(
                        name=collection["name"],
                        title=collection["title"],
                        description=collection["description"],
                        type=CollectionType(collection["type"]),
                        integrations=[IntegrationValue(integration) for integration in collection["integrations"]],
                        providers=[Provider(**provider) for provider in collection["providers"]],
                        data_products=[
                            DataProduct(
                                name=data_product["name"],
                                title=data_product["title"],
                                description=data_product["description"],
                                id=data_product.get("id"),
                                eula_id=data_product.get("eulaId"),
                            )
                            for data_product in collection["dataProducts"]
                        ],
                        metadata=metadata
                        and CollectionMetadata(
                            product_type=metadata.get("productType"),
                            resolution_class=metadata.get("resolutionClass"),
                            resolution_value=metadata.get("resolutionValue")
                            and ResolutionValue(**metadata.get("resolutionValue")),
                        ),
                    )


class CatalogBase:
    """
    The base for Catalog and Tasking class, shared functionality.
    """

    session = base.Session()

    def __init__(self, auth: up42_auth.Auth, workspace_id: str):
        self.auth = auth
        self.workspace_id = workspace_id
        # FIXME: cannot be optional
        self.type: Optional[CollectionType] = None

    def get_data_product_schema(self, data_product_id: str) -> dict:
        """
        Gets the parameters schema of a data product to help
        with the construction of the catalog/tasking order
        parameters.

        Args:
            data_product_id: The id of a catalog/tasking data product.
        """
        url = host.endpoint(f"/orders/schema/{data_product_id}")
        return self.auth.request("GET", url)

    def place_order(
        self,
        order_parameters: Optional[Dict],
        track_status: bool = False,
        report_time: int = 120,
    ) -> order.Order:
        """
        Place an order.

        Args:
            order_parameters: A dictionary like
                {dataProduct: ..., "params": {"id": ..., "aoi": ...}}
            track_status (bool): If set to True, will only return
                the Order once it is `FULFILLED` or `FAILED`.
            report_time (int): The interval (in seconds) to query
                the order status if `track_status` is True.

         Warning:
            When placing orders of items that are in
            archive or cold storage,
            the order fulfillment can happen up to
            **24h after order placement**.
            In such cases, please make sure to set
            an appropriate `report_time`.
            You can also use `Order.track_status` on the
            returned object to track the status later.

        Returns:
            Order class object of the placed order.
        """
        placed_order = order.Order.place(self.auth, order_parameters, self.workspace_id)  # type: ignore
        if track_status:
            placed_order.track_status(report_time)
        return placed_order


class Catalog(CatalogBase):
    """
    The Catalog class enables access to the UP42 catalog
    functionality (data archive search & ordering).

    Use catalog:
    ```python
    catalog = up42.initialize_catalog()
    ```

    This class also inherits functions from the
    [CatalogBase](catalogbase-reference.md) class.
    """

    def __init__(self, auth: up42_auth.Auth, workspace_id: str):
        super().__init__(auth, workspace_id)
        self.type: CollectionType = CollectionType.ARCHIVE

    def estimate_order(self, order_parameters: Optional[Dict]) -> int:
        """
        Estimate the cost of an order.

        Args:
            order_parameters: A dictionary like
            {dataProduct: ..., "params": {"id": ..., "aoi": ...}}

        Returns:
            int: An estimated cost for the order in UP42 credits.
        """

        return order.Order.estimate(self.auth, order_parameters)  # type: ignore

    @staticmethod
    def construct_search_parameters(
        geometry: Union[
            geojson.FeatureCollection,
            geojson.Feature,
            dict,
            list,
            geopandas.GeoDataFrame,
            geom.Polygon,
        ],
        collections: List[str],
        start_date: str = "2020-01-01",
        end_date: str = "2020-01-30",
        usage_type: Optional[List[str]] = None,
        limit: int = 10,
        max_cloudcover: Optional[int] = None,
    ) -> dict:
        """
        Helps constructing the parameters dictionary required for the search.

        Args:
            geometry: The search geometry, default a Polygon.
                One of FeatureCollection, Feature, dict (geojson geometry),
                list (bounds coordinates), GeoDataFrame,
                shapely.Polygon, shapely.Point.
                All assume EPSG 4326!
            collections: The satellite sensor collections to search for,
                e.g. ["phr"] or ["phr", "spot"].
                Also see catalog.get_collections().
            start_date: Query period starting day, format "2020-01-01".
            end_date: Query period ending day, format "2020-01-01".
            usage_type: Optional. Filter for imagery that can
                be purchased & downloaded or also processed.
                ["DATA"] (can only be downloaded),
                ["ANALYTICS"] (can be downloaded
                or used directly with a processing algorithm),
                ["DATA", "ANALYTICS"] (can be any combination).
                The filter is inclusive, using ["DATA"] can
                also result in results with ["DATA", "ANALYTICS"].
            limit: The maximum number of search results to return (1-max.500).
            max_cloudcover: Optional. Maximum cloud coverage percent.
                e.g. 100 will return all scenes,
                8.4 will return all scenes with 8.4 or less cloud coverage.
        Returns:
            The constructed parameters dictionary.
        """

        start = utils.format_time(start_date)
        end = utils.format_time(end_date, set_end_of_day=True)
        time_period = f"{start}/{end}"

        aoi_fc = utils.any_vector_to_fc(
            vector=geometry,
        )
        aoi_geometry = utils.fc_to_query_geometry(fc=aoi_fc, geometry_operation="intersects")

        query_filters: Dict[Any, Any] = {}
        if max_cloudcover is not None:
            query_filters["cloudCoverage"] = {"lte": max_cloudcover}  # type: ignore

        if usage_type is not None:
            if usage_type == ["DATA"]:
                query_filters["up42:usageType"] = {"in": ["DATA"]}
            elif usage_type == ["ANALYTICS"]:
                query_filters["up42:usageType"] = {"in": ["ANALYTICS"]}
            elif usage_type == ["DATA", "ANALYTICS"]:
                query_filters["up42:usageType"] = {"in": ["DATA", "ANALYTICS"]}
            else:
                raise ValueError("Select correct `usage_type`")

        return {
            "datetime": time_period,
            "intersects": aoi_geometry,
            "limit": limit,
            "collections": collections,
            "query": query_filters,
        }

    def _get_host(self, collection_names: list[str]) -> str:
        collections = ProductGlossary.get_collections(collection_type=self.type)
        hosts = {
            provider.name
            for collection in collections
            if collection.name in collection_names
            for provider in collection.providers
            if "HOST" in provider.roles
        }

        if not hosts:
            raise ValueError(
                f"Selected collections {collection_names} are not valid. See ProductGlossary.get_collections."
            )
        if len(hosts) > 1:
            raise ValueError("Only collections with the same host can be searched at the same time.")
        return hosts.pop()

    def search(self, search_parameters: dict, as_dataframe: bool = True) -> Union[geopandas.GeoDataFrame, dict]:
        """
        Searches the catalog  and returns the metadata of the matching scenes.

        Args:
            search_parameters: The catalog search parameters, see example.
            as_dataframe: return type, geopandas.GeoDataFrame if True (default),
                FeatureCollection if False.

        Returns:
            The search results as a geopandas.GeoDataFrame,
            optionally as JSON dict.

        Example:
            ```python
                search_parameters={
                    "datetime": "2019-01-01T00:00:00Z/2019-01-15T23:59:59Z",
                    "collections": ["phr"],
                    "intersects": {
                        "type": "Polygon",
                        "coordinates": [[[13.32113746,52.73971768],
                        [13.15981158,52.2092959],[13.62204483,52.15632025],
                        [13.78859517,52.68655119],[13.32113746,
                        52.73971768]]]},
                    "limit": 10,
                    "sortby": [{"field" : "properties.acquisitionDate",
                        "direction" : "asc"}]
                    }
            ```
        """
        logger.info("Searching catalog with search_parameters: %s", search_parameters)

        if "limit" in search_parameters:
            search_parameters["limit"] = min(search_parameters["limit"], 500)

        product_host = self._get_host(search_parameters["collections"])
        url = host.endpoint(f"/catalog/hosts/{product_host}/stac/search")
        features = []

        while url:
            page: dict = self.session.post(url, json=search_parameters).json()
            features += page["features"]
            url = next((link["href"] for link in page["links"] if link["rel"] == "next"), None)

        if not features:
            df = geopandas.GeoDataFrame(columns=["geometry"], geometry="geometry")
        else:
            df = geopandas.GeoDataFrame.from_features(geojson.FeatureCollection(features=features), crs="EPSG:4326")

        logger.info("%s results returned.", df.shape[0])
        if as_dataframe:
            return df
        else:
            return df.__geo_interface__

    def construct_order_parameters(
        self,
        data_product_id: str,
        image_id: str,
        aoi: Union[
            dict,
            geojson.Feature,
            geojson.FeatureCollection,
            list,
            geopandas.GeoDataFrame,
            geom.Polygon,
        ] = None,
        tags: Optional[List[str]] = None,
    ):
        """
        Helps constructing the parameters dictionary required
        for the catalog order. Some collections have
        additional parameters that are added to the output
        dictionary with value None. The potential values to
        select from are given in the logs, for more detail on
        the parameter use `catalog.get_data_product_schema()`.

        Args:
            data_product_id: Id of the desired UP42 data product,
                see `catalog.get_data_products`
            image_id: The id of the desired image
                (from search results)
            aoi: The geometry of the order, one of dict, Feature,
                FeatureCollection, list, geopandas.GeoDataFrame, Polygon.
                Optional for "full-image products".
            tags: A list of tags that categorize the order.
        Returns:
            The order parameters dictionary.

        Example:
            ```python
            order_parameters = catalog.construct_order_parameters(
                data_product_id='647780db-5a06-4b61-b525-577a8b68bb54',
                image_id='6434e7af-2d41-4ded-a789-fb1b2447ac92',
                aoi={'type': 'Polygon',
                'coordinates': (((13.375966, 52.515068),
                  (13.375966, 52.516639),
                  (13.378314, 52.516639),
                  (13.378314, 52.515068),
                  (13.375966, 52.515068)),)})
            ```
        """
        order_parameters = {
            "dataProduct": data_product_id,
            "params": {"id": image_id},
        }
        if tags is not None:
            order_parameters["tags"] = tags
        schema = self.get_data_product_schema(data_product_id)
        order_parameters = utils.autocomplete_order_parameters(order_parameters, schema)

        # Some catalog orders, e.g. Capella don't require AOI (full image order)
        # Handled on API level, don't manipulate in SDK,
        # providers might accept geometries in the future.
        if aoi is not None:
            aoi = utils.any_vector_to_fc(vector=aoi)
            aoi = utils.fc_to_query_geometry(fc=aoi, geometry_operation="intersects")
            order_parameters["params"]["aoi"] = aoi  # type: ignore

        return order_parameters

    def download_quicklooks(
        self,
        image_ids: List[str],
        collection: str,
        output_directory: Union[str, pathlib.Path, None] = None,
    ) -> List[str]:
        """
        Gets the quicklooks of scenes from a single sensor.

        Args:
            image_ids: List of provider image_ids
                e.g. ["6dffb8be-c2ab-46e3-9c1c-6958a54e4527"].
                Access the search results id column via
                `list(search_results.id)`.
            collection: The data collection corresponding to the image ids.
            output_directory: The file output directory,
                defaults to the current working directory.

        Returns:
            List of quicklook image output file paths.
        """
        product_host = self._get_host([collection])
        logger.info("Downloading quicklooks from provider %s.", product_host)

        if output_directory is None:
            output_directory = pathlib.Path.cwd() / "catalog"
        else:
            output_directory = pathlib.Path(output_directory)
        output_directory.mkdir(parents=True, exist_ok=True)
        logger.info("Download directory: %s", output_directory)

        out_paths: List[str] = []
        for image_id in tqdm.tqdm(image_ids):
            try:
                url = host.endpoint(f"/catalog/{product_host}/image/{image_id}/quicklook")
                response = self.session.get(url)
                # TODO: should detect extensions based on response content type
                # TODO: to be simplified using utils.download_file
                out_path = str(output_directory / f"quicklook_{image_id}.jpg")
                with open(out_path, "wb") as dst:
                    for chunk in response:
                        dst.write(chunk)
                out_paths.append(out_path)
            except IOError:
                logger.warning(
                    "Image with id %s does not have quicklook available. Skipping ...",
                    image_id,
                )
        return out_paths<|MERGE_RESOLUTION|>--- conflicted
+++ resolved
@@ -5,12 +5,7 @@
 import dataclasses
 import enum
 import pathlib
-<<<<<<< HEAD
-from typing import Any, Dict, List, Literal, Optional, TypedDict, Union
-=======
-import warnings
 from typing import Any, Dict, Iterator, List, Literal, Optional, Union
->>>>>>> 17d26c31
 
 import geojson  # type: ignore
 import geopandas  # type: ignore
@@ -43,8 +38,8 @@
 @dataclasses.dataclass
 class ResolutionValue:
     minimum: float
-    description: Optional[str]
-    maximum: Optional[float]
+    description: Optional[str] = None
+    maximum: Optional[float] = None
 
 
 @dataclasses.dataclass
