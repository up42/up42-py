from datetime import datetime
from enum import Enum
from typing import List, Optional, Union
from urllib.parse import urlencode, urljoin
from warnings import warn

from geojson import Feature, FeatureCollection
from geopandas import GeoDataFrame
from shapely.geometry import Polygon

from up42.asset import Asset
from up42.asset_searcher import AssetSearchParams, query_paginated_endpoints, search_assets
from up42.auth import Auth
from up42.host import endpoint
from up42.order import Order
from up42.stac_client import PySTACAuthClient
from up42.utils import format_time, get_logger

logger = get_logger(__name__)


class AllowedStatuses(Enum):
    CREATED = "CREATED"
    BEING_PLACED = "BEING_PLACED"
    PLACED = "PLACED"
    PLACEMENT_FAILED = "PLACEMENT_FAILED"
    DELIVERY_INITIALIZATION_FAILED = "DELIVERY_INITIALIZATION_FAILED"
    BEING_FULFILLED = "BEING_FULFILLED"
    DOWNLOAD_FAILED = "DOWNLOAD_FAILED"
    DOWNLOADED = "DOWNLOADED"
    FULFILLED = "FULFILLED"
    FAILED_PERMANENTLY = "FAILED_PERMANENTLY"


class Storage:
    """
    The Storage class enables access to the UP42 storage. You can list
    your assets and orders within an UP42 workspace.

    Use the storage:
    ```python
    storage = up42.initialize_storage()
    ```
    """

    def __init__(self, auth: Auth):
        self.auth = auth
        self.workspace_id = auth.workspace_id

    def __repr__(self):
        env = ", env: dev" if self.auth.env == "dev" else ""
        return f"Storage(workspace_id: {self.workspace_id}{env})"

    @property
    def pystac_client(self):
        url = endpoint("/v2/assets/stac")
        pystac_client_auth = PySTACAuthClient(auth=self.auth).open(url=url)
        return pystac_client_auth

    def _query_paginated_stac_search(
        self,
        url: str,
        stac_search_parameters: dict,
    ) -> list:
        """
        Helper to fetch list of items in paginated stac search endpoind, e.g. stac search assets.

        Args:
            url (str): The base url for paginated endpoint.
            stac_search_parameters (dict): the parameters required for stac search

        Returns:
            List of storage STAC results features.
        """
        response_features: list = []
        response_features_limit = stac_search_parameters["limit"]
        while len(response_features) < response_features_limit:
            stac_results = self.auth._request(request_type="POST", url=url, data=stac_search_parameters)
            response_features.extend(stac_results["features"])
            token_list = [link["body"]["token"] for link in stac_results["links"] if link["rel"] == "next"]
            if token_list:
                stac_search_parameters["token"] = token_list[0]
            else:
                break
        return response_features

    def get_assets(
        self,
        created_after: Optional[Union[str, datetime]] = None,
        created_before: Optional[Union[str, datetime]] = None,
        acquired_after: Optional[Union[str, datetime]] = None,
        acquired_before: Optional[Union[str, datetime]] = None,
        geometry: Optional[Union[dict, Feature, FeatureCollection, list, GeoDataFrame, Polygon]] = None,
        workspace_id: Optional[str] = None,
        collection_names: List[str] = None,
        producer_names: List[str] = None,
        tags: List[str] = None,
        sources: List[str] = None,
        search: str = None,
        custom_filter: dict = None,
        limit: Optional[int] = None,
        sortby: str = "createdAt",
        descending: bool = True,
        return_json: bool = False,
    ) -> Union[List[Asset], List[dict]]:
        """
        Gets a list of assets in storage as [Asset](https://sdk.up42.com/structure/#asset) objects or in JSON format.

        Args:
            created_after: Search for assets created after the specified timestamp, in `"YYYY-MM-DD"` format.
            created_before: Search for assets created before the specified timestamp, in `"YYYY-MM-DD"` format.
            acquired_after: Deprecated filter.
            acquired_before: Deprecated filter.
            geometry: Deprecated filter.
            workspace_id: Search by the workspace ID.
            collection_names: Search for assets from any of the provided geospatial collections.
            producer_names: Search for assets from any of the provided producers.
            tags: Search for assets with any of the provided tags.
            sources: Search for assets from any of the provided sources.\
                The allowed values: `"ARCHIVE"`, `"TASKING"`, `"USER"`.
            search: Search for assets that contain the provided search query in their name, title, or order ID.
            custom_filter: Deprecated filter.
            limit: The number of results on a results page.
            sortby: The property to sort by.
            descending: The sorting order: <ul><li>`true` — descending</li><li>`false` — ascending</li></ul>
            return_json: If `true`, returns a JSON dictionary.\
                If `false`, returns a list of [Asset](https://sdk.up42.com/structure/#functionality_1) objects.

        Returns:
            A list of Asset objects.
        """
<<<<<<< HEAD
        sort = f"{sortby},{'desc' if descending else 'asc'}"
        url = endpoint(f"/v2/assets?sort={sort}")
        if created_before is not None:
            url += f"&createdBefore={format_time(created_before)}"
        if created_after is not None:
            url += f"&createdAfter={format_time(created_after)}"
        if workspace_id is not None:
            url += f"&workspaceId={workspace_id}"
        if collection_names is not None:
            url += f"&collectionNames={collection_names}"
        if producer_names is not None:
            url += f"&producerNames={producer_names}"
        if tags is not None:
            for tag in tags:
                url += f"&tags={tag}"
        if sources is not None:
            url += f"&sources={','.join(sources)}"
        if search is not None:
            url += f"&search={search}"

        assets_json = self._query_paginated_endpoints(url=url, limit=limit)
=======
        params: AssetSearchParams = {
            "createdAfter": created_after and format_time(created_after),
            "createdBefore": created_before and format_time(created_before),
            "workspaceId": workspace_id,
            "collectionNames": collection_names,
            "producerNames": producer_names,
            "tags": tags,
            "sources": sources,
            "search": search,
        }
        assets_json = search_assets(
            self.auth,
            params=params,
            limit=limit,
            sortby=sortby,
            descending=descending,
        )
>>>>>>> e512c3fc

        if (
            acquired_before is not None
            or acquired_after is not None
            or geometry is not None
            or custom_filter is not None
        ):
            warn(
                "Search for geometry, acquired_before, acquired_after and custom_filter has been deprecated."
                "Use the PySTAC client for STAC queries: https://sdk.up42.com/notebooks/stac-example/#pystac",
                DeprecationWarning,
                stacklevel=2,
            )
            raise ValueError(
                "Search for geometry, acquired_before, acquired_after and custom_filter is no longer supported."
            )

        if return_json:
            return assets_json
        else:
            return [Asset(self.auth, asset_id=asset_json["id"], asset_info=asset_json) for asset_json in assets_json]

    def get_orders(
        self,
        workspace_orders: bool = True,
        return_json: bool = False,
        limit: Optional[int] = None,
        sortby: str = "createdAt",
        descending: bool = True,
        order_type: Optional[str] = None,
        statuses: Optional[List[AllowedStatuses]] = None,
        name: Optional[str] = None,
        tags: Optional[List[str]] = None,
    ) -> Union[List[Order], List[dict]]:
        """
        Gets all orders in the account/workspace as Order objects or JSON.

        Args:
            workspace_orders: If set to True, only returns workspace orders. Otherwise, returns all account orders.
            return_json: If set to True, returns JSON object.
            limit: Optional, only return n first assets by sorting criteria and order.
                Optimal to select if your workspace contains many assets.
            sortby: The sorting criteria, one of "createdAt", "updatedAt", "status", "dataProvider", "type".
            descending: The sorting order, True for descending (default), False for ascending.
            order_type: Can be either "TASKING" or "ARCHIVE". Pass this param to filter orders based on order_type.
            statuses: Search for orders with any of the statuses provided.
            name: Search for orders that contain this string in their name.
            tags: Search for orders with any of the provided tags.

        Returns:
            Order objects in the workspace or alternatively JSON info of the orders.
        """
        allowed_statuses = {entry.value for entry in AllowedStatuses}

        allowed_sorting_criteria = {
            "createdAt",
            "updatedAt",
            "type",
            "status",
        }
        if sortby not in allowed_sorting_criteria:
            raise ValueError(f"sortby parameter must be one of {allowed_sorting_criteria}!")
        sort = f"{sortby},{'desc' if descending else 'asc'}"
<<<<<<< HEAD
        url = endpoint(f"/workspaces/{self.workspace_id}/orders?format=paginated&sort={sort}")
        if order_type is not None:
            if order_type in ["TASKING", "ARCHIVE"]:
                url += f"&type={order_type}"
            else:
                logger.warning("order_type should be TASKING or ARCHIVE. Ignoring this filter.")
        if tags is not None:
            for tag in tags:
                url += f"&tags={tag}"
        orders_json = self._query_paginated_endpoints(url=url, limit=limit)
        logger.info(f"Got {len(orders_json)} orders for workspace {self.workspace_id}.")
=======
        base_url = f"{self.auth._endpoint()}/v2/orders"

        params = {
            "sort": sort,
            "workspaceId": self.workspace_id if workspace_orders else None,
            "displayName": name,
            "type": order_type if order_type in ["TASKING", "ARCHIVE"] else None,
            "tags": tags,
            "status": set(statuses) & allowed_statuses if statuses else None,
        }
        params = {k: v for k, v in params.items() if v is not None}

        if statuses is not None and len(statuses) > len(params["status"]):
            logger.info(
                "statuses not included in allowed_statuses"
                f"{set(statuses).difference(allowed_statuses)} were ignored."
            )

        url = urljoin(base_url, "?" + urlencode(params, doseq=True, safe=""))

        orders_json = query_paginated_endpoints(auth=self.auth, url=url, limit=limit)
        logger_message = f"Got {len(orders_json)} orders" + (
            f" for workspace {self.workspace_id}." if workspace_orders else ""
        )
        logger.info(logger_message)
>>>>>>> e512c3fc

        if return_json:
            return orders_json
        else:
            return [Order(self.auth, order_id=order_json["id"], order_info=order_json) for order_json in orders_json]<|MERGE_RESOLUTION|>--- conflicted
+++ resolved
@@ -129,29 +129,6 @@
         Returns:
             A list of Asset objects.
         """
-<<<<<<< HEAD
-        sort = f"{sortby},{'desc' if descending else 'asc'}"
-        url = endpoint(f"/v2/assets?sort={sort}")
-        if created_before is not None:
-            url += f"&createdBefore={format_time(created_before)}"
-        if created_after is not None:
-            url += f"&createdAfter={format_time(created_after)}"
-        if workspace_id is not None:
-            url += f"&workspaceId={workspace_id}"
-        if collection_names is not None:
-            url += f"&collectionNames={collection_names}"
-        if producer_names is not None:
-            url += f"&producerNames={producer_names}"
-        if tags is not None:
-            for tag in tags:
-                url += f"&tags={tag}"
-        if sources is not None:
-            url += f"&sources={','.join(sources)}"
-        if search is not None:
-            url += f"&search={search}"
-
-        assets_json = self._query_paginated_endpoints(url=url, limit=limit)
-=======
         params: AssetSearchParams = {
             "createdAfter": created_after and format_time(created_after),
             "createdBefore": created_before and format_time(created_before),
@@ -169,7 +146,6 @@
             sortby=sortby,
             descending=descending,
         )
->>>>>>> e512c3fc
 
         if (
             acquired_before is not None
@@ -233,20 +209,7 @@
         if sortby not in allowed_sorting_criteria:
             raise ValueError(f"sortby parameter must be one of {allowed_sorting_criteria}!")
         sort = f"{sortby},{'desc' if descending else 'asc'}"
-<<<<<<< HEAD
-        url = endpoint(f"/workspaces/{self.workspace_id}/orders?format=paginated&sort={sort}")
-        if order_type is not None:
-            if order_type in ["TASKING", "ARCHIVE"]:
-                url += f"&type={order_type}"
-            else:
-                logger.warning("order_type should be TASKING or ARCHIVE. Ignoring this filter.")
-        if tags is not None:
-            for tag in tags:
-                url += f"&tags={tag}"
-        orders_json = self._query_paginated_endpoints(url=url, limit=limit)
-        logger.info(f"Got {len(orders_json)} orders for workspace {self.workspace_id}.")
-=======
-        base_url = f"{self.auth._endpoint()}/v2/orders"
+        base_url = endpoint("/v2/orders")
 
         params = {
             "sort": sort,
@@ -271,7 +234,6 @@
             f" for workspace {self.workspace_id}." if workspace_orders else ""
         )
         logger.info(logger_message)
->>>>>>> e512c3fc
 
         if return_json:
             return orders_json
