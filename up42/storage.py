from datetime import datetime
from enum import Enum
from typing import List, Optional, Union
from urllib.parse import urlencode, urljoin
from warnings import warn

from geojson import Feature, FeatureCollection
from geopandas import GeoDataFrame
from shapely.geometry import Polygon

from up42.asset import Asset
from up42.asset_searcher import AssetSearchParams, query_paginated_endpoints, search_assets
from up42.auth import Auth
from up42.host import endpoint
from up42.order import Order
from up42.stac_client import PySTACAuthClient
from up42.utils import format_time, get_logger

logger = get_logger(__name__)


class AllowedStatuses(Enum):
    CREATED = "CREATED"
    BEING_PLACED = "BEING_PLACED"
    PLACED = "PLACED"
    PLACEMENT_FAILED = "PLACEMENT_FAILED"
    DELIVERY_INITIALIZATION_FAILED = "DELIVERY_INITIALIZATION_FAILED"
    BEING_FULFILLED = "BEING_FULFILLED"
    DOWNLOAD_FAILED = "DOWNLOAD_FAILED"
    DOWNLOADED = "DOWNLOADED"
    FULFILLED = "FULFILLED"
    FAILED_PERMANENTLY = "FAILED_PERMANENTLY"


class Storage:
    """
    The Storage class enables access to the UP42 storage. You can list
    your assets and orders within an UP42 workspace.

    Use the storage:
    ```python
    storage = up42.initialize_storage()
    ```
    """

    def __init__(self, auth: Auth):
        self.auth = auth
        self.workspace_id = auth.workspace_id

    def __repr__(self):
        env = ", env: dev" if self.auth.env == "dev" else ""
        return f"Storage(workspace_id: {self.workspace_id}{env})"

    @property
    def pystac_client(self):
        url = endpoint("/v2/assets/stac")
        pystac_client_auth = PySTACAuthClient(auth=self.auth).open(url=url)
        return pystac_client_auth

    def _query_paginated_stac_search(
        self,
        url: str,
        stac_search_parameters: dict,
    ) -> list:
        """
        Helper to fetch list of items in paginated stac search endpoind, e.g. stac search assets.

        Args:
            url (str): The base url for paginated endpoint.
            stac_search_parameters (dict): the parameters required for stac search

        Returns:
            List of storage STAC results features.
        """
        response_features: list = []
        response_features_limit = stac_search_parameters["limit"]
        while len(response_features) < response_features_limit:
            stac_results = self.auth._request(request_type="POST", url=url, data=stac_search_parameters)
            response_features.extend(stac_results["features"])
            token_list = [link["body"]["token"] for link in stac_results["links"] if link["rel"] == "next"]
            if token_list:
                stac_search_parameters["token"] = token_list[0]
            else:
                break
        return response_features

    def get_assets(
        self,
        created_after: Optional[Union[str, datetime]] = None,
        created_before: Optional[Union[str, datetime]] = None,
        acquired_after: Optional[Union[str, datetime]] = None,
        acquired_before: Optional[Union[str, datetime]] = None,
        geometry: Optional[Union[dict, Feature, FeatureCollection, list, GeoDataFrame, Polygon]] = None,
        workspace_id: Optional[str] = None,
        collection_names: List[str] = None,
        producer_names: List[str] = None,
        tags: List[str] = None,
        sources: List[str] = None,
        search: str = None,
        custom_filter: dict = None,
        limit: Optional[int] = None,
        sortby: str = "createdAt",
        descending: bool = True,
        return_json: bool = False,
    ) -> Union[List[Asset], List[dict]]:
        """
        Gets a list of assets in storage as [Asset](https://sdk.up42.com/structure/#asset) objects or in JSON format.

        Args:
            created_after: Search for assets created after the specified timestamp, in `"YYYY-MM-DD"` format.
            created_before: Search for assets created before the specified timestamp, in `"YYYY-MM-DD"` format.
            acquired_after: Deprecated filter.
            acquired_before: Deprecated filter.
            geometry: Deprecated filter.
            workspace_id: Search by the workspace ID.
            collection_names: Search for assets from any of the provided geospatial collections.
            producer_names: Search for assets from any of the provided producers.
            tags: Search for assets with any of the provided tags.
            sources: Search for assets from any of the provided sources.\
                The allowed values: `"ARCHIVE"`, `"TASKING"`, `"USER"`.
            search: Search for assets that contain the provided search query in their name, title, or order ID.
            custom_filter: Deprecated filter.
            limit: The number of results on a results page.
            sortby: The property to sort by.
            descending: The sorting order: <ul><li>`true` — descending</li><li>`false` — ascending</li></ul>
            return_json: If `true`, returns a JSON dictionary.\
                If `false`, returns a list of [Asset](https://sdk.up42.com/structure/#functionality_1) objects.

        Returns:
            A list of Asset objects.
        """
        params: AssetSearchParams = {
            "createdAfter": created_after and format_time(created_after),
            "createdBefore": created_before and format_time(created_before),
            "workspaceId": workspace_id,
            "collectionNames": collection_names,
            "producerNames": producer_names,
            "tags": tags,
            "sources": sources,
            "search": search,
        }
        assets_json = search_assets(
            self.auth,
            params=params,
            limit=limit,
            sortby=sortby,
            descending=descending,
        )

        if (
            acquired_before is not None
            or acquired_after is not None
            or geometry is not None
            or custom_filter is not None
        ):
            warn(
                "Search for geometry, acquired_before, acquired_after and custom_filter has been deprecated."
                "Use the PySTAC client for STAC queries: https://sdk.up42.com/notebooks/stac-example/#pystac",
                DeprecationWarning,
                stacklevel=2,
            )
            raise ValueError(
                "Search for geometry, acquired_before, acquired_after and custom_filter is no longer supported."
            )

        if return_json:
            return assets_json
        else:
<<<<<<< HEAD
            assets = [Asset(auth=self.auth, asset_info=asset_json) for asset_json in assets_json]
            return assets
=======
            return [Asset(self.auth, asset_id=asset_json["id"], asset_info=asset_json) for asset_json in assets_json]
>>>>>>> a6fdac1a

    def get_orders(
        self,
        workspace_orders: bool = True,
        return_json: bool = False,
        limit: Optional[int] = None,
        sortby: str = "createdAt",
        descending: bool = True,
        order_type: Optional[str] = None,
        statuses: Optional[List[AllowedStatuses]] = None,
        name: Optional[str] = None,
        tags: Optional[List[str]] = None,
    ) -> Union[List[Order], List[dict]]:
        """
        Gets all orders in the account/workspace as Order objects or JSON.

        Args:
            workspace_orders: If set to True, only returns workspace orders. Otherwise, returns all account orders.
            return_json: If set to True, returns JSON object.
            limit: Optional, only return n first assets by sorting criteria and order.
                Optimal to select if your workspace contains many assets.
            sortby: The sorting criteria, one of "createdAt", "updatedAt", "status", "dataProvider", "type".
            descending: The sorting order, True for descending (default), False for ascending.
            order_type: Can be either "TASKING" or "ARCHIVE". Pass this param to filter orders based on order_type.
            statuses: Search for orders with any of the statuses provided.
            name: Search for orders that contain this string in their name.
            tags: Search for orders with any of the provided tags.

        Returns:
            Order objects in the workspace or alternatively JSON info of the orders.
        """
        allowed_statuses = {entry.value for entry in AllowedStatuses}

        allowed_sorting_criteria = {
            "createdAt",
            "updatedAt",
            "type",
            "status",
        }
        if sortby not in allowed_sorting_criteria:
            raise ValueError(f"sortby parameter must be one of {allowed_sorting_criteria}!")
        sort = f"{sortby},{'desc' if descending else 'asc'}"
        base_url = endpoint("/v2/orders")

        params = {
            "sort": sort,
            "workspaceId": self.workspace_id if workspace_orders else None,
            "displayName": name,
            "type": order_type if order_type in ["TASKING", "ARCHIVE"] else None,
            "tags": tags,
            "status": set(statuses) & allowed_statuses if statuses else None,
        }
        params = {k: v for k, v in params.items() if v is not None}

        if statuses is not None and len(statuses) > len(params["status"]):
            logger.info(
                "statuses not included in allowed_statuses"
                f"{set(statuses).difference(allowed_statuses)} were ignored."
            )

        url = urljoin(base_url, "?" + urlencode(params, doseq=True, safe=""))

        orders_json = query_paginated_endpoints(auth=self.auth, url=url, limit=limit)
        logger_message = f"Got {len(orders_json)} orders" + (
            f" for workspace {self.workspace_id}." if workspace_orders else ""
        )
        logger.info(logger_message)

        if return_json:
            return orders_json
        else:
            return [Order(self.auth, order_id=order_json["id"], order_info=order_json) for order_json in orders_json]<|MERGE_RESOLUTION|>--- conflicted
+++ resolved
@@ -166,12 +166,7 @@
         if return_json:
             return assets_json
         else:
-<<<<<<< HEAD
-            assets = [Asset(auth=self.auth, asset_info=asset_json) for asset_json in assets_json]
-            return assets
-=======
             return [Asset(self.auth, asset_id=asset_json["id"], asset_info=asset_json) for asset_json in assets_json]
->>>>>>> a6fdac1a
 
     def get_orders(
         self,
