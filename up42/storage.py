import datetime as dt
import enum
import itertools
from typing import Any, List, Literal, Optional, Union

from up42 import asset, base, order, utils

logger = utils.get_logger(__name__)


class AllowedStatuses(enum.Enum):
    CREATED = "CREATED"
    BEING_PLACED = "BEING_PLACED"
    PLACED = "PLACED"
    PLACEMENT_FAILED = "PLACEMENT_FAILED"
    DELIVERY_INITIALIZATION_FAILED = "DELIVERY_INITIALIZATION_FAILED"
    BEING_FULFILLED = "BEING_FULFILLED"
    DOWNLOAD_FAILED = "DOWNLOAD_FAILED"
    DOWNLOADED = "DOWNLOADED"
    FULFILLED = "FULFILLED"
    FAILED_PERMANENTLY = "FAILED_PERMANENTLY"


OrderSortBy = Literal["createdAt", "updatedAt", "dataProvider", "type", "status"]
OrderType = Literal["TASKING", "ARCHIVE"]


class Storage:
    """
    The Storage class enables access to the UP42 storage. You can list
    your assets and orders within an UP42 workspace.

    Use the storage:
    ```python
    storage = up42.initialize_storage()
    ```
    """

    session = base.Session()
    workspace_id = base.WorkspaceId()
    pystac_client = base.StacClient()

    def _query(self, params: dict[str, Any], endpoint: str, limit: Optional[int]):
        return list(itertools.islice(utils.paged_query(params, endpoint, self.session), limit))

    def get_assets(
        self,
        created_after: Optional[Union[str, dt.datetime]] = None,
        created_before: Optional[Union[str, dt.datetime]] = None,
        workspace_id: Optional[str] = None,
        collection_names: Optional[List[str]] = None,
        producer_names: Optional[List[str]] = None,
        tags: Optional[List[str]] = None,
        sources: Optional[List[str]] = None,
        search: Optional[str] = None,
        limit: Optional[int] = None,
        sortby: str = "createdAt",
        descending: bool = True,
        return_json: bool = False,
    ) -> Union[List[asset.Asset], List[dict]]:
        """
        Gets a list of assets in storage as [Asset](https://sdk.up42.com/structure/#asset) objects or in JSON format.

        Args:
            created_after: Search for assets created after the specified timestamp, in `"YYYY-MM-DD"` format.
            created_before: Search for assets created before the specified timestamp, in `"YYYY-MM-DD"` format.
            workspace_id: Search by the workspace ID.
            collection_names: Search for assets from any of the provided geospatial collections.
            producer_names: Search for assets from any of the provided producers.
            tags: Search for assets with any of the provided tags.
            sources: Search for assets from any of the provided sources.\
                The allowed values: `"ARCHIVE"`, `"TASKING"`, `"USER"`.
            search: Search for assets that contain the provided search query in their name, title, or order ID.
            limit: The number of results on a results page.
            sortby: The property to sort by.
            descending: The sorting order: <ul><li>`true` — descending</li><li>`false` — ascending</li></ul>
            return_json: If `true`, returns a JSON dictionary.\
                If `false`, returns a list of [Asset](https://sdk.up42.com/structure/#functionality_1) objects.

        Returns:
            A list of Asset objects.
        """
        params = {
            "createdAfter": created_after and utils.format_time(created_after),
            "createdBefore": created_before and utils.format_time(created_before),
            "workspaceId": workspace_id,
            "collectionNames": collection_names,
            "producerNames": producer_names,
            "tags": tags,
            "sources": sources,
            "search": search,
            "sort": utils.SortingField(sortby, not descending),
        }
        assets = self._query(params, "/v2/assets", limit)

        if return_json:
            return assets
        else:
            return [asset.Asset(asset_info=info) for info in assets]

    @utils.deprecation("Order::all", "3.0.0")
    def get_orders(
        self,
        workspace_orders: bool = True,
        return_json: bool = False,
        limit: Optional[int] = None,
        sortby: OrderSortBy = "createdAt",
        descending: bool = True,
        order_type: Optional[OrderType] = None,
        # FIXME: should be AllowedStatuses instead of str
        statuses: Optional[List[str]] = None,
        name: Optional[str] = None,
        tags: Optional[List[str]] = None,
    ) -> Union[List[order.Order], List[dict]]:
        """
        Gets all orders in the account/workspace as Order objects or JSON.

        Args:
            workspace_orders: If set to True, only returns workspace orders. Otherwise, returns all account orders.
            return_json: If set to True, returns JSON object.
            limit: Optional, only return n first assets by sorting criteria and order.
                Optimal to select if your workspace contains many assets.
            sortby: The sorting criteria, one of "createdAt", "updatedAt", "status", "dataProvider", "type".
            descending: The sorting order, True for descending (default), False for ascending.
            order_type: Can be either "TASKING" or "ARCHIVE". Pass this param to filter orders based on order_type.
            statuses: Search for orders with any of the statuses provided.
            name: Search for orders that contain this string in their name.
            tags: Search for orders with any of the provided tags.

        Returns:
            Order objects in the workspace or alternatively JSON info of the orders.
        """

        orders = list(
            itertools.islice(
                order.Order.all(
                    workspace_id=self.workspace_id if workspace_orders else None,
                    display_name=name,
                    order_type=order_type,
                    tags=tags,
                    status=statuses,  # type: ignore
                    sort_by=utils.SortingField(sortby, not descending),
                ),
                limit,
            )
        )

        if return_json:
            return [o.info for o in orders]
        else:
<<<<<<< HEAD
            return [order.Order.from_dict(info) for info in orders]
=======
            return orders
>>>>>>> 7555e00d
<|MERGE_RESOLUTION|>--- conflicted
+++ resolved
@@ -148,8 +148,4 @@
         if return_json:
             return [o.info for o in orders]
         else:
-<<<<<<< HEAD
-            return [order.Order.from_dict(info) for info in orders]
-=======
-            return orders
->>>>>>> 7555e00d
+            return orders