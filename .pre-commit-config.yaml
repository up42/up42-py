# See https://pre-commit.com for more information
# See https://pre-commit.com/hooks.html for more hooks
repos:
  - repo: https://github.com/pre-commit/pre-commit-hooks
    rev: v4.4.0
    hooks:
      - id: trailing-whitespace
      - id: end-of-file-fixer
        exclude: ^up42/_version\.txt$|.github/CODEOWNERS
      - id: check-added-large-files
        args: ["--maxkb=1000"]
      - id: check-yaml
      - id: mixed-line-ending

  - repo: https://github.com/psf/black
    rev: 23.3.0
    hooks:
      - id: black
        args: ['--line-length', '120']
  - repo: https://github.com/PyCQA/isort
    rev: 5.12.0
    hooks:
      - id: isort
        args: ["--profile", "black",  "--line-length", "120",]
  - repo: https://github.com/PyCQA/flake8
    rev: 6.0.0
    hooks:
      - id: flake8
        args: ["--max-line-length=120"]
        exclude: tests/conftest.py # ignore pytest fixtures
  - repo: local
    hooks:
      - id: mypy
        files: \.py$
        name: mypy
        entry: mypy
        language: python
  - repo: local
    hooks:
      - id: pylint
<<<<<<< HEAD
        files: up42/main.py|up42/__init__.py
=======
        files: up42/main.py|tests/test_main.py
>>>>>>> 646c34ca
        name: pylint
        entry: pylint
        language: system
        types: [ python ]<|MERGE_RESOLUTION|>--- conflicted
+++ resolved
@@ -38,11 +38,7 @@
   - repo: local
     hooks:
       - id: pylint
-<<<<<<< HEAD
-        files: up42/main.py|up42/__init__.py
-=======
-        files: up42/main.py|tests/test_main.py
->>>>>>> 646c34ca
+        files: up42/main.py|tests/test_main.py|up42/__init__.py
         name: pylint
         entry: pylint
         language: system
